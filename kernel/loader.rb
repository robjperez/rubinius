--- conflicted
+++ resolved
@@ -371,22 +371,6 @@
 
       # TODO: convert all these to -X options
       options.doc "\nRubinius options"
-
-<<<<<<< HEAD
-      options.on "--dc", "Display debugging information for the compiler" do
-        puts "[Compiler debugging enabled]"
-        $DEBUG_COMPILER = true
-      end
-
-      options.on "--dl", "Display debugging information for the loader" do
-        $DEBUG_LOADING = true
-        puts "[Code loading debugging enabled]"
-=======
-      options.on "--gc-stats", "Show GC stats" do
-        stats = Stats::GC.new
-        at_exit { stats.show }
->>>>>>> c4bcccbf
-      end
 
       @profile = Rubinius::Config['profile'] || Rubinius::Config['jit.profile']
 
