--- conflicted
+++ resolved
@@ -130,14 +130,9 @@
       end
     end
 
-<<<<<<< HEAD
     def add_function(name, func)
       # Make it available as a method callable directly..
-      Rubinius.object_metaclass(self).method_table.store name, func, :public
-=======
-        # Make it available as a method callable directly..
-        Rubinius::Type.object_singleton_class(self).method_table.store name, func, :public
->>>>>>> 087ae791
+      Rubinius::Type.object_singleton_class(self).method_table.store name, func, :public
 
       # and expose it as a private method for people who
       # want to include this module.
