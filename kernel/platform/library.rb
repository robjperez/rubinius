--- conflicted
+++ resolved
@@ -130,15 +130,10 @@
       end
     end
 
-<<<<<<< HEAD
     def add_function(name, func)
       # Make it available as a method callable directly..
-      Rubinius::Type.object_singleton_class(self).method_table.store name, func, :public
-=======
-        # Make it available as a method callable directly..
-        sc = Rubinius::Type.object_singleton_class(self)
-        sc.method_table.store name, func, :public
->>>>>>> aba14a99
+      sc = Rubinius::Type.object_singleton_class(self)
+      sc.method_table.store name, func, :public
 
       # and expose it as a private method for people who
       # want to include this module.
