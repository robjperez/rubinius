--- conflicted
+++ resolved
@@ -66,16 +66,10 @@
 
     binding.static_scope = binding.static_scope.dup
 
-<<<<<<< HEAD
-    be.from_eval!
-
-    yield cm, be if block_given?
-=======
     be = Rubinius::Compiler.construct_block string, binding,
                                             filename, lineno
-   
+
     be.set_eval_binding binding
->>>>>>> aba14a99
 
     be.call_on_instance(binding.self)
   end
