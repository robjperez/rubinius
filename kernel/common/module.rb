--- conflicted
+++ resolved
@@ -480,28 +480,6 @@
     Rubinius.convert_to_names tbl.keys
   end
 
-<<<<<<< HEAD
-  # Check if a full constant path is defined, e.g. SomeModule::Something
-  def const_path_defined?(name)
-    # Start at Object if this is a fully-qualified path
-    if name[0,2] == "::" then
-      start = Object
-      pieces = name[2,(name.length - 2)].split("::")
-    else
-      start = self
-      pieces = name.split("::")
-    end
-
-    defined = false
-    current = start
-    while current and not defined
-      const = current
-      defined = pieces.all? do |piece|
-        if const.is_a?(Module) and const.constants_table.key?(piece)
-          const = const.constants_table[piece]
-          true
-        end
-=======
   def const_defined?(name)
     @constants.has_key? normalize_const_name(name)
   end
@@ -516,7 +494,6 @@
       unless constant.equal?(undefined)
         constant = constant.call if constant.kind_of?(Autoload)
         return constant
->>>>>>> aba14a99
       end
 
       current = current.direct_superclass
