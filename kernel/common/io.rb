--- conflicted
+++ resolved
@@ -149,20 +149,11 @@
         total = size
         total = count if count and count < total
 
-        str = String.from_bytearray @storage, @start, total
+        str = String.from_chararray @storage, @start, total
         @start += total
 
-<<<<<<< HEAD
-      str = String.from_chararray @storage, @start, total
-      @start += total
-
-      str
-    ensure
-      @channel << true
-=======
         str
       end
->>>>>>> aba14a99
     end
 
     ##
