--- conflicted
+++ resolved
@@ -195,17 +195,6 @@
     end
 
     def shift
-<<<<<<< HEAD
-      hash = to_hash
-      return nil if hash.empty?
-      result = hash.shift
-      delete result.first
-      result
-    end
-
-    def to_a
-      to_hash.to_a
-=======
       env = environ()
       ptr_size = FFI.type_size FFI.find_type(:pointer)
 
@@ -231,7 +220,6 @@
       ary = []
       each { |k,v| ary << [k,v] }
       ary
->>>>>>> aba14a99
     end
 
     def to_hash
