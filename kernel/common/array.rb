##
# Arrays are ordered, integer-indexed collections of any object.  Array
# indexing starts at 0, as in C or Java.  A negative index is assumed to be
# relative to the end of the array---that is, an index of -1 indicates the
# last element of the array, -2 is the next to last element in the array, and
# so on.
#
# Arrays can be created with the <tt>[]</tt> syntax, or via <tt>Array.new</tt>.

class Array
  include Enumerable

  # The flow control for many of these methods is
  # pretty evil due to how MRI works. There is
  # also a lot of duplication of code due to very
  # subtle processing differences and, in some
  # cases, to avoid mutual dependency. Apologies.


  # Returns a new Array populated with the given objects
  def self.[](*args)
    ary = allocate
    ary.replace args
    ary
  end

  # Creates a new Array. Without arguments, an empty
  # Array is returned. If the only argument is an object
  # that responds to +to_ary+, a copy of that Array is
  # created. Otherwise the first argument is the size
  # of the new Array (default 0.) The second argument
  # may be an object used to fill the Array up to the
  # size given (the same object, not a copy.) Alternatively,
  # a block that takes the numeric index can be given and
  # will be run size times to fill the Array with its
  # result. The block supercedes any object given. If
  # neither is provided, the Array is filled with nil.
  def initialize(size_or_array=undefined, obj=undefined)
    Ruby.check_frozen

    if size_or_array.equal? undefined
      unless @total == 0
        @total = @start = 0
        @tuple = Rubinius::Tuple.new 8
      end

      return self
    end

    if obj.equal? undefined
      obj = nil

      if size_or_array.respond_to? :to_ary
        ary = Rubinius::Type.coerce_to size_or_array, Array, :to_ary

        @tuple = ary.tuple.dup
        @start = ary.start
        @total = ary.size

        return self
      end
    end

    size = Rubinius::Type.coerce_to size_or_array, Integer, :to_int
    raise ArgumentError, "size must be positive" if size < 0
    raise ArgumentError, "size must be <= #{Fixnum::MAX}" if size > Fixnum::MAX

    if block_given?
      @tuple = Rubinius::Tuple.new size
      @total = i = 0
      while i < size
        @tuple.put i, yield(i)
        @total = i += 1
      end
    else
      @total = size
      @tuple = Rubinius::Tuple.pattern size, obj
    end

    self
  end

  private :initialize

  # Element reference, returns the element at the given index or
  # a subarray starting from the index continuing for length
  # elements or returns a subarray from range elements. Negative
  # indices count from the end. Returns nil if the index or subarray
  # request cannot be completed. Array#slice is synonymous with #[].
  # Subclasses return instances of themselves.
  def [](arg1, arg2=nil)
    case arg1

    # This is split out from the generic case and put first because
    # it is by far the most common case and we want to deal with it
    # immediately, even at the expensive of duplicate code with the
    # generic case below. In other words, don't refactor this unless
    # you preserve the same or better performance.
    when Fixnum
      start_idx = arg1

      # Convert negative indices
      start_idx += @total if start_idx < 0

      if arg2
        count = Rubinius::Type.coerce_to arg2, Fixnum, :to_int
      else
        return nil if start_idx >= @total

        begin
          return @tuple.at(@start + start_idx)

        # Tuple#at raises this if the index is negative or
        # past the end. This is faster than checking explicitly
        # since this is an exceptional case anyway.
        rescue Rubinius::ObjectBoundsExceededError
          return nil
        end
      end
    when Range
      start_idx = Rubinius::Type.coerce_to arg1.begin, Fixnum, :to_int
      # Convert negative indices
      start_idx += @total if start_idx < 0

      # Check here because we must detect this boundary
      # before we check the right index boundary cases
      return nil if start_idx < 0 or start_idx > @total

      right_idx = Rubinius::Type.coerce_to arg1.end, Fixnum, :to_int
      right_idx += @total if right_idx < 0
      right_idx -= 1 if arg1.exclude_end?

      return new_range(0,0) if right_idx < start_idx

      count = right_idx - start_idx + 1

    # Slower, less common generic coercion case.
    else
      start_idx = Rubinius::Type.coerce_to arg1, Fixnum, :to_int

      # Convert negative indices
      start_idx += @total if start_idx < 0

      if arg2
        count = Rubinius::Type.coerce_to arg2, Fixnum, :to_int
      else
        return nil if start_idx >= @total

        begin
          return @tuple.at(@start + start_idx)

        # Tuple#at raises this if the index is negative or
        # past the end. This is faster than checking explicitly
        # since this is an exceptional case anyway.
        rescue Rubinius::ObjectBoundsExceededError
          return nil
        end
      end
    end

    # No need to go further
    return nil if count < 0

    # Check start boundaries
    if start_idx >= @total
      # Odd MRI boundary case
      return new_range(0,0) if start_idx == @total
      return nil
    end

    return nil if start_idx < 0

    # Check count boundaries
    if start_idx + count > @total
      count = @total - start_idx
    end

    # Construct the subrange
    return new_range(@start + start_idx, count)
  end

  alias_method :slice, :[]

  def set_index(index, ent, fin=undefined)
    Ruby.primitive :array_aset

    Ruby.check_frozen

    ins_length = nil
    unless fin.equal? undefined
      ins_length = Rubinius::Type.coerce_to ent, Fixnum, :to_int
      ent = fin             # 2nd arg (ins_length) is the optional one!
    end

    # Normalise Ranges
    if index.kind_of? Range
      if ins_length
        raise ArgumentError, "Second argument invalid with a range"
      end

      last = Rubinius::Type.coerce_to index.last, Fixnum, :to_int
      last += @total if last < 0
      last += 1 unless index.exclude_end?

      index = Rubinius::Type.coerce_to index.first, Fixnum, :to_int

      if index < 0
        index += @total
        raise RangeError, "Range begin #{index-@total} out of bounds" if index < 0
      end

      # m..n, m > n allowed
      last = index if index > last

      ins_length = last - index
    else
      index = Rubinius::Type.coerce_to index, Fixnum, :to_int

      if index < 0
        index += @total
        raise IndexError,"Index #{index-@total} out of bounds" if index < 0
      end
    end

    if ins_length
      # ins_length < 0 not allowed
      raise IndexError, "Negative length #{ins_length}" if ins_length < 0

      # MRI seems to be forgiving here!
      space = @total - index
      if ins_length > space
        ins_length = space > 0 ? space : 0
      end

      replace_count = 0

      if ent.nil?
        # optimize for fast removal..
        reg_start = index + ins_length
        reg_length = @total - reg_start

        if reg_start <= @total
          # If we're removing from the front, also reset @start to better
          # use the Tuple
          if index == 0
            # Use a shift start optimization if we're only removing one
            # element and the shift started isn't already huge.
            if ins_length == 1
              @start += 1
            else
              @tuple.copy_from @tuple, reg_start + @start, reg_length, 0
              @start = 0
            end
          else
            @tuple.copy_from @tuple, reg_start + @start, reg_length,
                             @start + index
          end

          # TODO we leave the old references in the Tuple, we should
          # probably clear them out though.

          @total -= ins_length

          return ent
        end

        # This is actually an addition! silly, I know.
        replace_count = 0
      elsif ent.kind_of? Array
        replacement = ent
        replace_count = replacement.size
        replacement = replacement.first if replace_count == 1
      elsif ent.respond_to? :to_ary
        replacement = ent.to_ary
        replace_count = replacement.size
        replacement = replacement.first if replace_count == 1
      else
        replacement = ent
        replace_count = 1
      end

      new_total = (index > @total) ? index : @total
      if replace_count > ins_length
        new_total += replace_count - ins_length
      elsif replace_count < ins_length
        new_total -= ins_length - replace_count
      end

      if new_total > @tuple.size - @start
        # Expand the size just like #<< does.
        # MRI uses a straight realloc here to the exact size, but
        # realloc can easily include bumper data so it's pretty fast.
        # We simply compensate by using the same logic to reduce
        # having to copy data.
        new_tuple = Rubinius::Tuple.new(new_total + @tuple.size / 2)

        new_tuple.copy_from(@tuple, @start, index < @total ? index : @total, 0)

        case replace_count
        when 1
          new_tuple[index] = replacement
        when 0
          # nothing
        else
          new_tuple.copy_from(replacement.tuple, replacement.start,
                              replace_count, index)
        end

        if index < @total
          new_tuple.copy_from(@tuple, @start + index + ins_length,
                              @total - index - ins_length,
                              index + replace_count)
        end
        @start = 0
        @tuple = new_tuple
        @total = new_total
      else
        # Move the elements to the right
        if index < @total
          right_start = @start + index + ins_length
          right_len = @total - index - ins_length

          @tuple.copy_from(@tuple, right_start, right_len,
                           @start + index + replace_count)
        end

        case replace_count
        when 1
          @tuple[@start + index] = replacement
        when 0
          # nothing
        else
          @tuple.copy_from(replacement.tuple, replacement.start,
                              replace_count, @start + index)
        end

        @total = new_total
      end

      return ent
    else
      nt = @start + index + 1
      reallocate(nt) if @tuple.size < nt

      @tuple.put @start + index, ent
      if index >= @total - 1
        @total = index + 1
      end
      return ent
    end
  end

  alias_method :[]=, :set_index

  private :set_index

  # Appends the object to the end of the Array.
  # Returns self so several appends can be chained.
  def <<(obj)
    Ruby.check_frozen

    set_index(@total, obj)
    self
  end

  # Creates a new Array containing only elements common to
  # both Arrays, without duplicates. Also known as a 'set
  # intersection'
  def &(other)
    other = Rubinius::Type.coerce_to other, Array, :to_ary

    array = []
    im = Rubinius::IdentityMap.from other

    each { |x| array << x if im.delete x }

    array
  end

  # Creates a new Array by combining the two Arrays' items,
  # without duplicates. Also known as a 'set union.'
  def |(other)
    other = Rubinius::Type.coerce_to other, Array, :to_ary

    im = Rubinius::IdentityMap.from self, other
    im.to_array
  end

  # Repetition operator when supplied a #to_int argument:
  # returns a new Array as a concatenation of the given number
  # of the original Arrays. With an argument that responds to
  # #to_str, functions exactly like #join instead.
  def *(multiplier)
    if multiplier.respond_to? :to_str
      return join(multiplier)

    else
      # Aaargh stupid MRI's stupid specific stupid error stupid types stupid
      multiplier = Rubinius::Type.coerce_to multiplier, Fixnum, :to_int

      raise ArgumentError, "Count cannot be negative" if multiplier < 0

      new_total = multiplier * @total
      new_tuple = Rubinius::Tuple.new(new_total)

      out = self.class.allocate
      out.tuple = new_tuple
      out.total = new_total
      out.taint if self.tainted? && multiplier > 0

      offset = 0
      while offset < new_total
        new_tuple.copy_from @tuple, @start, @total, offset
        offset += @total
      end
      out
    end
  end

  # Create a concatenation of the two Arrays.
  def +(other)
    other = Rubinius::Type.coerce_to other, Array, :to_ary
    Array.new(self).concat(other)
  end

  # Creates a new Array that contains the items of the original
  # Array that do not appear in the other Array, effectively
  # 'deducting' those items. The matching method is Hash-based.
  def -(other)
    other = Rubinius::Type.coerce_to other, Array, :to_ary

    array = []
    im = Rubinius::IdentityMap.from other

    each { |x| array << x unless im.include? x }

    array
  end

  # Compares the two Arrays and returns -1, 0 or 1 depending
  # on whether the first one is 'smaller', 'equal' or 'greater'
  # in relation to the second. Two Arrays are equal only if all
  # their elements are 0 using first_e <=> second_e and their
  # lengths are the same. The element comparison is the primary
  # and length is only checked if the former results in 0's.
  def <=>(other)
    other = Rubinius::Type.try_convert other, Array, :to_ary
    return 0 if equal? other
    return nil if other.nil?

    other_total = other.total
    Thread.detect_recursion self, other do
      i = 0
      total = other_total < @total ? other_total : @total

      while i < total
        diff = self[i] <=> other[i]
        return diff unless diff == 0

        i += 1
      end
    end

    # subtle: if we are recursing on that pair, then let's
    # no go any further down into that pair;
    # any difference will be found elsewhere if need be
    @total <=> other_total
  end

  # The two Arrays are considered equal only if their
  # lengths are the same and each of their elements
  # are equal according to first_e == second_e . Both
  # Array subclasses and to_ary objects are accepted.
  def ==(other)
    return true if equal?(other)
    unless other.kind_of? Array
      return false unless other.respond_to? :to_ary
      return other == self
    end

    return false unless size == other.size

    Thread.detect_recursion self, other do
      i = -1
      each { |x| return false unless x == other[i+=1] }
    end

    true
  end

  # Assumes the Array contains other Arrays and searches through
  # it comparing the given object with the first element of each
  # contained Array using elem == obj. Returns the first contained
  # Array that matches (the first 'associated' Array) or nil.
  def assoc(obj)
    each { |x| return x if x.kind_of? Array and x.first == obj }

    nil
  end

  # Returns the element at the given index. If the
  # index is negative, counts from the end of the
  # Array. If the index is out of range, nil is
  # returned. Slightly faster than +Array#[]+
  def at(idx)
    Ruby.primitive :array_aref
    idx = Rubinius::Type.coerce_to idx, Fixnum, :to_int

    total = @start + @total

    if idx < 0
      idx += total
    else
      idx += @start
    end

    return nil if idx >= total or idx < @start
    return @tuple.at(idx)
  end

  # Removes all elements in the Array and leaves it empty
  def clear()
    Ruby.check_frozen

    @tuple = Rubinius::Tuple.new(1)
    @total = 0
    @start = 0
    self
  end

  # When invoked with a block, yields all combinations of length n of elements
  # from ary and then returns ary itself. Even though the implementation makes
  # no guarantees about the order in which the combinations are yielded, we copy MRI.
  # When invoked without a block, returns an enumerator object instead.
  def combination(num)
    num = Rubinius::Type.coerce_to num, Fixnum, :to_int
    return to_enum(:combination, num) unless block_given?
    return self unless (0..size).include? num
    # Implementation note: slightly tricky.
                                             # Example: self = 1..7, num = 3
    picks = (0...num).to_a                   # picks start at 0, 1, 2
    max = ((size-num)...size).to_a           # max (index for a given pick) is [4, 5, 6]
    pick_max_pairs = picks.zip(max).reverse  # pick_max_pairs = [[2, 6], [1, 5], [0, 4]]

    return_proc = Proc.new { return self }
    lookup = pick_max_pairs.find(return_proc)

    while true
      yield values_at(*picks)
      move = lookup.each{ |pick, max| picks[pick] < max }.first
      new_index = picks[move] + 1
      picks[move...num] = (new_index...(new_index+num-move)).to_a
    end
  end

  # Returns a copy of self with all nil elements removed
  def compact
    out = dup
    out.compact! || out
  end

  # Removes all nil elements from self, returns nil if no changes
  def compact!
    Ruby.check_frozen

    if (deleted = @tuple.delete(@start,@total,nil)) > 0
      @total -= deleted
      reallocate_shrink()
      return self
    else
      return nil
    end
  end

  # Appends the elements in the other Array to self
  def concat(other)
    Ruby.primitive :array_concat

    other = Rubinius::Type.coerce_to(other, Array, :to_ary)
    return self if other.empty?

    Ruby.check_frozen

    concat other
  end

  # Calls block for each element repeatedly n times or forever if none
  # or nil is given. If a non-positive number is given or the array is empty,
  # does nothing. Returns nil if the loop has finished without getting interrupted.
  def cycle(n = nil, &block)
    return to_enum(:cycle, n) unless block_given?

    # Don't use nil? because, historically, lame code has overridden that method
    if n.equal? nil
      while true
        each { |x| yield x }
      end
    else
      n = Rubinius::Type.coerce_to n, Fixnum, :to_int
      n.times do
        each { |x| yield x }
      end
    end
    nil
  end

  # Removes all elements from self that are #== to the given object.
  # If the object does not appear at all, nil is returned unless a
  # block is provided in which case the value of running it is
  # returned instead.
  def delete(obj)
    Ruby.check_frozen

    key = undefined
    i = @start
    total = i + @total
    tuple = @tuple

    while i < total
      tuple.put i, key if tuple.at(i) == obj
      i += 1
    end

    deleted = @tuple.delete @start, @total, key
    if deleted > 0
      @total -= deleted
      reallocate_shrink()
      return obj
    end

    if block_given?
      yield
    else
      nil
    end
  end

  # Deletes the element at the given index and returns
  # the deleted element or nil if the index is out of
  # range. Negative indices count backwards from end.
  def delete_at(idx)
    Ruby.check_frozen

    idx = Rubinius::Type.coerce_to idx, Fixnum, :to_int

    # Flip to positive and weed out out of bounds
    idx += @total if idx < 0
    return nil if idx < 0 or idx >= @total

    # Grab the object and adjust the indices for the rest
    obj = @tuple.at(@start + idx)

    # Shift style.
    if idx == 0
      @tuple.put @start, nil
      @start += 1
    else
      @tuple.copy_from(@tuple, @start+idx+1, @total-idx-1, @start+idx)
      @tuple.put(@start + @total - 1, nil)
    end

    @total -= 1
    obj
  end

  # Deletes every element from self for which block evaluates to true
  def delete_if(&block)
    Ruby.check_frozen

    return to_enum(:delete_if) unless block_given?

    return self if empty?

    i = pos = @start
    total = i + @total
    tuple = @tuple

    while i < total
      x = tuple.at i
      unless yield x
        # Ok, keep the value, so stick it back into the array at
        # the insert position
        tuple.put pos, x
        pos += 1
      end

      i += 1
    end

    @total = pos - @start

    return self
  end

  # Passes each index of the Array to the given block
  # and returns self.
  def each_index
    return to_enum(:each_index) unless block_given?

    i = 0
    total = @total

    while i < total
      yield i
      i += 1
    end

    self
  end

  # Returns true if both are the same object or if both
  # have the same elements (#eql? used for testing.)
  def eql?(other)
    return true if equal? other
    return false unless other.kind_of?(Array)
    return false if @total != other.size

    Thread.detect_recursion self, other do
      i = -1
      each { |x| return false unless x.eql? other[i+=1] }
    end

    true
  end

  # True if Array has no elements.
  def empty?()
    @total == 0
  end

  # Attempts to return the element at the given index. By default
  # an IndexError is raised if the element is out of bounds. The
  # user may supply either a default value or a block that takes
  # the index object instead.
  def fetch(idx, *rest)
    raise ArgumentError, "Expected 1-2, got #{1 + rest.length}" if rest.length > 1
    warn 'Block supercedes default object' if !rest.empty? && block_given?

    idx, orig = Rubinius::Type.coerce_to(idx, Fixnum, :to_int), idx
    idx += @total if idx < 0

    if idx < 0 || idx >= @total
      return yield(orig) if block_given?
      return rest.at(0) unless rest.empty?

      raise IndexError, "Index #{idx} out of array" if rest.empty?
    end

    at(idx)
  end

  # Fill some portion of the Array with a given element. The
  # element to be used can be either given as the first argument
  # or as a block that takes the index as its argument. The
  # section that is to be filled can be defined by the following
  # arguments. The first following argument is either a starting
  # index or a Range. If the first argument is a starting index,
  # the second argument can be the length. No length given
  # defaults to rest of Array, no starting defaults to 0. Negative
  # indices are treated as counting backwards from the end. Negative
  # counts leave the Array unchanged. Returns self.
  #
  # array.fill(obj)                                -> array
  # array.fill(obj, start [, length])              -> array
  # array.fill(obj, range)                         -> array
  # array.fill {|index| block }                    -> array
  # array.fill(start [, length]) {|index| block }  -> array
  # array.fill(range) {|index| block }             -> array
  def fill(a=undefined, b=undefined, c=undefined)
    Ruby.check_frozen

    if (block_given? and c != undefined) ||
       (!block_given? and a == undefined)
      raise ArgumentError, "wrong number of arguments"
    end

    if block_given?
      one, two = a, b
    else
      obj, one, two = a, b, c
    end

    if one.kind_of? Range
      raise TypeError, "length invalid with range" unless two == undefined

      left = Rubinius::Type.coerce_to one.begin, Fixnum, :to_int
      left += size if left < 0
      raise RangeError, "#{one.inspect} out of range" if left < 0

      right = Rubinius::Type.coerce_to one.end, Fixnum, :to_int
      right += size if right < 0
      right += 1 unless one.exclude_end?
      return self if right <= left           # Nothing to modify
    elsif one and one != undefined
      left = Rubinius::Type.coerce_to one, Fixnum, :to_int
      left += size if left < 0
      left = 0 if left < 0

      if two and two != undefined
        begin
          right = Rubinius::Type.coerce_to two, Fixnum, :to_int
        rescue TypeError
          raise ArgumentError, "argument #{two.inspect} must be a Fixnum"
        end

        return self if right == 0
        right += left
      else
        right = size
      end
    else
      left = 0
      right = size
    end

    i = @start + left
    total = @start + right

    if right > size
      reallocate total
      @total = right
    end

    tuple = @tuple

    if block_given?
      while i < total
        tuple.put i, yield(i-@start)
        i += 1
      end
    else
      while i < total
        tuple.put i, obj
        i += 1
      end
    end

    self
  end

  # Returns the first or first n elements of the Array.
  # If no argument is given, returns nil if the item
  # is not found. If there is an argument, an empty
  # Array is returned instead.
  def first(n = undefined)
    return at(0) if n.equal? undefined

    n = Rubinius::Type.coerce_to n, Fixnum, :to_int
    raise ArgumentError, "Size must be positive" if n < 0

    self[0...n].to_a
  end

  # Recursively flatten any contained Arrays into an one-dimensional result.
  # The optional level argument determines the level of recursion to flatten
  def flatten(level=-1)
    level = Rubinius::Type.coerce_to(level, Integer, :to_int)
    return self if level == 0

    out = new_reserved size
    recursively_flatten(self, out, level)
    out
  end

  # Flattens self in place as #flatten. If no changes are
  # made, returns nil, otherwise self.
  # The optional level argument determines the level of recursion to flatten
  def flatten!(level=-1)
    level = Rubinius::Type.coerce_to(level, Integer, :to_int)
    return nil if level == 0

    out = new_reserved size
    if recursively_flatten(self, out, level)
      replace(out)
      return self
    end

    nil
  end

  # Computes a Fixnum hash code for this Array. Any two
  # Arrays with the same content will have the same hash
  # code (similar to #eql?)
  def hash
    hash_val = size
    mask = Fixnum::MAX >> 1

    # This is duplicated and manually inlined code from Thread for performance
    # reasons. Before refactoring it, please benchmark it and compare your
    # refactoring against the original.

    id = object_id
    objects = Thread.current.recursive_objects

    # If there is already an our version running...
    if objects.key? :__detect_outermost_recursion__

      # If we've seen self, unwind back to the outer version
      if objects.key? id
        raise Thread::InnerRecursionDetected
      end

      # .. or compute the hash value like normal
      begin
        objects[id] = true

        each { |x| hash_val = ((hash_val & mask) << 1) ^ x.hash }
      ensure
        objects.delete id
      end

      return hash_val
    else
      # Otherwise, we're the outermost version of this code..
      begin
        objects[:__detect_outermost_recursion__] = true
        objects[id] = true

        each { |x| hash_val = ((hash_val & mask) << 1) ^ x.hash }

        # An inner version will raise to return back here, indicating that
        # the whole structure is recursive. In which case, abondon most of
        # the work and return a simple hash value.
      rescue Thread::InnerRecursionDetected
        return size
      ensure
        objects.delete :__detect_outermost_recursion__
        objects.delete id
      end
    end

    return hash_val
  end

  # Returns true if the given obj is present in the Array.
  # Presence is determined by calling elem == obj until found.
  def include?(obj)

    # This explicit loop is for performance only. Preferably,
    # this method would be implemented as:
    #
    #   each { |x| return true if x == obj }
    #
    # but the JIT will currently not inline the block into the
    # method that calls #include? which causes #include? to
    # execute about 3x slower. Since this is a very commonly
    # used method, this manual performance optimization is used.
    # Ideally, this will be removed when the JIT can handle the
    # block used here.

    i = @start
    total = i + @total
    tuple = @tuple

    while i < total
      return true if tuple.at(i) == obj
      i += 1
    end

    false
  end

  # Returns the index of the first element in the Array
  # for which elem == obj is true or nil. If a block is
  # given instead of an argument, returns first object
  # for which block is true. Returns nil if no match is found.
  def index(obj=undefined)
    i = 0
    if obj.equal? undefined
      each { |x| return i if yield(x); i += 1 }
    else
      each { |x| return i if x == obj; i += 1 }
    end
    nil
  end

  # Returns an Array populated with the objects at the given indices of the original.
  # Range arguments are given as nested Arrays as from #[].
  def indexes(*args)
    warn 'Array#indexes is deprecated, use Array#values_at instead'

    out = []

    args.each do |a|
      if a.kind_of? Range
        out << self[a]
      else
        out << at(Rubinius::Type.coerce_to(a, Fixnum, :to_int))
      end
    end

    out
  end

  alias_method :indices, :indexes

  # For a positive index, inserts the given values before
  # the element at the given index. Negative indices count
  # backwards from the end and the values are inserted
  # after them.
  def insert(idx, *items)
    return self if items.length == 0

    Ruby.check_frozen

    # Adjust the index for correct insertion
    idx = Rubinius::Type.coerce_to idx, Fixnum, :to_int
    idx += (@total + 1) if idx < 0    # Negatives add AFTER the element
    raise IndexError, "#{idx} out of bounds" if idx < 0

    self[idx, 0] = items   # Cheat
    self
  end

  # Produces a printable string of the Array. The string
  # is constructed by calling #inspect on all elements.
  # Descends through contained Arrays, recursive ones
  # are indicated as [...].
  def inspect
    return "[]" if @total == 0
    comma = ", "
    result = "["

    return "[...]" if Thread.detect_recursion self do
      each { |o| result << o.inspect << comma }
    end

    result.taint if tainted?
    result.shorten!(2)
    result << "]"
  end

  # Generates a string from converting all elements of
  # the Array to strings, inserting a separator between
  # each. The separator defaults to $,. Detects recursive
  # Arrays.
  def join(sep=nil)
    return "" if @total == 0
    out = ""
    return "[...]" if Thread.detect_recursion self do
      sep = sep ? StringValue(sep) : $,
      out.taint if sep.tainted? or self.tainted?

      # We've manually unwound the first loop entry for performance
      # reasons.
      x = @tuple[@start]
      case x
      when String
        out.append x
      when Array
        out.append x.join(sep)
      else
        out.append x.to_s
      end

      out.taint if x.tainted?

      total = @start + size()
      i = @start + 1

      while i < total
        out.append sep

        x = @tuple[i]

        case x
        when String
          out.append x
        when Array
          out.append x.join(sep)
        else
          out.append x.to_s
        end

        out.taint if x.tainted?

        i += 1
      end
    end

    out
  end

  # Returns the last element or n elements of self. If
  # the Array is empty, without a count nil is returned,
  # otherwise an empty Array. Always returns an Array.
  def last(n=undefined)
    if size < 1
      return if n.equal? undefined
      return []
    end
    return at(-1) if n.equal? undefined

    unless n.respond_to?(:to_int)
      raise TypeError, "Can't convert #{n.class} into Integer"
    end

    n = Rubinius::Type.coerce_to n, Fixnum, :to_int
    return [] if n.zero?
    raise ArgumentError, "Number must be positive" if n < 0

    n = size if n > size
    self[-n..-1].to_a
  end

  alias_method :collect, :map

  alias_method :collect!, :map!

  # Returns number of non-nil elements in self, may be zero
  def nitems
    sum = 0
    each { |elem| sum += 1 unless elem.nil? }
    sum
  end

  ##
  #  call-seq:
  #     arr.pack ( aTemplateString ) -> aBinaryString
  #
  #  Packs the contents of <i>arr</i> into a binary sequence according to
  #  the directives in <i>aTemplateString</i> (see the table below)
  #  Directives ``A,'' ``a,'' and ``Z'' may be followed by a count,
  #  which gives the width of the resulting field. The remaining
  #  directives also may take a count, indicating the number of array
  #  elements to convert. If the count is an asterisk
  #  (``<code>*</code>''), all remaining array elements will be
  #  converted. Any of the directives ``<code>sSiIlL</code>'' may be
  #  followed by an underscore (``<code>_</code>'') to use the underlying
  #  platform's native size for the specified type; otherwise, they use a
  #  platform-independent size. Spaces are ignored in the template
  #  string. See also <code>String#unpack</code>.
  #
  #     a = [ "a", "b", "c" ]
  #     n = [ 65, 66, 67 ]
  #     a.pack("A3A3A3")   #=> "a  b  c  "
  #     a.pack("a3a3a3")   #=> "a\000\000b\000\000c\000\000"
  #     n.pack("ccc")      #=> "ABC"
  #
  #  Directives for +pack+.
  #
  #   Directive    Meaning
  #   ---------------------------------------------------------------
  #       @     |  Moves to absolute position
  #       A     |  ASCII string (space padded, count is width)
  #       a     |  ASCII string (null padded, count is width)
  #       B     |  Bit string (descending bit order)
  #       b     |  Bit string (ascending bit order)
  #       C     |  Unsigned char
  #       c     |  Char
  #       D, d  |  Double-precision float, native format
  #       E     |  Double-precision float, little-endian byte order
  #       e     |  Single-precision float, little-endian byte order
  #       F, f  |  Single-precision float, native format
  #       G     |  Double-precision float, network (big-endian) byte order
  #       g     |  Single-precision float, network (big-endian) byte order
  #       H     |  Hex string (high nibble first)
  #       h     |  Hex string (low nibble first)
  #       I     |  Unsigned integer
  #       i     |  Integer
  #       L     |  Unsigned long
  #       l     |  Long
  #       M     |  Quoted printable, MIME encoding (see RFC2045)
  #       m     |  Base64 encoded string
  #       N     |  Long, network (big-endian) byte order
  #       n     |  Short, network (big-endian) byte-order
  #       P     |  Pointer to a structure (fixed-length string)
  #       p     |  Pointer to a null-terminated string
  #       Q, q  |  64-bit number
  #       S     |  Unsigned short
  #       s     |  Short
  #       U     |  UTF-8
  #       u     |  UU-encoded string
  #       V     |  Long, little-endian byte order
  #       v     |  Short, little-endian byte order
  #       w     |  BER-compressed integer\fnm
  #       X     |  Back up a byte
  #       x     |  Null byte
  #       Z     |  Same as ``a'', except that null is added with *

  def pack(directives)
    Ruby.primitive :array_pack

    unless directives.kind_of? String
      return pack(StringValue(directives))
    end

    raise ArgumentError, "invalid directives string: #{directives}"
  end

  ##
  #  call-seq:
  #     ary.permutation { |p| block }          -> array
  #     ary.permutation                        -> enumerator
  #     ary.permutation(n) { |p| block }       -> array
  #     ary.permutation(n)                     -> enumerator
  #
  #  When invoked with a block, yield all permutations of length <i>n</i>
  #  of the elements of <i>ary</i>, then return the array itself.
  #  If <i>n</i> is not specified, yield all permutations of all elements.
  #  The implementation makes no guarantees about the order in which
  #  the permutations are yielded.
  #
  #  When invoked without a block, return an enumerator object instead.
  #
  #  Examples:
  #
  #     a = [1, 2, 3]
  #     a.permutation.to_a     #=> [[1,2,3],[1,3,2],[2,1,3],[2,3,1],[3,1,2],[3,2,1]]
  #     a.permutation(1).to_a  #=> [[1],[2],[3]]
  #     a.permutation(2).to_a  #=> [[1,2],[1,3],[2,1],[2,3],[3,1],[3,2]]
  #     a.permutation(3).to_a  #=> [[1,2,3],[1,3,2],[2,1,3],[2,3,1],[3,1,2],[3,2,1]]
  #     a.permutation(0).to_a  #=> [[]] # one permutation of length 0
  #     a.permutation(4).to_a  #=> []   # no permutations of length 4
  #
  def permutation(num=undefined, &block)
    return to_enum(:permutation, num) unless block_given?
    if num.equal? undefined
      num = @total
    else
      num = Rubinius::Type.coerce_to num, Fixnum, :to_int
    end

    if num < 0 || @total < num
      # no permutations, yield nothing
    elsif num == 0
      # exactly one permutation: the zero-length array
      yield []
    elsif num == 1
      # this is a special, easy case
      each { |val| yield [val] }
    else
      # this is the general case
      p = Array.new(num)
      used = Array.new(@total, false)
      __permute__(num, p, 0, used, &block)
    end

    self
  end

  def __permute__(num, p, index, used, &block)
    # Recursively compute permutations of r elements of the set [0..n-1].
    # When we have a complete permutation of array indexes, copy the values
    # at those indexes into a new array and yield that array.
    #
    # num: the number of elements in each permutation
    # p: the array (of size num) that we're filling in
    # index: what index we're filling in now
    # used: an array of booleans: whether a given index is already used
    #
    # Note: not as efficient as could be for big num.
    @total.times do |i|
      unless used[i]
        p[index] = i
        if index < num-1
          used[i] = true
          __permute__(num, p, index+1, used, &block)
          used[i] = false
        else
          yield values_at(*p)
        end
      end
    end
  end
  private :__permute__

  # Removes and returns the last element from the Array.
  def pop(many=undefined)
    Ruby.check_frozen

    if many.equal? undefined
      return nil if @total == 0

      @total -= 1
      index = @start + @total

      elem = @tuple.at(index)
      @tuple.put(index,nil)

      # reallocate_shrink()

      elem
    else
      many = Rubinius::Type.coerce_to(many, Fixnum, :to_int)
      raise ArgumentError, "negative array size" if many < 0

      first = size - many
      first = 0 if first < 0
      slice!(first..size).to_a
    end
  end

  # Returns an array of all combinations of elements from all arrays.  The
  # length of the returned array is the product of the length of ary and the
  # argument arrays
  #
  # --
  # Implementation notes: We build a block that will generate all the
  # combinations by building it up successively using "inject" and starting
  # with one responsible to append the values.
  # ++
  def product(*args)
    args.map!{|x| Rubinius::Type.coerce_to(x, Array, :to_ary)}

    # Check the result size will fit in an Array.
    unless args.inject(size) { |n, x| n * x.size }.kind_of?(Fixnum)
      raise RangeError, "product result is too large"
    end

    # to get the results in the same order as in MRI, vary the last argument first
    args.reverse!

    result = []
    args.push self

    outer_lambda = args.inject(result.method(:push)) do |proc, values|
      lambda do |partial|
        values.each do |val|
          proc.call(partial.dup << val)
        end
      end
    end

    outer_lambda.call([])

    result
  end

  # Appends the given object(s) to the Array and returns
  # the modified self.
  def push(*args)
    return self if args.empty?

    concat args
  end

  # Searches through contained Arrays within the Array,
  # comparing obj with the second element of each using
  # elem == obj. Returns the first matching Array, nil
  # on failure. See also Array#assoc.
  def rassoc(obj)
    each do |elem|
      if elem.kind_of? Array and elem.at(1) == obj
        return elem
      end
    end

    nil
  end

  # Returns a new Array by removing items from self for
  # which block is true. An Array is also returned when
  # invoked on subclasses. See #reject!
  def reject(&block)
    return to_enum(:reject) unless block_given?
    dup.reject!(&block) || self
  end

  # Equivalent to #delete_if except that returns nil if
  # no changes were made.
  def reject!(&block)
    Ruby.check_frozen

    return to_enum(:reject!) unless block_given?

    was = length
    delete_if(&block)

    self if was != length     # Too clever?
  end

  # Replaces contents of self with contents of other,
  # adjusting size as needed.
  def replace(other)
    Ruby.check_frozen

    other = Rubinius::Type.coerce_to other, Array, :to_ary

    @tuple = other.tuple.dup
    @total = other.total
    @start = other.start
    self
  end

  # Returns a new Array or subclass populated from self
  # but in reverse order.
  def reverse
    dup.reverse!
  end

  # Reverses the order of elements in self. Returns self
  # even if no changes are made
  def reverse!
    Ruby.check_frozen

    return self unless @total > 1

    @tuple.reverse! @start, @total

    return self
  end

  # Goes through the Array back to front and yields
  # each element to the supplied block. Returns self.
  def reverse_each
    return to_enum(:reverse_each) unless block_given?

    stop = @start - 1
    i = stop + @total
    tuple = @tuple

    while i > stop
      yield tuple.at(i)
      i -= 1
    end

    self
  end

  # Returns the index of the last element in the Array
  # for which elem == obj is true.
  # If a block is given instead of an argument,
  # returns last object for which block is true.
  def rindex(obj=undefined)
    if obj.equal? undefined
      return to_enum(:rindex, obj) unless block_given?

      i = @total - 1
      while i >= 0
        return i if yield @tuple.at(@start + i)
        i = @total if i > @total
        i -= 1
      end
    else
      stop = @start - 1
      i = stop + @total
      tuple = @tuple

      while i > stop
        return i if tuple.at(i) == obj
        i -= 1
      end
    end
    nil
  end

<<<<<<< HEAD
=======
  # Choose a random element, or the random n elements, from the array.
  # If the array is empty, the first form returns nil, and the second
  # form returns an empty array.
  def choice(n=undefined)
    return at(Kernel.rand(size)) if n.equal? undefined

    n = Rubinius::Type.coerce_to(n, Fixnum, :to_int)
    raise ArgumentError, "negative array size" if n < 0

    n = size if n > size
    result = Array.new(self)

    n.times do |i|
      r = i + Kernel.rand(size - i)
      result.tuple.swap(i,r)
    end

    result[n..size] = []
    result
  end

  # Some code depends on Array having it's own #select method,
  # not just using the Enumerable one. This alias achieves that.
  alias_method :select, :find_all

>>>>>>> 087ae791
  # Removes and returns the first element in the
  # Array or nil if empty. All other elements are
  # moved down one index.
  def shift(n=undefined)
    Ruby.check_frozen

    if n.equal? undefined
      return nil if @total == 0
      obj = @tuple.at @start
      @tuple.put @start, nil
      @start += 1
      @total -= 1

      # reallocate_shrink()

      obj
    else
      n = Rubinius::Type.coerce_to(n, Fixnum, :to_int)
      raise ArgumentError, "negative array size" if n < 0

      slice!(0, n).to_a
    end
  end

  ##
  #  call-seq:
  #     ary.drop(n)               => array
  #
  #  Drops first n elements from <i>ary</i>, and returns rest elements
  #  in an array.
  #
  #     a = [1, 2, 3, 4, 5, 0]
  #     a.drop(3)             # => [4, 5, 0]
  #
  #   enum.drop(n)   => an_array
  #
  # This a specialized version of the method found in Enumerable
  def drop(n)
    n = Rubinius::Type.coerce_to(n, Fixnum, :to_int)
    raise ArgumentError, "attempt to drop negative size" if n < 0

    return [] if @total == 0

    new_size = @total - n
    return [] if new_size <= 0

    new_range n, new_size
  end

  # Deletes the element(s) given by an index (optionally with a length)
  # or by a range. Returns the deleted object, subarray, or nil if the
  # index is out of range. Equivalent to:
  def slice!(start, length=undefined)
    Ruby.check_frozen

    if length.equal? undefined
      if start.kind_of? Range
        out = self[start]

        s = Rubinius::Type.coerce_to start.begin, Fixnum, :to_int
        unless s >= @total or -s > @total
          self[start] = nil
        end
      else
        # make sure that negative values are not passed through to the
        # []= assignment
        start = Rubinius::Type.coerce_to start, Integer, :to_int
        start = start + @total if start < 0

        # This is to match the MRI behaviour of not extending the array
        # with nil when specifying an index greater than the length
        # of the array.
        return out unless start >= 0 and start < @total

        out = @tuple.at start + @start

        # Check for shift style.
        if start == 0
          @tuple.put @start, nil
          @total -= 1
          @start += 1
        else
          self[start, 1] = nil
        end
      end
    else
      start = Rubinius::Type.coerce_to start, Fixnum, :to_int
      length = Rubinius::Type.coerce_to length, Fixnum, :to_int

      out = self[start, length]

      unless start >= @total or -start > @total
        self[start, length] = nil
      end
    end

    out
  end

  # Returns a new array with elements of this array shuffled.
  def shuffle
    dup.shuffle!
  end

  # Shuffles elements in self in place.
  def shuffle!
    Ruby.check_frozen

    size.times do |i|
      r = i + Kernel.rand(size - i)
      @tuple.swap(i,r)
    end
    self
  end

  # Returns a new Array created by sorting elements in self. Comparisons
  # to sort are either done using <=> or a block may be provided. The
  # block must take two parameters and return -1, 0, 1 depending on
  # whether the first parameter is smaller, equal or larger than the
  # second parameter.
  def sort(&block)
    dup.sort_inplace(&block)
  end

  # Sorts this Array in-place. See #sort.
  #
  # The threshold for choosing between Insertion sort and Quicksort
  # is 10, as determined by a bit of quick tests.
  # Solving directly for recurrence relations is impossible, since quicksort
  # depends on the partition sizes, which is dependent upon the arrangement
  # of the array.
  #
  # For results and methodology, see the commit message.
  def sort_inplace(&block)
    Ruby.check_frozen

    return self unless @total > 1

    if (@total - @start) < 13
      if block
        isort_block! @start, (@start + @total) - 1, block
      else
        isort! @start, (@start + @total) - 1
      end
    else
      if block
        qsort_block! block
      else
        qsort!
      end
    end

    self
  end

  protected :sort_inplace

  # Make a public alias. Only use sort_inplace internally to avoid
  # subclass overrides.

  # Alias used to avoid subclass overrides
  alias_method :sort!, :sort_inplace
  public :sort!

  # Returns self except on subclasses which are converted
  # or 'upcast' to Arrays.
  def to_a
    if self.class == Array
      self
    else
      Array.new(self)
    end
  end

  # Returns self
  def to_ary
    self
  end

  # Produces a string by joining all elements without a
  # separator. See #join
  def to_s
    self.join
  end

  # Treats all elements as being Arrays of equal lengths and
  # transposes their rows and columns so that the first contained
  # Array in the result includes the first elements of all the
  # Arrays and so on.
  def transpose
    return [] if empty?

    out, max = [], nil

    each do |ary|
      ary = Rubinius::Type.coerce_to ary, Array, :to_ary
      max ||= ary.size

      # Catches too-large as well as too-small (for which #fetch would suffice)
      raise IndexError, "All arrays must be same length" if ary.size != max

      ary.size.times { |i| (out[i] ||= []) << ary.at(i) }
    end

    out
  end

  # Returns a new Array by removing duplicate entries
  # from self. Equality is determined by using a Hash
  def uniq
    dup.uniq! or dup
  end

  # Removes duplicates from the Array in place as #uniq
  def uniq!
    im = Rubinius::IdentityMap.from self
    return if im.size == size

    Ruby.check_frozen

    array = im.to_array
    @tuple = array.tuple
    @start = array.start
    @total = array.total

    self
  end

  # Returns a new Array populated from the elements in
  # self corresponding to the given selector(s.) The
  # arguments may be one or more integer indices or
  # Ranges.
  def values_at(*args)
    out = []

    args.each do |elem|
      # Cannot use #[] because of subtly different errors
      if elem.kind_of? Range
        finish = Rubinius::Type.coerce_to elem.last, Fixnum, :to_int
        start = Rubinius::Type.coerce_to elem.first, Fixnum, :to_int

        start += @total if start < 0
        next if start < 0

        finish += @total if finish < 0
        finish -= 1 if elem.exclude_end?
        finish = @total unless finish < @total

        next if finish < start

        start.upto(finish) { |i| out << at(i) }

      else
        i = Rubinius::Type.coerce_to elem, Fixnum, :to_int
        out << at(i)
      end
    end

    out
  end

  #  call-seq:
  #     array.zip(arg, ...)                   -> an_array
  #     array.zip(arg, ...) {| arr | block }  -> nil
  #
  #  Converts any arguments to arrays, then merges elements of
  #  <i>self</i> with corresponding elements from each argument. This
  #  generates a sequence of <code>self.size</code> <em>n</em>-element
  #  arrays, where <em>n</em> is one more that the count of arguments. If
  #  the size of any argument is less than <code>enumObj.size</code>,
  #  <code>nil</code> values are supplied. If a block given, it is
  #  invoked for each output array, otherwise an array of arrays is
  #  returned.
  #
  #     a = [ 4, 5, 6 ]
  #     b = [ 7, 8, 9 ]
  #     [1,2,3].zip(a, b)      #=> [[1, 4, 7], [2, 5, 8], [3, 6, 9]]
  #     [1,2].zip(a,b)         #=> [[1, 4, 7], [2, 5, 8]]
  #     a.zip([1,2],[8])       #=> [[4,1,8], [5,2,nil], [6,nil,nil]]
  #
  def zip(*others)
    out = Array.new(size) { [] }
    others = others.map { |ary| ary.to_ary }

    size.times do |i|
      slot = out.at(i)
      slot << @tuple.at(@start + i)
      others.each { |ary| slot << ary.at(i) }
    end

    if block_given?
      out.each { |ary| yield ary }
      return nil
    end

    out
  end

  def unshift(*values)
    return self if values.empty?

    Ruby.check_frozen

    if @start > values.size
      # fit the new values in between 0 and @start if possible
      @start -= values.size
      @tuple.copy_from(values.tuple,0,values.size,@start)
    else
      # FIXME: provision for more unshift prepends?
      new_tuple = Rubinius::Tuple.new @total + values.size
      new_tuple.copy_from values.tuple, 0, values.size, 0
      new_tuple.copy_from @tuple, @start, @total, values.size
      @start = 0
      @tuple = new_tuple
    end
    @total += values.size
    self
  end

  alias_method :initialize_copy, :replace
  private :initialize_copy

  # Reallocates the internal Tuple to accommodate at least given size
  def reallocate(at_least)
    return if at_least < @tuple.size

    new_total = @tuple.size * 2

    if new_total < at_least
      new_total = at_least
    end

    new_tuple = Rubinius::Tuple.new new_total
    new_tuple.copy_from @tuple, @start, @total, 0

    @start = 0
    @tuple = new_tuple
  end

  private :reallocate

  def reallocate_shrink
    new_total = @tuple.size
    return if @total > (new_total / 3)

    # halve the tuple size until the total > 1/3 the size of the total
    begin
      new_total /= 2
    end while @total < (new_total / 6)

    new_tuple = Rubinius::Tuple.new(new_total)
    # position values in the middle somewhere
    new_start = (new_total - @total)/2
    new_tuple.copy_from @tuple, @start, @total, new_start

    @start = new_start
    @tuple = new_tuple
  end

  private :reallocate_shrink

  # Helper to recurse through flattening since the method
  # is not allowed to recurse itself. Detects recursive structures.
  def recursively_flatten(array, out, max_levels = -1)
    modified = false

    # Strict equality since < 0 means 'infinite'
    if max_levels == 0
      out.concat(array)
      return false
    end

    max_levels -= 1
    recursion = Thread.detect_recursion(array) do
      i = array.start
      total = i + array.total
      tuple = array.tuple

      while i < total
        o = tuple.at i

        if ary = Rubinius::Type.try_convert(o, Array, :to_ary)
          modified = true
          recursively_flatten(ary, out, max_levels)
        else
          out << o
        end

        i += 1
      end
    end

    raise ArgumentError, "tried to flatten recursive array" if recursion
    modified
  end

  private :recursively_flatten

  # In-place non-recursive sort between the given indexes.
  def qsort!
    stack = [[@start, @start + @total - 1]]

    until stack.empty?
      left, right = stack.pop

      if right > left
        pivotindex = left + ((right - left) / 2)
        # pi_new = qsort_partition(left, right, pi)
        # inline pivot routine

        pivot = @tuple.at(pivotindex)

        @tuple.swap(pivotindex, right)
        store = left

        i = left
        while i < right
          cmp = (@tuple.at(i) <=> pivot)
          if cmp < 0
            @tuple.swap(i, store)
            store += 1
          end

          i += 1
        end

        @tuple.swap(store, right)

        pi_new = store

        # end pivot
        stack.push [left, pi_new - 1]
        stack.push [pi_new + 1, right]
      end
    end

    self
  end
  private :qsort!

  # In-place non-recursive sort between the given indexes using a block.
  def qsort_block!(block)
    stack = [[@start, @start + @total - 1]]

    until stack.empty?
      left, right = stack.pop

      if right > left
        pivotindex = left + ((right - left) / 2)
        # pi_new = qsort_partition(left, right, pi)
        # inline pivot routine

        pivot = @tuple.at(pivotindex)

        @tuple.swap(pivotindex, right)
        store = left

        i = left
        while i < right
          cmp = Comparable.compare_int block.call(@tuple.at(i), pivot)
          if cmp < 0
            @tuple.swap(i, store)
            store += 1
          end

          i += 1
        end

        @tuple.swap(store, right)

        pi_new = store

        # end pivot
        stack.push [left, pi_new - 1]
        stack.push [pi_new + 1, right]
      end
    end

    self
  end
  private :qsort_block!

  # Insertion sort in-place between the given indexes.
  def isort!(left, right)
    i = left + 1

    tup = @tuple

    while i <= right
      j = i

      while j > @start
        jp = j - 1
        el1 = tup.at(jp)
        el2 = tup.at(j)

        unless cmp = (el1 <=> el2)
          raise ArgumentError, "comparison of #{el1.inspect} with #{el2.inspect} failed (#{j})"
        end

        break unless cmp > 0

        tup.put(j, el1)
        tup.put(jp, el2)

        j = jp
      end

      i += 1
    end
  end
  private :isort!

  # Insertion sort in-place between the given indexes using a block.
  def isort_block!(left, right, block)
    i = left + 1

    while i <= right
      j = i

      while j > @start and block.call(@tuple.at(j - 1), @tuple.at(j)) > 0
        @tuple.swap(j, (j - 1))
        j -= 1
      end

      i += 1
    end
  end
  private :isort_block!

  def __rescue_match__(exception)
    each { |x| return true if x === exception }
    false
  end

  # Custom API support to support Enumerator#next with :each
  class ValueGenerator
    def initialize(array)
      @array = array
      @index = 0
    end

    def next?
      @index < @array.size
    end

    def next
      val = @array.at(@index)
      @index += 1
      return val
    end

    def rewind
      @index = 0
    end
  end

  def to_generator(method)
    if method == :each
      ValueGenerator.new(self)
    end
  end
end<|MERGE_RESOLUTION|>--- conflicted
+++ resolved
@@ -1445,8 +1445,6 @@
     nil
   end
 
-<<<<<<< HEAD
-=======
   # Choose a random element, or the random n elements, from the array.
   # If the array is empty, the first form returns nil, and the second
   # form returns an empty array.
@@ -1472,7 +1470,6 @@
   # not just using the Enumerable one. This alias achieves that.
   alias_method :select, :find_all
 
->>>>>>> 087ae791
   # Removes and returns the first element in the
   # Array or nil if empty. All other elements are
   # moved down one index.
