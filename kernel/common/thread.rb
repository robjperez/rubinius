#--
# Be very careful about calling raise in here! Thread has its own
# raise which, if you're calling raise, you probably don't want. Use
# Kernel.raise to call the proper raise.
#++

class Thread

  attr_reader :recursive_objects

  class Die < Exception; end # HACK

  @abort_on_exception = false

  def self.abort_on_exception
    @abort_on_exception
  end

  def self.abort_on_exception=(val)
    @abort_on_exception = val
  end

  # It's also an instance method...
  def abort_on_exception=(val)
    @abort_on_exception = val
  end

  def abort_on_exception
    @abort_on_exception ||= false
  end

  def inspect
    stat = status()
    stat = "dead" unless stat

    "#<#{self.class}:0x#{object_id.to_s(16)} id=#{@thread_id} #{stat}>"
  end

  alias_method :to_s, :inspect

  def self.new(*args, &block)
    thr = allocate

    thr.send(:initialize, *args, &block)
    begin
      thr.fork
    rescue Exception => e
      thr.group.remove self
      raise e
    end

    return thr
  end

  class << self
    alias_method :start, :new
  end

  def initialize(*args, &block)
    Kernel.raise ThreadError, "must be called with a block" unless block_given?
    setup(false)
    @args = args
    @block = block

    Thread.current.group.add self
  end

  # Called by Thread#fork in the new thread
  #
  def __run__()
    begin
      begin
        @lock.send nil
        @result = @block.call(*@args)
      ensure
        @lock.receive
<<<<<<< HEAD
        unlock_locks
        @joins.each {|join| join.send self }
=======
        @joins.each { |join| join.send self }
>>>>>>> aba14a99
      end
    rescue Die
      @exception = nil
    rescue Exception => e
      # I don't really get this, but this is MRI's behavior. If we're dying
      # by request, ignore any raised exception.
      @exception = e # unless @dying
    ensure
      @alive = false
      @lock.send nil
    end

    if @exception
      if abort_on_exception or Thread.abort_on_exception
        Thread.main.raise @exception
      elsif $DEBUG
        STDERR.puts "Exception in thread: #{@exception.message} (#{@exception.class})"
      end
    end
  end

  def setup(prime_lock)
    @group = nil
    @alive = true
    @result = false
    @exception = nil
    @critical = false
    @dying = false
    @locals = Rubinius::LookupTable.new
    @lock = Rubinius::Channel.new
    @lock.send nil if prime_lock
    @joins = []
  end

  def alive?
    @lock.receive
    @alive
  ensure
    @lock.send nil
  end

  def stop?
    !alive? || @sleep
  end

  def kill
    @dying = true
    @sleep = false
    self.raise Die
  end

  alias_method :exit, :kill
  alias_method :terminate, :kill

  def sleeping?
    @lock.receive
    @sleep
  ensure
    @lock.send nil
  end

  def status
    if @alive
      if @sleep
        "sleep"
      elsif @dying
        "aborting"
      else
        "run"
      end
    elsif @exception
      nil
    else
      false
    end
  end

  def self.stop
    # Make sure that if we're stopping the current Thread,
    # others can run, so reset critical.
    Thread.critical = false
    sleep
    nil
  end

  def self.critical
    @critical
  end

  def self.critical=(value)
<<<<<<< HEAD
    set_critical value
=======
>>>>>>> aba14a99
    @critical = !!value
  end

  def join(timeout = undefined)
    join_inner(timeout) { @alive ? nil : self }
  end

  def group
    @group
  end

  def add_to_group(group)
    @group = group
  end

  def value
    join_inner { @result }
  end

  def join_inner(timeout = undefined)
    result = nil
    @lock.receive
    begin
      if @alive
        jc = Rubinius::Channel.new
        @joins << jc
        @lock.send nil
        begin
          if timeout.equal? undefined
            while true
              res = jc.receive
              # receive returns false if it was a spurious wakeup
              break if res != false
            end
          else
            duration = timeout.to_f
            while true
              start = Time.now.to_f
              res = jc.receive_timeout duration
              # receive returns false if it was a spurious wakeup
              break if res != false
              elapsed = Time.now.to_f - start
              duration -= elapsed
              break if duration < 0
            end
          end
        ensure
          @lock.receive
        end
      end
      Kernel.raise @exception if @exception
      result = yield
    ensure
      @lock.send nil
    end
    result
  end
  private :join_inner

  def raise(exc=$!, msg=nil, trace=nil)
    @lock.receive

    unless @alive
      @lock.send nil
      return self
    end

    begin
      if exc.respond_to? :exception
        exc = exc.exception msg
        Kernel.raise TypeError, 'exception class/object expected' unless Exception === exc
        exc.set_backtrace trace if trace
      elsif exc.kind_of? String or !exc
        exc = RuntimeError.exception exc
      else
        Kernel.raise TypeError, 'exception class/object expected'
      end

      if $DEBUG
        STDERR.puts "Exception: #{exc.message} (#{exc.class})"
      end

      Kernel.raise exc if self == Thread.current
    ensure
      @lock.send nil
    end

    raise_prim exc
  end
  private :raise_prim

  def [](key)
    @locals[Rubinius::Type.coerce_to_symbol(key)]
  end

  def []=(key, value)
    @locals[Rubinius::Type.coerce_to_symbol(key)] = value
  end

  def keys
    @locals.keys
  end

  def key?(key)
    @locals.key?(Rubinius::Type.coerce_to_symbol(key))
  end

  # Register another Thread object +thr+ as the Thread where the debugger
  # is running. When the current thread hits a breakpoint, it uses this
  # field to figure out who to send variable/scope information to.
  #
  def set_debugger_thread(thr)
    raise TypeError, "Must be another Thread" unless thr.kind_of?(Thread)

    @debugger_thread = thr
  end

  # Called by a debugger thread (a thread where the debugger lives) to
  # setup the @control_channel to a Channel object. A debuggee thread
  # will send data to this Channel when it hits a breakpoint, allowing
  # an easy place for the debugger to wait.
  #
  # This channel is sent a Tuple containing:
  #  * The object registered in the breakpoint (can be any object)
  #  * The Thread object where the breakpoint was hit
  #  * A Channel object to use to wake up the debuggee thread
  #  * An Array of Rubinius::Location objects for the stack. These Location
  #    objects contain references to Rubinius::VariableScope objects
  #    which contain info like local variables.
  #
  def setup_control!(chan=nil)
    chan ||= Rubinius::Channel.new
    @control_channel = chan
    return chan
  end

  def self.main
    @main_thread
  end

  def self.initialize_main_thread(thread)
    @main_thread = thread
  end

  def self.list
    Thread.current.group.list
  end

  alias_method :run, :wakeup

  # Implementation note: ideally, the recursive_objects
  # lookup table would be different per method call.
  # Currently it doesn't cause problems, but if ever
  # a method :foo calls a method :bar which could 
  # recurse back to :foo, it could require making
  # the tables independant.

  def self.recursion_guard(obj)
    id = obj.object_id
    objects = current.recursive_objects
    objects[id] = true

    begin
      yield
    ensure
      objects.delete id
    end
  end

  def self.guarding?(obj)
    current.recursive_objects[obj.object_id]
  end

  # detect_recursion will return if there's a recursion
  # on obj (or the pair obj+paired_obj).
  # If there is one, it returns true.
  # Otherwise, it will yield once and return false.

  def self.detect_recursion(obj, paired_obj=undefined)
    id = obj.object_id
    pair_id = paired_obj.object_id
    objects = current.recursive_objects

    case objects[id]

      # Default case, we haven't seen +obj+ yet, so we add it and run the block.
    when nil
      objects[id] = pair_id
      begin
        yield
      ensure
        objects.delete id
      end

      # We've seen +obj+ before and it's got multiple paired objects associated
      # with it, so check the pair and yield if there is no recursion.
    when Rubinius::LookupTable
      return true if objects[id][pair_id]
      objects[id][pair_id] = true

      begin
        yield
      ensure
        objects[id].delete pair_id
      end

      # We've seen +obj+ with one paired object, so check the stored one for
      # recursion.
      #
      # This promotes the value to a LookupTable since there is another new paired
      # object.
    else
      previous = objects[id]
      return true if previous == pair_id

      objects[id] = Rubinius::LookupTable.new(previous => true, pair_id => true)

      begin
        yield
      ensure
        objects[id] = previous
      end
    end

    false
  end

  # Similar to detect_recursion, but will short circuit all inner recursion
  # levels (using a throw)

  class InnerRecursionDetected < Exception; end

  def self.detect_outermost_recursion(obj, paired_obj=undefined, &block)
    rec = current.recursive_objects

    if rec[:__detect_outermost_recursion__]
      if detect_recursion(obj, paired_obj, &block)
        raise InnerRecursionDetected.new
      end
      false
    else
      begin
        rec[:__detect_outermost_recursion__] = true

        begin
          detect_recursion(obj, paired_obj, &block)
        rescue InnerRecursionDetected
          return true
        end

        return nil
      ensure
        rec.delete :__detect_outermost_recursion__
      end
    end
  end

  class Context
    attr_reader :ip
    attr_reader :method
    attr_reader :variables

    def initialize(ip, method, variables)
      @ip = ip
      @method = method
      @variables = variables
    end

    def file
      @method.file
    end

    def line
      @method.line_from_ip @ip
    end

    def locals
      @variables.locals
    end
  end

  def context
    Context.new(*__context__)
  end

  alias_method :current_context, :context
end<|MERGE_RESOLUTION|>--- conflicted
+++ resolved
@@ -74,12 +74,8 @@
         @result = @block.call(*@args)
       ensure
         @lock.receive
-<<<<<<< HEAD
         unlock_locks
-        @joins.each {|join| join.send self }
-=======
         @joins.each { |join| join.send self }
->>>>>>> aba14a99
       end
     rescue Die
       @exception = nil
@@ -170,10 +166,7 @@
   end
 
   def self.critical=(value)
-<<<<<<< HEAD
     set_critical value
-=======
->>>>>>> aba14a99
     @critical = !!value
   end
 
