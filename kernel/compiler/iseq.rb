--- conflicted
+++ resolved
@@ -4,8 +4,123 @@
 module Rubinius
   class InstructionSet
 
-<<<<<<< HEAD
-=======
+    class OpCode
+      attr_reader :args, :arg_count, :bytecode, :opcode,
+                  :size, :stack, :variable_stack
+
+      ##
+      # Returns a symbol specifying the effect of the symbol on the flow of
+      # execution, or nil if the instruction does not effect flow. The symbol
+      # may be one of :sequential, :send, :return, :goto, or :raise.
+
+      attr_reader :flow
+
+      alias_method :name, :opcode
+      alias_method :width, :size
+
+      def initialize(opcode, bytecode, params)
+        @opcode         = opcode
+        @bytecode       = bytecode
+        @args           = params[:args]
+        @arg_count      = @args.size
+        @size           = @arg_count + 1
+        @stack          = params[:stack]
+        @flow           = params[:flow] || :sequential
+        @flags          = params[:vm_flags] || []
+        @variable_stack = params[:variable_stack]
+      end
+
+      ##
+      # Returns the number of items consumed off of the stack by this opcode.
+      #
+      # If the value is positive, it is the exact number of items consumed.
+      #
+      # If the value is negative, it is a 2-digit number where:
+      # - first digit is the opcode arg to be multiplied (1 or 2), or the
+      #   contents of the args register (3) at that point.
+      # - third digit is a constant arg count to be added to the result
+      #
+      # For example, the value -10 would indicate that the number of stack
+      # items consumed by the opcode is the value of the first opcode arg.
+
+      def stack_consumed
+        @stack.first
+      end
+
+      ##
+      # Returns the number of items produced off of the stack by this opcode.
+
+      def stack_produced
+        @stack.last
+      end
+
+      # Indicates how the stack changes with this instruction. Positive numbers
+      # meaning how far the sp is pushed forward, negative how far back.
+      # +inst+ is an Array in the same format that Encoder#encode takes as input
+
+      def stack_difference(inst)
+        consumed = stack_consumed()
+        if consumed < 0
+          consumed = -consumed
+          arg =   consumed / 10
+          const = consumed % 10
+
+          consumed = inst[arg] + const
+        end
+        produced = stack_produced()
+
+        return produced - consumed
+      end
+
+      def check_interrupts?
+        @flags.include? :check_interrupts
+      end
+
+      def terminator?
+        @flags.include? :terminator
+      end
+
+      def to_s
+        @opcode.to_s
+      end
+    end
+
+
+    # InstructionSet methods
+
+    # Allocates a new ID every call.
+    def self.opcode_id
+      @opcode_ids ||= -1
+      @opcode_ids += 1
+    end
+
+    # Returns the opcode map.
+    def self.opcodes_map
+      @opcodes_map ||= Rubinius::LookupTable.new
+    end
+
+    # Returns an array of OpCode instances.
+    def self.opcodes
+      @opcodes ||= []
+    end
+
+    # Utility method for defining the opcodes.
+    def self.opcode(name, params={})
+      id = opcode_id
+      opcodes[id] = OpCode.new name, id, params
+      opcodes_map[name] = opcodes_map[id] = id
+    end
+
+    class InvalidOpCode < RuntimeError
+    end
+
+    # Returns an opcode given its name or numeric ID.
+    def self.[](name_or_id)
+      opcode = opcodes[opcodes_map[name_or_id]]
+      raise InvalidOpCode, "Invalid opcode #{op.inspect}" unless opcode
+      opcode
+    end
+
     ##
     # List of Rubinius machine opcodes
     #
@@ -39,318 +154,6 @@
     # IMPORTANT: Do not change the order of opcodes! The position in this array
     # is the opcode's instuction bytecode.
 
-    OpCodes = [
-      {:opcode => :noop, :args => [], :stack => [0,0]},
-
-      # pushs
-      {:opcode => :push_nil, :args => [], :stack => [0,1]},
-      {:opcode => :push_true, :args => [], :stack => [0,1]},
-      {:opcode => :push_false, :args => [], :stack => [0,1]},
-      {:opcode => :push_int, :args => [:int], :stack => [0,1]},
-      {:opcode => :push_self, :args => [], :stack => [0,1]},
-
-      # literals
-      {:opcode => :set_literal, :args => [:literal], :stack => [0,0]},
-      {:opcode => :push_literal, :args => [:literal], :stack => [0,1]},
-
-      # flow control
-
-      {:opcode => :goto, :args => [:ip], :stack => [0,0], :flow => :goto},
-      {:opcode => :goto_if_false, :args => [:ip], :stack => [1,0], :flow => :goto},
-      {:opcode => :goto_if_true, :args => [:ip], :stack => [1,0], :flow => :goto},
-      {:opcode => :goto_if_defined, :args => [:ip], :stack => [1,0],
-        :flow => :goto},
-      {:opcode => :ret, :args => [], :stack => [0,0], :flow => :return,
-        :vm_flags => [:terminator]},
-
-      # stack maintainence
-      {:opcode => :swap_stack, :args => [], :stack => [1,1]},
-      {:opcode => :dup_top, :args => [], :stack => [0,1]},
-      {:opcode => :pop, :args => [], :stack => [1,0]},
-      {:opcode => :rotate, :args => [:int], :stack => [0,0]},
-      {:opcode => :move_down, :args => [:int], :stack => [0, 0]},
-
-      # locals
-      {:opcode => :set_local, :args => [:local], :stack => [1,1]},
-      {:opcode => :push_local, :args => [:local], :stack => [0,1]},
-      {:opcode => :push_local_depth, :args => [:depth, :block_local],
-        :stack => [0,1]},
-      {:opcode => :set_local_depth, :args => [:depth, :block_local],
-        :stack => [1,1], :vm_flags => []},
-      {:opcode => :passed_arg, :args => [:int], :stack => [0,1]},
-
-      # exceptions
-      {:opcode => :push_exception, :args => [], :stack => [0,1]},
-      {:opcode => :clear_exception, :args => [], :stack => [0,0]},
-      {:opcode => :pop_exception, :args => [], :stack => [1, 0]},
-      {:opcode => :raise_exc, :args => [], :stack => [0,0], :flow => :raise,
-        :vm_flags => [:terminator]},
-      {:opcode => :setup_unwind, :args => [:ip, :type], :stack => [0, 0]},
-      {:opcode => :pop_unwind, :args => [], :stack => [0, 0]},
-      {:opcode => :raise_return, :args => [], :stack => [0,0]},
-      {:opcode => :ensure_return, :args => [], :stack => [0,0]},
-      {:opcode => :raise_break, :args => [], :stack => [0,0]},
-      {:opcode => :reraise, :args => [], :stack => [0,0]},
-
-      # array
-      {:opcode => :make_array, :args => [:int], :stack => [-10,1],
-        :vm_flags => [], :variable_stack => [0,1]},
-      {:opcode => :cast_array, :args => [], :stack => [1,1],
-        :vm_flags => []},
-      {:opcode => :shift_array, :args => [], :stack => [1,2]},
-
-      # ivars
-      {:opcode => :set_ivar, :args => [:literal], :stack => [1,1],
-        :vm_flags => []},
-      {:opcode => :push_ivar, :args => [:literal], :stack => [0,1]},
-
-      # constants
-      {:opcode => :push_const, :args => [:literal], :stack => [0,1]},
-      {:opcode => :set_const, :args => [:literal], :stack => [1,1],
-        :vm_flags => []},
-      {:opcode => :set_const_at, :args => [:literal], :stack => [2,0],
-        :vm_flags => []},
-      {:opcode => :find_const, :args => [:literal], :stack => [1,1]},
-      {:opcode => :push_cpath_top, :args => [], :stack => [0,1]},
-      {:opcode => :push_const_fast, :args => [:literal, :literal],
-       :stack => [0, 1]},
-
-      # send
-      {:opcode => :set_call_flags, :args => [:int], :stack => [0,0]},
-      {:opcode => :allow_private, :args => [], :stack => [0,0]},
-      {:opcode => :send_method, :args => [:literal], :stack => [1,1],
-        :flow => :send, :vm_flags => [:check_interrupts]},
-      {:opcode => :send_stack, :args => [:literal, :int],
-        :stack => [-21,1], :flow => :send, :vm_flags => [:check_interrupts],
-        :variable_stack => [1,2]},
-      {:opcode => :send_stack_with_block, :args => [:literal, :int],
-        :stack => [-22,1], :flow => :send, :vm_flags => [:check_interrupts],
-        :variable_stack => [2,2]},
-      {:opcode => :send_stack_with_splat, :args => [:literal, :int],
-        :stack => [-23,1], :flow => :send, :vm_flags => [:check_interrupts],
-        :variable_stack => [3,2]},
-      {:opcode => :send_super_stack_with_block,  :args => [:literal, :int],
-        :stack => [-21,1], :flow => :send, :vm_flags => [:check_interrupts],
-        :variable_stack => [1,2]},
-      {:opcode => :send_super_stack_with_splat, :args => [:literal, :int],
-        :stack => [-22,1], :flow => :send,
-        :variable_stack => [2,2]},
-
-      # blocks
-      {:opcode => :push_block, :args => [], :stack => [0,1]},
-      {:opcode => :passed_blockarg, :args => [:int], :stack => [0,1]},
-      {:opcode => :create_block, :args => [:literal], :stack => [0,1],
-        :vm_flags => []},
-      {:opcode => :cast_for_single_block_arg, :args => [], :stack => [0,1]},
-      {:opcode => :cast_for_multi_block_arg, :args => [], :stack => [0,1]},
-      {:opcode => :cast_for_splat_block_arg, :args => [],
-        :stack => [0,1], :vm_flags => []},
-      {:opcode => :yield_stack, :args => [:int],
-        :stack => [-10,1], :flow => :send, :variable_stack => [0,1]},
-      {:opcode => :yield_splat, :args => [:int],
-        :stack => [-11,1], :flow => :send, :variable_stack => [1,1]},
-
-      # strings
-      {:opcode => :string_append, :args => [], :stack => [2,1],
-       :vm_flags => []},
-      {:opcode => :string_dup, :args => [], :stack => [1,1],
-        :vm_flags => []},
-
-      # scope
-      {:opcode => :push_scope, :args => [], :stack => [0, 1]},
-      {:opcode => :add_scope,  :args => [], :stack => [1, 0]},
-
-      # misc
-      {:opcode => :push_variables, :args => [], :stack => [0,1]},
-      {:opcode => :check_interrupts, :args => [], :stack => [0,0]},
-      {:opcode => :yield_debugger, :args => [], :stack => [0,0],
-        :vm_flags => [:check_interrupts]},
-      {:opcode => :is_nil, :args => [], :stack => [1,1]},
-      {:opcode => :check_serial, :args => [:literal, :int], :stack => [1,1]},
-
-      # field access
-      {:opcode => :push_my_field, :args => [:field], :stack => [0,1]},
-      {:opcode => :store_my_field, :args => [:field], :stack => [1,1]},
-
-      # type checks
-      {:opcode => :kind_of, :args => [], :stack => [2,1]},
-      {:opcode => :instance_of, :args => [], :stack => [2,1]},
-
-      # meta opcodes, used for optimization only.
-      {:opcode => :meta_push_neg_1, :args => [], :stack => [0,1]},
-      {:opcode => :meta_push_0, :args => [], :stack => [0,1]},
-      {:opcode => :meta_push_1, :args => [], :stack => [0,1]},
-      {:opcode => :meta_push_2, :args => [], :stack => [0,1]},
-      {:opcode => :meta_send_op_plus, :args => [:literal], :stack => [2,1],
-        :flow => :send, :vm_flags => [:check_interrupts]},
-      {:opcode => :meta_send_op_minus, :args => [:literal], :stack => [2,1],
-        :flow => :send, :vm_flags => [:check_interrupts]},
-      {:opcode => :meta_send_op_equal, :args => [:literal], :stack => [2,1],
-        :flow => :send, :vm_flags => [:check_interrupts]},
-      {:opcode => :meta_send_op_lt, :args => [:literal], :stack => [2,1],
-        :flow => :send, :vm_flags => [:check_interrupts]},
-      {:opcode => :meta_send_op_gt, :args => [:literal], :stack => [2,1],
-        :flow => :send, :vm_flags => [:check_interrupts]},
-      {:opcode => :meta_send_op_tequal, :args => [:literal], :stack => [2,1],
-        :flow => :send, :vm_flags => [:check_interrupts]},
-      {:opcode => :meta_send_call, :args => [:literal, :int], :stack => [-21,1],
-        :flow => :send, :variable_stack => [1,2]},
-
-      {:opcode => :push_my_offset, :args => [:field], :stack => [0,1]}
-    ]
-
-
->>>>>>> 6bada3e5
-    class OpCode
-      attr_reader :args, :arg_count, :bytecode, :opcode,
-                  :size, :stack, :variable_stack
-
-      ##
-      # Returns a symbol specifying the effect of the symbol on the flow of
-      # execution, or nil if the instruction does not effect flow. The symbol
-      # may be one of :sequential, :send, :return, :goto, or :raise.
-
-      attr_reader :flow
-
-      alias_method :name, :opcode
-      alias_method :width, :size
-
-      def initialize(opcode, bytecode, params)
-        @opcode         = opcode
-        @bytecode       = bytecode
-        @args           = params[:args]
-        @arg_count      = @args.size
-        @size           = @arg_count + 1
-        @stack          = params[:stack]
-        @flow           = params[:flow] || :sequential
-        @flags          = params[:vm_flags] || []
-        @variable_stack = params[:variable_stack]
-      end
-
-      ##
-      # Returns the number of items consumed off of the stack by this opcode.
-      #
-      # If the value is positive, it is the exact number of items consumed.
-      #
-      # If the value is negative, it is a 2-digit number where:
-      # - first digit is the opcode arg to be multiplied (1 or 2), or the
-      #   contents of the args register (3) at that point.
-      # - third digit is a constant arg count to be added to the result
-      #
-      # For example, the value -10 would indicate that the number of stack
-      # items consumed by the opcode is the value of the first opcode arg.
-
-      def stack_consumed
-        @stack.first
-      end
-
-      ##
-      # Returns the number of items produced off of the stack by this opcode.
-
-      def stack_produced
-        @stack.last
-      end
-
-      # Indicates how the stack changes with this instruction. Positive numbers
-      # meaning how far the sp is pushed forward, negative how far back.
-      # +inst+ is an Array in the same format that Encoder#encode takes as input
-
-      def stack_difference(inst)
-        consumed = stack_consumed()
-        if consumed < 0
-          consumed = -consumed
-          arg =   consumed / 10
-          const = consumed % 10
-
-          consumed = inst[arg] + const
-        end
-        produced = stack_produced()
-
-        return produced - consumed
-      end
-
-      def check_interrupts?
-        @flags.include? :check_interrupts
-      end
-
-      def terminator?
-        @flags.include? :terminator
-      end
-
-      def to_s
-        @opcode.to_s
-      end
-    end
-
-
-    # InstructionSet methods
-
-    # Allocates a new ID every call.
-    def self.opcode_id
-      @opcode_ids ||= -1
-      @opcode_ids += 1
-    end
-
-    # Returns the opcode map.
-    def self.opcodes_map
-      @opcodes_map ||= Rubinius::LookupTable.new
-    end
-
-    # Returns an array of OpCode instances.
-    def self.opcodes
-      @opcodes ||= []
-    end
-
-    # Utility method for defining the opcodes.
-    def self.opcode(name, params={})
-      id = opcode_id
-      opcodes[id] = OpCode.new name, id, params
-      opcodes_map[name] = opcodes_map[id] = id
-    end
-
-    class InvalidOpCode < RuntimeError
-    end
-
-    # Returns an opcode given its name or numeric ID.
-    def self.[](name_or_id)
-      opcode = opcodes[opcodes_map[name_or_id]]
-      raise InvalidOpCode, "Invalid opcode #{op.inspect}" unless opcode
-      opcode
-    end
-
-    ##
-    # List of Rubinius machine opcodes
-    #
-    # Each opcode consists of a hash identifying:
-    # - The opcode symbol
-    # - An array of the arguments required by the opcode, which may be of types
-    #   :int, :literal, :local, :block_local, :field, :primitive, :ip,
-    #   :depth, or :cache
-    # - A 2 element array of codes indicating what changes the opcode makes to
-    #   the stack. The first code identifies the number of operands popped from
-    #   the stack, and the second the number of operands pushed back onto the
-    #   stack.
-    #
-    #   If the code is zero or a positive value, it is the exact number of
-    #   operands pushed or popped. If the code is a negative value, it means the
-    #   number of operands consumed/produced is calculated based on another
-    #   value, and cannot be determined just from the opcode.
-    #
-    #   Negative codes consist of 2-digits, where:
-    #   - the first digit is where the arg to be multiplied comes from;
-    #     1 = first opcode arg, 2 = second opcode arg, 3 = arg register;
-    #   - the final digit is a constant number to be added to the result.
-    #
-    # - If the opcode can change the flow of execution, it will have a :flow key,
-    #   followed by a value indicating whether the opcode performs a :send, a
-    #   :goto, or a :return.
-    # - An optional :vm_flags key whose value is an array of the vm_flags set
-    #   by the opcode. These flags are used when generating the opcode logic in
-    #   instructions.rb into C include files.
-    #--
-    # IMPORTANT: Do not change the order of opcodes! The position in this array
-    # is the opcode's instuction bytecode.
-
     opcode :noop,                 :stack => [0, 0],   :args => []
 
     # pushs
@@ -454,9 +257,9 @@
     opcode :push_block,                   :stack => [0, 1],   :args => []
     opcode :passed_blockarg,              :stack => [0, 1],   :args => [:int]
     opcode :create_block,                 :stack => [0, 1],   :args => [:literal]
-    opcode :cast_for_single_block_arg,    :stack => [1, 1],   :args => []
-    opcode :cast_for_multi_block_arg,     :stack => [1, 1],   :args => []
-    opcode :cast_for_splat_block_arg,     :stack => [1, 1],   :args => []
+    opcode :cast_for_single_block_arg,    :stack => [0, 1],   :args => []
+    opcode :cast_for_multi_block_arg,     :stack => [0, 1],   :args => []
+    opcode :cast_for_splat_block_arg,     :stack => [0, 1],   :args => []
     opcode :yield_stack,                  :stack => [-10, 1], :args => [:int],
                                                               :flow => :send,
                                                               :variable_stack => [0,1]
