--- conflicted
+++ resolved
@@ -87,19 +87,8 @@
     "#<#{self.class}:0x#{object_id.to_s(16)} id=#{@thread_id} #{stat}>"
   end
 
-<<<<<<< HEAD
   alias_method :to_s, :inspect
 
-  def self.new(*args, &block)
-    thr = allocate
-
-    thr.send(:initialize, *args, &block)
-    begin
-      thr.fork
-    rescue Exception => e
-      thr.group.remove self
-      raise e
-=======
   def self.new(*args)
     thr = Rubinius.invoke_primitive :thread_allocate, self
 
@@ -141,7 +130,6 @@
       send_with_splat :__thread_initialize__, 0, true
       # no pop here, as .asm blocks imply a pop as they're not
       # allowed to leak a stack value
->>>>>>> cd104c1b
     end
 
     return thr
@@ -159,9 +147,16 @@
     @args = args
     @block = block
 
-    Thread.current.group.add self
-
-    fork
+    th_group = Thread.current.group
+
+    th_group.add self
+
+    begin
+      fork
+    rescue Exception => e
+      th_group.remove self
+      raise e
+    end
   end
 
   alias_method :__thread_initialize__, :initialize
