require File.dirname(__FILE__) + '/../../spec_helper'
require 'matrix'

describe "Matrix.diagonal" do
  before(:each) do
    @m = Matrix.diagonal(10, 11, 12, 13, 14)
  end
  
<<<<<<< HEAD
  it "needs to be reviewed for spec completeness" do
=======
  it "returns an object of type Matrix" do
    @m.class.should == Matrix
  end
  
  it "sets the diagonal to the arguments" do
    (0..4).each do |i|
      @m[i, i].should == i + 10
    end
  end
  
  it "fills all non-diagonal cells with 0" do
    (0..4).each do |i|
      (0..4).each do |j|
        if i != j
          @m[i, j].should == 0
        end
      end
    end
>>>>>>> 991c6e61
  end
  
  it "returns an object of type Matrix" do
    @m.class.should == Matrix
  end
  
  it "puts its arguments on the diagonal of a matrix" do
    (0..4).each do |i|
      @m[i, i].should == i + 10
    end
  end
  
  it "fills all non-diagonal cells with 0" do
    (0..4).each do |i|
      (0..4).each do |j|
        if i != j
          @m[i, j].should == 0
        end
      end
    end
  end
end<|MERGE_RESOLUTION|>--- conflicted
+++ resolved
@@ -6,9 +6,6 @@
     @m = Matrix.diagonal(10, 11, 12, 13, 14)
   end
   
-<<<<<<< HEAD
-  it "needs to be reviewed for spec completeness" do
-=======
   it "returns an object of type Matrix" do
     @m.class.should == Matrix
   end
@@ -27,26 +24,5 @@
         end
       end
     end
->>>>>>> 991c6e61
-  end
-  
-  it "returns an object of type Matrix" do
-    @m.class.should == Matrix
-  end
-  
-  it "puts its arguments on the diagonal of a matrix" do
-    (0..4).each do |i|
-      @m[i, i].should == i + 10
-    end
-  end
-  
-  it "fills all non-diagonal cells with 0" do
-    (0..4).each do |i|
-      (0..4).each do |j|
-        if i != j
-          @m[i, j].should == 0
-        end
-      end
-    end
   end
 end