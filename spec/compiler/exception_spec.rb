require File.dirname(__FILE__) + "/spec_helper"

describe Compiler do
  
  it "compiles a rescue with an empty body and no else" do
    x = [:rescue, 
          [:resbody, [:array, [:const, :O]], 
              [:lit, 13]], nil]
    
    gen x do |g|
      g.push_modifiers
      g.push :nil
      g.pop_modifiers
    end
  end
  
  it "compiles a rescue with an empty body with an else" do
    x = [:rescue, 
          [:resbody, [:array, [:const, :O]], 
              [:lit, 13]], 
          [:lit, 14]]
          
    gen x do |g|
      g.push_modifiers
      g.push 14
      g.pop_modifiers
    end
    
  end
    
  it "compiles a rescue with one condition" do
    x = [:rescue, [:fixnum, 12], 
          [:resbody, [:array, [:const, :String]],
             [:fixnum, 13], nil
          ]
        ]
        
    gen x do |g|
      g.push_modifiers
      exc_start = g.new_label
      exc_handle = g.new_label
      
      fin = g.new_label
      rr = g.new_label
      last = g.new_label
      
      exc_start.set!
      exc_start.set!
      g.push 12
      g.goto fin
      
      exc_handle.set!
      g.push_exception
      g.push_const :String
      g.send :===, 1
      body = g.new_label
      
      g.git body
      g.goto rr
      body.set!
      g.push 13
      g.clear_exception
      g.goto last
      
      rr.set!
      
      g.push_exception
      g.raise_exc
      
      fin.set!
      
      last.set!
      g.pop_modifiers
    end
  end
  
  it "compiles a rescue with one condition, no rescue class" do
    x = [:rescue, [:fixnum, 12], 
          [:resbody, nil,
             [:fixnum, 13], nil
          ]
        ]
        
    gen x do |g|
      g.push_modifiers
      exc_start = g.new_label
      exc_handle = g.new_label
      
      fin = g.new_label
      rr = g.new_label
      last = g.new_label
      
      exc_start.set!
      exc_start.set!
      g.push 12
      g.goto fin
      
      exc_handle.set!
      g.push_exception
      g.push_const :StandardError
      g.send :===, 1
      body = g.new_label
      
      g.git body
      g.goto rr
      body.set!
      g.push 13
      g.clear_exception
      g.goto last
      
      rr.set!
      
      g.push_exception
      g.raise_exc
      
      fin.set!
      
      last.set!
      g.pop_modifiers
    end
  end
  
  
  it "compiles a rescue with multiple contitions" do
    x = [:rescue, [:fixnum, 12], 
          [:resbody, [:array, [:const, :String], [:const, :Blah]],
             [:fixnum, 13], nil
          ]
        ]
        
    gen x do |g|
      g.push_modifiers
      exc_start = g.new_label
      exc_handle = g.new_label
      
      fin = g.new_label
      rr = g.new_label
      last = g.new_label
      
      exc_start.set!
      exc_start.set!
      g.push 12
      g.goto fin
      
      exc_handle.set!
      body = g.new_label
      
      g.push_exception
      g.push_const :String
      g.send :===, 1
      g.git body
      
      g.push_exception
      g.push_const :Blah
      g.send :===, 1
      g.git body
      
      g.goto rr
      body.set!
      g.push 13
      g.clear_exception
      g.goto last
      
      rr.set!
      
      g.push_exception
      g.raise_exc
      
      fin.set!
      
      last.set!
      g.pop_modifiers
    end
  end
  
  it "compiles mutiple rescues" do
    x = [:rescue, [:fixnum, 12], 
          [:resbody, [:array, [:const, :String]],
             [:fixnum, 13], 
             [:resbody, [:array, [:const, :Blah]],
                 [:fixnum, 14], nil]
          ]
        ]
    
    gen x do |g|
      g.push_modifiers
      exc_start = g.new_label
      exc_handle = g.new_label
      
      fin = g.new_label
      rr = g.new_label
      last = g.new_label
      
      exc_start.set!
      exc_start.set!
      g.push 12
      g.goto fin
      
      exc_handle.set!
      body = g.new_label
      
      g.push_exception
      g.push_const :String
      g.send :===, 1
      g.git body
      
      next_cond = g.new_label
      
      g.goto next_cond
      body.set!
      g.push 13
      g.goto last
      
      next_cond.set!
      body2 = g.new_label
      g.push_exception
      g.push_const :Blah
      g.send :===, 1
      g.git body2
      
      g.goto rr
      body2.set!
      g.push 14
      g.clear_exception
      g.goto last
      
      rr.set!
      
      g.push_exception
      g.raise_exc
      
      fin.set!
      
      last.set!
      g.pop_modifiers
    end
  end
  
  it "compiles a rescue and an else" do
    x = [:rescue, [:fixnum, 12], 
          [:resbody, [:array, [:const, :String]],
             [:fixnum, 13], nil
          ],
          [:fixnum, 14]
        ]
        
    gen x do |g|
      g.push_modifiers
      exc_start = g.new_label
      exc_handle = g.new_label
      
      fin = g.new_label
      rr = g.new_label
      last = g.new_label
      
      exc_start.set!
      exc_start.set!
      g.push 12
      g.goto fin
      
      exc_handle.set!
      g.push_exception
      g.push_const :String
      g.send :===, 1
      body = g.new_label
      
      g.git body
      g.goto rr
      body.set!
      g.push 13
      g.clear_exception
      g.goto last
      
      rr.set!
      
      g.push_exception
      g.raise_exc
      
      fin.set!
      g.pop
      g.push 14
      
      last.set!
      g.pop_modifiers
    end
  end
  
  it "compiles a rescue with a splat" do
    x = [:rescue, [:fixnum, 12], 
          [:resbody, [:splat, [:vcall, :blah]],
             [:fixnum, 13], nil
          ]
        ]
        
    gen x do |g|
      g.push_modifiers
      exc_start = g.new_label
      exc_handle = g.new_label
      
      fin = g.new_label
      rr = g.new_label
      last = g.new_label
      
      exc_start.set!
      exc_start.set!
      g.push 12
      g.goto fin
      
      exc_handle.set!
      g.push_exception
      g.push :self
      g.send :blah, 0, true
      g.cast_array
      body = g.new_label
      g.git body
      g.goto rr
      body.set!
      g.push 13
      g.clear_exception
      g.goto last
      
      rr.set!
      
      g.push_exception
      g.raise_exc
      
      fin.set!
      
      last.set!
      g.pop_modifiers
    end
    
  end
  
  it "compiles a rescue with a condition and a splat" do
    x = [:rescue, [:fixnum, 12], 
          [:resbody, [:argscat, [:array, [:const, :String]], [:vcall, :blah]],
             [:fixnum, 13], nil
          ]
        ]
        
    gen x do |g|
      g.push_modifiers
      exc_start = g.new_label
      exc_handle = g.new_label
      
      fin = g.new_label
      rr = g.new_label
      last = g.new_label
      
      exc_start.set!
      exc_start.set!
      g.push 12
      g.goto fin
      
      exc_handle.set!
      
      body = g.new_label
      
      g.push_exception
      g.push_const :String
      g.send :===, 1
      g.git body
      
      g.push_exception
      g.push :self
      g.send :blah, 0, true
      g.cast_array
<<<<<<< HEAD
      
=======
      g.send :__rescue_match__, 1      
>>>>>>> 43628b1a
      g.git body
      g.goto rr
      body.set!
      g.push 13
      g.clear_exception
      g.goto last
      
      rr.set!
      
      g.push_exception
      g.raise_exc
      
      fin.set!
      
      last.set!
      g.pop_modifiers
    end
    
  end
  
  it "clears the exception when there is a return in a rescue" do
    x = [:rescue, [:fixnum, 12], 
          [:resbody, [:array, [:const, :String]],
             [:return, [:nil]], nil
          ]
        ]
        
    gen x do |g|
      g.push_modifiers
      exc_start = g.new_label
      exc_handle = g.new_label
      
      fin = g.new_label
      rr = g.new_label
      last = g.new_label
      
      exc_start.set!
      exc_start.set!
      g.push 12
      g.goto fin
      
      exc_handle.set!
      g.push_exception
      g.push_const :String
      g.send :===, 1
      body = g.new_label
      
      g.git body
      g.goto rr
      body.set!
      g.clear_exception
      g.push :nil
      g.sret
      g.clear_exception
      g.goto last
      
      rr.set!
      
      g.push_exception
      g.raise_exc
      
      fin.set!
      
      last.set!
      g.pop_modifiers
    end
  end
  
  it "compiles a basic ensure" do
    x = [:ensure, [:fixnum, 12], [:fixnum, 13]]
    
    gen x do |g|
      ok = g.new_label
      g.exceptions do |ex|
        g.push 12
        g.goto ok
        
        ex.handle!
        g.push_exception
        g.push 13
        g.pop
        
        g.raise_exc
      end
      
      ok.set!
      g.push 13
      g.pop
    end
  end
  
  # We don't have return in an ensure working yet.
=begin
  
  it "compiles an ensure with a return in the body" do
    x = [:ensure, [:block, [:fixnum, 14], [:return, [:fixnum, 2]]], [:fixnum, 13]]
    
    gen x do |g|
      ok = g.new_label
      g.exceptions do |ex|
        g.push 14
        g.pop
        g.goto ok
        g.goto ok
        
        ex.handle do
          g.push 13
          g.pop
          
          g.push_exception
          g.raise_exc
        end
      end
      
      ok.set!
      g.push 13
      g.pop
      
      g.push 2
      g.sret
      
    end
  end
  
  it "compiles an ensure with a return in the body, inside another ensure" do
    x = [:ensure, [:ensure, [:block, [:fixnum, 14], [:return, [:fixnum, 2]]], [:fixnum, 13]], [:fixnum, 15]]
    
    gen x do |g|
      ok = g.new_label
      ok2 = g.new_label
      
      g.exceptions do |ex|
        g.exceptions do |ex2|
          g.push 14
          g.pop
          g.goto ok2
          g.goto ok2
          
          ex2.handle do
            g.push 13
            g.pop

            g.push_exception
            g.raise_exc
          end
          
        end
        
        ok2.set!
        g.push 13
        g.pop
        g.goto ok
        g.goto ok
        
        ex.handle do
          g.push 15
          g.pop
          
          g.push_exception
          g.raise_exc
        end
        
      end
      
      ok.set!
      g.push 15
      g.pop
      
      g.push 2
      g.sret
      
    end
  end
  
  it "compiles an ensure with a return in the body, inside another ensure with a return" do
    x = [:ensure, 
          [:block, [:fixnum, 14], [:return, [:fixnum, 2]]], 
          [:ensure, [:block, [:fixnum, 15], [:return, [:fixnum, 3]]], 
             [:fixnum, 16]]]
    
    gen x do |g|
      ok = g.new_label
      ok2 = g.new_label
      
      g.exceptions do |ex|
        
        g.push 14
        g.pop
        g.goto ok
        g.goto ok
                
        ex.handle do
          
          g.exceptions do |ex2|
            g.push 15
            g.pop
            g.goto ok2
            g.goto ok2
            
            ex2.handle do
              g.push 16
              g.pop
              
              g.push_exception
              g.raise_exc
            end
          end
          
          g.pop
          
          g.push_exception
          g.raise_exc
          
          ok2.set!
          g.push 16
          g.pop
          
          g.push 3
          g.sret
        end
        
      end
      
      ok.set!
      
      ok3 = g.new_label
      g.exceptions do |ex2|
        g.push 15
        g.pop
        g.goto ok3
        g.goto ok3
        
        ex2.handle do
          g.push 16
          g.pop
          
          g.push_exception
          g.raise_exc
        end
      end
      
      ok3.set!
      g.push 16
      g.pop
      
      g.push 3
      g.sret
      g.pop
      
      g.push 2
      g.sret
    end
  end
=end

end<|MERGE_RESOLUTION|>--- conflicted
+++ resolved
@@ -311,6 +311,7 @@
       g.push :self
       g.send :blah, 0, true
       g.cast_array
+      g.send :__rescue_match__, 1            
       body = g.new_label
       g.git body
       g.goto rr
@@ -366,11 +367,7 @@
       g.push :self
       g.send :blah, 0, true
       g.cast_array
-<<<<<<< HEAD
-      
-=======
       g.send :__rescue_match__, 1      
->>>>>>> 43628b1a
       g.git body
       g.goto rr
       body.set!
