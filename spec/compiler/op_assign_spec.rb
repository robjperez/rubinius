--- conflicted
+++ resolved
@@ -55,17 +55,10 @@
     EOC
 
     sexp = s(:op_asgn1,
-<<<<<<< HEAD
              s(:call, nil, :hsh, s(:arglist)),
              s(:arglist, s(:lit, :blah)),
              :"||",
              s(:fixnum, 8))
-=======
-             s(:vcall, :hsh),
-             s(:array, s(:lit, :blah)),
-             :"||",
-             s(:lit, 8))
->>>>>>> 9a1fca2b
 
     sexp.should == parse(ruby) if $unified && $new
 
@@ -103,17 +96,10 @@
     EOC
 
     sexp = s(:op_asgn1,
-<<<<<<< HEAD
              s(:call, nil, :hsh, s(:arglist)),
              s(:arglist, s(:lit, :blah)),
              :"&&",
              s(:fixnum, 8))
-=======
-             s(:vcall, :hsh),
-             s(:array, s(:lit, :blah)),
-             :"&&",
-             s(:lit, 8))
->>>>>>> 9a1fca2b
 
     sexp.should == parse(ruby) if $unified && $new
 
@@ -152,17 +138,10 @@
     EOC
 
     sexp = s(:op_asgn1,
-<<<<<<< HEAD
              s(:call, nil, :hsh, s(:arglist)),
              s(:arglist, s(:lit, :blah)),
-             :^,
+             :"^",
              s(:fixnum, 8))
-=======
-             s(:vcall, :hsh),
-             s(:array, s(:lit, :blah)),
-             :"^",
-             s(:lit, 8))
->>>>>>> 9a1fca2b
 
     sexp.should == parse(ruby) if $unified && $new
 
@@ -189,17 +168,10 @@
     EOC
 
     sexp = s(:op_asgn1,
-<<<<<<< HEAD
              s(:call, nil, :ary, s(:arglist)),
              s(:arglist, s(:fixnum, 0), s(:fixnum, 1)),
              :+,
              s(:array, s(:fixnum, 4)))
-=======
-               s(:vcall, :ary),
-               s(:array, s(:lit, 0), s(:lit, 1)),
-               :+,
-               s(:array, s(:lit, 4)))
->>>>>>> 9a1fca2b
 
     gen sexp do |g|
     sexp.should == parse(ruby) if $unified && $new
@@ -226,14 +198,10 @@
       x.val ||= 6
     EOC
 
-<<<<<<< HEAD
     sexp = s(:op_asgn2,
              s(:call, nil, :x, s(:arglist)),
              :val=, :"||",
              s(:fixnum, 6))
-=======
-    sexp = s(:op_asgn2, s(:vcall, :x), :val=, :"||", s(:lit, 6))
->>>>>>> 9a1fca2b
 
     sexp.should == parse(ruby) if $unified && $new
 
@@ -265,11 +233,7 @@
       x.val &&= 7
     EOC
 
-<<<<<<< HEAD
     sexp = s(:op_asgn2, s(:call, nil, :x, s(:arglist)), :val=, :"&&", s(:fixnum, 7))
-=======
-    sexp = s(:op_asgn2, s(:vcall, :x), :val=, :"&&", s(:lit, 7))
->>>>>>> 9a1fca2b
 
     sexp.should == parse(ruby) if $unified && $new
 
@@ -301,11 +265,7 @@
       x.val ^= 8
     EOC
 
-<<<<<<< HEAD
     sexp = s(:op_asgn2, s(:call, nil, :x, s(:arglist)), :val=, :^, s(:fixnum, 8))
-=======
-    sexp = s(:op_asgn2, s(:vcall, :x), :val=, :^, s(:lit, 8))
->>>>>>> 9a1fca2b
 
     sexp.should == parse(ruby) if $unified && $new
 
