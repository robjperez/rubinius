--- conflicted
+++ resolved
@@ -103,17 +103,10 @@
     @rb_readline = false
 
     # Essential settings (modify these for creating releases)
-<<<<<<< HEAD
     @libversion = "1.3"
     @version = "#{@libversion}.0dev"
     @release_date = "yyyy-mm-dd"
-    @config_version = 125
-=======
-    @libversion = "1.2"
-    @version = "#{@libversion}.4dev"
-    @release_date = "yyyy-mm-dd"
-    @config_version = 36
->>>>>>> 087ae791
+    @config_version = 126
 
     # TODO: add conditionals for platforms
     if RbConfig::CONFIG["build_os"] =~ /darwin/
