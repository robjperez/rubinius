#!/usr/bin/env ruby

if ENV["RUBYLIB"]
  STDERR.puts "ERROR: Please unset RUBYLIB to configure Rubinius"
  exit 1
end

require 'rbconfig'
require 'tempfile'
require 'fileutils'

root = File.expand_path File.dirname(__FILE__)

require File.join(root, "kernel", "delta", "options")

class Configure

  def initialize(root)
    @log = Logger.new "configure.log"

    @defines = []
    @config = File.join(root, "config.rb")

    # TODO: conditionalize for Windows
    @host = `./rakelib/config.guess`.chomp
    /([^-]+)-([^-]+)-(.*)/ =~ @host
    @cpu, @vendor, @os = $1, $2, $3
    @little_endian = false
    @sizeof_long = 0

    # Compiler / build settings
    @compiler = ENV['CC'] || 'gcc'
    @rake = ENV['RAKE'] || 'rake'
    @install = false

    # LLVM settings
    @use_llvm               = true
    @llvm                   = :no
    @llvm_path              = nil
    @llvm_configure         = nil
    @llvm_skip_system       = false
    @llvm_skip_prebuilt     = false
    @llvm_prebuilt_name     = nil
    @llvm_system_name       = get_system_name
    @llvm_source            = "llvm-2.6-source.tar.bz2"
    @llvm_asset_path        = "http://asset.rubini.us/prebuilt"
    @llvm_generic_prebuilt  = "llvm-#{@host}.tar.bz2"
    @llvm_parent_path       = File.join(root, "vm", "external_libs")
    @llvm_default           = File.join(@llvm_parent_path, "llvm")
    @llvm_prebuilt_path     = File.join(@llvm_parent_path, "prebuilt")
    @llvm_include_path      = File.join(@llvm_default, "include")

    # File system paths
    @bindir       = root + "/bin"
    @includedir   = root + "/vm/capi/include"
    @libdir       = root
    @runtime      = @libdir + "/runtime"
    @lib_path     = @libdir + "/lib"
    @ext_path     = @libdir + "/lib/ext"
    @mandir       = root + "/man"
    @gemsdir      = root + "/gems"

    # Some simple defaults for when running directly out of the build dir
    @sitedir      = @lib_path + "/site"
    @vendordir    = @lib_path + "/vendor"

    @program_name = "rbx"

    # Essential settings (modify these for creating releases)
    @libversion = "1.1"
    @version = "#{@libversion}.0"
    @release_date = "2010-09-23"
<<<<<<< HEAD
    @config_version = 16
=======
    @config_version = 20
>>>>>>> b6762b0b

    if !ENV['RELEASE'] and File.directory?(root + "/.git")
      @buildrev = `git rev-list --all | head -n1`.chomp
    else
      @buildrev = "release"
    end

    # TODO: add conditionals for platforms
    if RbConfig::CONFIG["build_os"] =~ /darwin/
      @ldshared = "cc -dynamic -bundle -undefined suppress -flat_namespace"
    else
      @ldshared = "cc -shared"
    end
  end

  def expand(path)
    File.expand_path(path)
  end

  def options
    o = Rubinius::Options.new "Usage: configure [options]", 30
    o.left_align

    o.doc " Configure settings"

    o.on "--log-file", "NAME", "Write log to file NAME" do |name|
      old_log = @log.path
      @log = Logger.new name, false
      @log.replace old_log
    end

    o.on "--rake", "NAME", "Use NAME as 'rake'" do |name|
      @rake = name
    end

    o.doc "\n Compiler settings"

    o.on "--cc", "COMPILER", "Compiler to use (eg gcc, clang)" do |cc|
      @compiler = cc
    end

    o.doc "\n LLVM settings"

    o.on "--disable-llvm", "Don't build with LLVM" do
      @use_llvm = false
    end

    o.on "--enable-llvm", "Enable llvm (default)" do
      @use_llvm = true
    end

    o.on "--skip-system", "Don't consider a system LLVM installation" do
      @llvm_skip_system = true
    end

    o.on "--skip-prebuilt", "Don't try to use a prebuilt version of LLVM" do
      @llvm_skip_prebuilt = true
    end

    o.on "--system-name", "NAME", "Name of OS (eg fedora-8, ubuntu-10.04)" do |name|
      @llvm_system_name = name
    end

    o.on "--prebuilt-name", "NAME", "Full name of LLVM prebuilt archive" do |name|
      @llvm_prebuilt_name = name
    end

    o.on "--llvm-path", "PATH", "File system path to the directory containing LLVM" do |dir|
      @llvm_path = dir
    end

    o.on "--update-prebuilt", "Update prebuilt LLVM packages from the internet" do
      update_prebuilt @llvm_generic_prebuilt, true
    end

    o.doc "\n File system paths for installing Rubinius"

    o.on "-P", "--prefix", "PATH", "Install Rubinius in subdirectories of PATH" do |dir|
      @install = true
      dir = File.expand_path dir

      if !ENV['RELEASE'] and File.directory? dir and dir !~ /(rubinius|rbx)\/?$/
        old = dir
        dir += "/rubinius/#{@libversion}"
        @log.write "The directory #{old} already exists, installing to #{dir}"
      end

      @bindir       = dir + "/bin"
      @includedir   = dir + "/include"
      @libdir       = dir
      @runtime      = @libdir + "/runtime"
      @lib_path     = @libdir + "/lib"
      @ext_path     = @libdir + "/lib/ext"
      @mandir       = dir + "/man"
      @gemsdir      = dir + "/gems"

      @sitedir      = dir + "/site"
      @vendordir    = dir + "/vendor"
    end

    o.on "-B", "--bindir", "PATH", "Install Rubinius executable in PATH" do |dir|
      @install = true
      @bindir = expand dir
    end

    o.on "-I", "--includedir", "PATH", "Install Rubinius C-API include files in PATH" do |dir|
      @install = true
      @includedir = expand dir
    end

    o.on "-L", "--libdir", "PATH", "Install Ruby library in PATH" do |dir|
      @install = true
      @libdir   = expand(dir) + "/rubinius/#{@libversion}"
      @runtime  = @libdir + "/runtime"
      @lib_path = @libdir + "/lib"
      @ext_path = @libdir + "/lib/ext"

      @sitedir   = @libdir + "/site"
      @vendordir = @libdir + "/vendor"
    end

    o.on "-M", "--mandir", "PATH", "Install man pages in PATH" do |dir|
      @install = true
      @mandir = expand dir
    end

    o.on "-G", "--gemsdir", "PATH", "Install gems in PATH" do |dir|
      @install = true
      @gemsdir = expand dir
    end

    o.on "--sitedir", "PATH", "Install site-specific Ruby code in PATH" do |dir|
      @install = true
      @sitedir = expand dir
    end

    o.on "--vendordir", "PATH", "Install vendor-specific Ruby code in PATH" do |dir|
      @install = true
      @vendordir = expand dir
    end

    o.doc "\n Optional features"

    @options = o

    @features = {}

    default_on = RUBY_PLATFORM !~ /openbsd/i
    feature "execinfo", default_on

    o.doc "\n Help!"

    o.on "--show", "Print the current configuration and exit" do
      print_debug
      exit 0
    end

    o.on "-V", "--verbose", "Print additional info" do
      @verbose = true
    end

    o.help

    o.doc ""

  end

  def feature(name, on_by_default=true)
    @features[name] = on_by_default

    @options.on "--with-#{name}", "Enable #{name}" do
      @features[name] = true
    end

    @options.on "--without-#{name}", "Disable #{name}" do
      @features[name] = false
    end
  end

  def parse(ary)
    @options.parse ary
  end

  require 'digest/md5'

  def md5_checksum(md5_path, full_path)
    md5 = Digest::MD5.new

    File.open full_path do |file|
      until file.eof?
        md5 << file.read(1024)
      end
    end

    return md5.hexdigest == File.read(md5_path).split(" ").first
  end

  require 'net/http'

  def download(url, full_path)
    begin

     if ENV['http_proxy']
        protocol, userinfo, host, port  = URI::split(ENV['http_proxy'])
        proxy_user, proxy_pass = userinfo.split(/:/) if userinfo
        http = Net::HTTP::Proxy(host, port, proxy_user, proxy_pass)
      else
        http = Net::HTTP
      end

      http.get_response(URI(url)) do |res|
        return false if res.is_a?(Net::HTTPClientError)
        size, total = 0, res.header['Content-Length'].to_i
        File.open full_path, "w" do |f|
          res.read_body do |chunk|
            f << chunk
            size += chunk.size
            print "\r    [ %d%% (%d of %d) ]" % [(size * 100) / total, size, total]
          end
        end
        @log.write ": done!"
      end
    rescue Exception => e
      File.unlink full_path if File.exists?(full_path)
      @log.write " ERROR"
      return false
    end

    return true
  end

  # Downloads a pre-built LLVM library for a platform if the file exists.  If
  # an MD5 checksum file exists for the library, the checksum of the library
  # is compared and the update fails if it does not match.  If no MD5 checksum
  # file exists, the library is used without check.
  def update_prebuilt(file, warn)
    full_path = File.join @llvm_prebuilt_path, file
    md5_path = "#{full_path}.md5"

    dir = File.dirname full_path

    Dir.mkdir dir unless File.exists? dir

    url = File.join @llvm_asset_path, file

    unless File.exists? full_path
      download url, full_path

      unless File.exists? full_path
        @log.write "ERROR. No #{file} available on server." if warn
        return false
      end
    end

    md5_url = "#{url}.md5"
    download md5_url, md5_path

    if File.exists? md5_path
      unless md5_checksum md5_path, full_path
        @log.write "ERROR. #{file} was corrupted or MD5 checksum is outdated."
        return false
      else
        @log.write "    MD5 checksum for prebuilt LLVM verified."
      end
    else
      @log.write "   No MD5 checksum for #{file} available on server."
      @log.write "   Using LLVM library without checksum validation."
    end

    @log.write "    Prebuilt packages updated."
  end

  def setup_source
    url = File.join @llvm_asset_path, @llvm_source
    path = File.join @llvm_prebuilt_path, @llvm_source

    @log.write "  Downloading #{url}..."
    return false unless download(url, path)

    if File.exists?(path)
      @log.print "  Unpacking prebuilt LLVM source: "
      system "cd #{@llvm_parent_path}; tar xjf #{path}"
      @log.write "done!"

      if File.exists?(@llvm_include_path)
        @log.write "  Code appears to be proper svn tree."
      else
        @log.write "  Code doesn't appear to be proper LLVM tree!"
        return false
      end

      @llvm = :svn
      return true
    end

  end

  def prebuilt_files
    files = [@llvm_generic_prebuilt]

    # If we have a system name, try to find a prebuilt specifically
    # for this system first.
    if @llvm_system_name
      files.unshift "llvm-#{@host}-#{@llvm_system_name}.tar.bz2"
    end

    # If the user specified a name, try that before anything.
    files.unshift @llvm_prebuilt_name if @llvm_prebuilt_name

    files
  end

  def setup_prebuilt
    @log.write "  Checking for prebuilt LLVM package..."

    prebuilt_files.each do |file|
      path = File.join @llvm_prebuilt_path, file

      update_prebuilt file, false unless File.exists?(path)

      if File.exists?(path)
        @log.print "  Unpacking prebuilt LLVM: #{file}: "
        system "cd #{@llvm_parent_path}; mkdir llvm; cd llvm; tar xjf #{path}"
        @log.write "done!"
        @llvm = :prebuilt
        return true
      end
    end

    @log.write "  Unable to download any LLVM prebuilt"
    return false
  end

  def setup_path
    @log.print "Validating '#{@llvm_path}': "
    if File.directory? @llvm_path
      ["Release", "Debug"].each do |which|
        sub = File.join(@llvm_path, which, "bin")
        if File.directory? sub
          @log.write "Ok! Using #{which}"
          @llvm_configure = File.join(@llvm_path, which, "bin", "llvm-config")
          @llvm = :config
          return true
        end
      end

      @log.write "ERROR. Doesn't appear to be built already!"
      return false
    end

    @log.write "ERROR. Path doesn't exist."
    return false
  end

  def setup_auto
    @log.print "  Checking for existing LLVM tree: "
    if File.directory?(@llvm_default)
      @log.write "found!"
      if File.exists?(File.join(@llvm_default, "Makefile.common"))
        @llvm = :svn
      else
        @llvm = :prebuilt
      end

      return
    else
      @log.write "not found."
    end

    # If they explicitly said where LLVM is, use that and fail hard.
    if @llvm_path
      unless setup_path
        @log.error "ABORT: Path '#{@llvm_path}' not a proper LLVM path"
        exit 1
      end

      return
    end

    return if !@llvm_skip_system && setup_config
    return if !@llvm_skip_prebuilt && setup_prebuilt
    return if setup_source

    @log.write "WARNING: Unable to configure for LLVM, disabling support."
    @use_llvm = false
  end

  def setup_config
    @log.print "  Checking for 'llvm-config': "
    which = ENV['PATH'].split(":").find do |path|
      File.exists? File.join(path, "llvm-config")
    end

    if which
      config = File.join(which, "llvm-config")
      version = `#{config} --version`.strip
      parts = version.sub(/svn$/, "").split(".").map { |i| i.to_i }

      # 2.6svn is an unknown beast, don't trust it.
      if version == "2.6svn" or parts[0] < 2 or parts[1] < 6
        @log.write "too old of a version"
      elsif parts[0] != 2 or parts[1] != 6
        @log.write "only 2.6 is supported"
      else
        @log.write "found! (version #{version})"
        @llvm_configure = config
        @llvm = :config
        return true
      end
    else
      @log.write "not found"
    end

    false
  end

  def c_includes
    str = []
    if File.exists? "/usr/local/include"
      str << "-I/usr/local/include"
    end

    if File.exists? "/opt/local/include"
      str << "-I/opt/local/include"
    end

    return str.join(" ")
  end

  def env(which)
    ENV[which] || ""
  end

  def check_program(run=true)
    begin
      basename = "rbx-configure-test"
      source   = basename + ".cpp"
      File.open source, "w" do |f|
        yield f
      end

      `#{@compiler} #{env('CFLAGS')} -lstdc++ -lm -o #{basename} #{source} >>#{@log.path} 2>&1`
      return $?.exitstatus unless run

      unless $?.exitstatus == 0
        @log.error "compiling configure test program failed"
        exit 1
      end

      `./#{basename}`
      return $?.exitstatus
    ensure
      File.delete *Dir["#{basename}*"]
    end
  end

  def detect_sizeof_long
    @log.print "Checking sizeof(long): "

    @sizeof_long = check_program do |f|
      src = "int main() { return sizeof(long); }"
      f.puts src
      @log.log src
    end

    @log.write "#{@sizeof_long} bytes"
  end

  def detect_endian
    @log.print "Checking platform endianness: "

    status = check_program do |f|
      src = "int main() { int one = 1; return (*((char*)&one)) == 1 ? 0 : 1; }"
      f.puts src
      @log.log src
    end

    @little_endian = (status == 0)
    @log.write @little_endian ? "little endian" : "big endian"
  end

  def detect_tr1_hash
    @log.print "Checking tr1/hash definition: "

    status = check_program(false) do |f|
      src = <<-EOP
#include <stdint.h>
#include <tr1/unordered_map>

typedef std::tr1::unordered_map<uint64_t, void*> X;

int main() { X x; return 0; }
      EOP
      f.puts src
      @log.log src
    end

    @tr1_hash = (status == 0)
    @log.write @tr1_hash ? "found" : "not found"
  end

  def detect_x86_32bit
    print "Checking for x86_32: "

    @x86_32 = false

    if @sizeof_long == 4
      status = check_program do |f|
        f.puts <<-EOP
int main() {
#if defined(i386) || defined(__i386__) || defined(__i386)
  return 1;
#else
  return 0;
}
        EOP

        @x86_32 = (status == 1)
      end
    end

    puts @x86_32 ? "yes" : "no"
  end

  def has_function(name, includes=[])
    @log.print "Checking for function '#{name}': "
    tf = Tempfile.new("rbx-test")
    includes.each do |i|
      src = "#include <#{i}>"
      tf.puts src
      @log.log src
    end

    src = "int main() { void* ptr = &#{name}; }"
    tf.puts src
    @log.log src

    tf.close

    `#{@compiler} -S -o - -x c #{c_includes} #{env('CFLAGS')} #{tf.path} >>#{@log.path} 2>&1`
    status = ($?.exitstatus == 0)

    tf.unlink

    if status
      @log.write "found!"
    else
      @log.write "not found."
    end

    return status
  end

  def detect_features
    if @features["execinfo"] and has_function("backtrace", ["execinfo.h"])
      @defines << "HAS_EXECINFO"
    end
  end

  def process
    if @use_llvm
      @log.write "Configuring LLVM..."
      setup_auto
    else
      @log.write "WARNING: LLVM disabled."
    end

    @log.write ""

    detect_sizeof_long
    detect_endian
    detect_tr1_hash
    detect_x86_32bit
    detect_features
  end

  def which_ruby
    if Object.const_defined?(:RUBY_ENGINE)
      @which_ruby = RUBY_ENGINE.to_sym
    else
      @which_ruby = :ruby
    end
  end

  # Records the full path to the ruby executable that runs this configure
  # script. That path will be made available to the rest of the build system
  # so the same version of ruby is invoked as needed.
  def build_ruby
    bin = RbConfig::CONFIG["RUBY_INSTALL_NAME"] || RbConfig::CONFIG["ruby_install_name"]
    bin << (RbConfig::CONFIG['EXEEXT'] || RbConfig::CONFIG['exeext'] || '')
    File.join(RbConfig::CONFIG['bindir'], bin)
  end

  def get_system_name
    return unless @os =~ /linux/
    return unless File.exists? "/etc/issue"

    data = IO.readlines("/etc/issue").first
    data =~ /([^ ]+)[^\d\.]*([\d\.]*)/

    name = $1.downcase
    version = $2

    if name == "debian" and File.exists? "/etc/debian_version"
      version = IO.read("/etc/debian_version").split.first.gsub(/\W/, "-")
    end

    return "#{name}-#{version}"
  end

  def write_config
    unless @use_llvm
      @llvm = :no
      @llvm_configure = ""
    end

    File.open @config, "w" do |f|
      f.puts <<-EOC
module Rubinius
  BUILD_CONFIG = {
    :which_ruby     => :#{which_ruby},
    :build_ruby     => "#{build_ruby}",
    :build_rake     => "#{@rake}",
    :llvm           => :#{@llvm},
    :llvm_configure => "#{@llvm_configure}",
    :compiler       => "#{@compiler}",
    :defines        => #{@defines.inspect},
    :host           => "#{@host}",
    :cpu            => "#{@cpu}",
    :vendor         => "#{@vendor}",
    :os             => "#{@os}",
    :little_endian  => #{@little_endian},
    :sizeof_long    => #{@sizeof_long},
    :x86_32         => #{@x86_32},
    :bindir         => "#{@bindir}",
    :libdir         => "#{@libdir}",
    :runtime        => "#{@runtime}",
    :lib_path       => "#{@lib_path}",
    :ext_path       => "#{@ext_path}",
    :includedir     => "#{@includedir}",
    :mandir         => "#{@mandir}",
    :gemsdir        => "#{@gemsdir}",
    :sitedir        => "#{@sitedir}",
    :vendordir      => "#{@vendordir}",
    :program_name   => "#{@program_name}",
    :version        => "#{@version}",
    :libversion     => "#{@libversion}",
    :release_date   => "#{@release_date}",
    :config_version => #{@config_version}
  }
end
      EOC
    end

    Dir.mkdir "lib/rubinius" unless File.directory? "lib/rubinius"
    FileUtils.cp @config, "lib/rubinius/build_config.rb"

    Dir.mkdir "vm/gen" unless File.directory? "vm/gen"

    File.open "vm/gen/config.h", "w" do |f|
      f.puts <<-EOC
#define RBX_HOST          "#{@host}"
#define RBX_CPU           "#{@cpu}"
#define RBX_VENDOR        "#{@vendor}"
#define RBX_OS            "#{@os}"
#define RBX_BIN_PATH      "#{@bindir}"
#define RBX_GEMS_PATH     "#{@gemsdir}"
#define RBX_RUNTIME       "#{@runtime}"
#define RBX_LIB_PATH      "#{@lib_path}"
#define RBX_EXT_PATH      "#{@ext_path}"
#define RBX_HDR_PATH      "#{@includedir}"
#define RBX_SITE_PATH     "#{@sitedir}"
#define RBX_VENDOR_PATH   "#{@vendordir}"
#define RBX_VERSION       "#{@version}"
#define RBX_LIB_VERSION   "#{@libversion}"
#define RBX_BUILD_REV     "#{@buildrev}"
#define RBX_LDSHARED      "#{@ldshared}"
#define RBX_RELEASE_DATE  "#{@release_date}"
#define RBX_SIZEOF_LONG   #{@sizeof_long}
      EOC

      if @little_endian
        f.puts "#define RBX_LITTLE_ENDIAN 1"
      end

      if @tr1_hash
        f.puts "#define RBX_HAVE_TR1_HASH 1"
      end
    end
  end

  def print_debug
    puts "\nUsing the following configuration to build"
    puts "------------------------------------------"
    cat("config.rb")
    puts "\nSetting the following defines for the VM"
    puts "----------------------------------------"
    cat("vm/gen/config.h")
  end

  def cat(file)
    puts IO.read(relative_file(file))
  end

  def relative_file(name)
    File.expand_path("../#{name}", __FILE__)
  end

  def run
    unless which_ruby == :ruby or which_ruby == :rbx
      @log.error "Sorry, building Rubinius requires MRI or Rubinius"
      exit 1
    end

    options
    parse ARGV
    process
    write_config
    print_debug if @verbose
    if @install
      @log.write "\nConfigured. Run 'rake install' to install Rubinius"
    else
      @log.write "\nConfigured. Run 'rake' to build and run VM tests and rubyspecs"
    end
  end

  # Handles user output and logging while running configure.
  class Logger
    attr_reader :path

    # Creates an instance of Logger writing to +file+.
    def initialize(file, init=true)
      @path = File.expand_path("../#{file}", __FILE__)
      if init
        File.open(@path, "w") { }
        log "Configuring Rubinius..."
      end
    end

    # Copies the contents of +other+ into this logger's file.
    def replace(other)
      output do |f|
        f.puts File.read(other)
      end
    end

    # Writes +message+ to the logging file but not to the screen.
    def log(message, error=false)
      output do |f|
        stamp = "#{timestamp}#{'*** ERROR' if error}"
        if multiline?(message)
          f.puts "#{stamp} ---"
          f.puts message
          f.puts "---"
        else
          f.puts "#{stamp} #{message}"
        end
      end
    end

    # Writes a normal message to STDOUT and logs to the file.
    def write(message)
      log message
      STDOUT.puts message
    end

    # Writes a normal message to STDOUT with #print and logs to file.
    def print(message)
      log message
      STDOUT.print message
    end

    # Writes an error message to STDERR and logs to the file with
    # error decorations. This should only be used for errors that
    # affect configure itself.
    def error(message)
      log message, true
      STDERR.puts message
    end

    # Yields an IO for writing log messages.
    def output
      File.open @path, "a" do |f|
        yield f
      end
    end

    # Returns a formatted times suitable for logging.
    def timestamp
      Time.now.strftime "[%Y-%m-%d %H:%M:%S]"
    end

    # Returns true if the message has more than one line.
    def multiline?(message)
      message.index("\n") != nil
    end
  end
end

STDOUT.sync = true
Configure.new(root).run<|MERGE_RESOLUTION|>--- conflicted
+++ resolved
@@ -70,11 +70,7 @@
     @libversion = "1.1"
     @version = "#{@libversion}.0"
     @release_date = "2010-09-23"
-<<<<<<< HEAD
-    @config_version = 16
-=======
     @config_version = 20
->>>>>>> b6762b0b
 
     if !ENV['RELEASE'] and File.directory?(root + "/.git")
       @buildrev = `git rev-list --all | head -n1`.chomp
