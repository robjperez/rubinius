#!/usr/bin/env ruby

if ENV["RUBYLIB"]
  STDERR.puts "ERROR: Please unset RUBYLIB to configure Rubinius"
  exit 1
end

require 'rbconfig'
require 'tempfile'
require 'fileutils'

root = File.expand_path File.dirname(__FILE__)

require File.join(root, "kernel", "delta", "options")

class Configure

  def initialize(root)
    @log = Logger.new "configure.log"

    @defines = []
    @config = File.join(root, "config.rb")

    @host = `sh -c ./rakelib/config.guess`.chomp
    /([^-]+)-([^-]+)-(.*)/ =~ @host
    @cpu, @vendor, @os = $1, $2, $3
    @little_endian = false
    @sizeof_long = 0

    # TODO: For better cross-compiling support, it may be necessary to
    # use the feature facility to check for a define in the compiler.
    @windows = (@host =~ /mingw|mswin/) != nil
    @darwin  = (@host =~ /darwin/) != nil
    @bsd     = (@host =~ /bsd/) != nil
    @linux   = (@host =~ /linux/) != nil

    # Set up system commands to run in cmd.exe on Windows.
    if @windows
      alias :old_system    :system
      alias :old_backquote :`
      alias :system        :msys_system
      alias :`             :msys_backquote
    end

    # Compiler / build settings
    @cc = ENV['CC'] || 'gcc'
    @cxx = ENV['CXX'] || 'g++'
    @rake = ENV['RAKE'] || 'rake'
    @tar = ENV['TAR'] || (@windows ? 'bsdtar' : 'tar')
    @perl = ENV['PERL'] || 'perl'
    @install = false
    @default_version = "18"
    @version_list = ["18"]
    @supported_versions = ["18", "19", "20"]
    @build_ruby = nil

    # LLVM settings
    @use_llvm               = true
    @llvm                   = :no
    @llvm_path              = nil
    @llvm_configure         = nil
    @llvm_skip_system       = false
    @llvm_skip_prebuilt     = false
    @llvm_prebuilt_name     = nil
    @llvm_system_name       = get_system_name

    @llvm_version           = "2.8"
    @llvm_api_version       = 208
    @llvm_source            = "llvm-2.8.tgz"
    @llvm_source_dir        = "llvm-2.8"
    @llvm_source_url        = "http://llvm.org/releases/2.8/llvm-2.8.tgz"
    @llvm_asset_path        = "http://asset.rubini.us/prebuilt"

    @gcc_major = `#{@cc} -dumpversion`.strip.split(".")[0,2].join(".")

    if @host == "i686-pc-linux-gnu" || @host == "x86_64-unknown-linux-gnu"
      @llvm_generic_prebuilt  = "llvm-#{@llvm_version}-#{@host}-#{@gcc_major}.tar.bz2"
    else
      @llvm_generic_prebuilt  = "llvm-#{@llvm_version}-#{@host}.tar.bz2"
    end

    @llvm_parent_path       = File.join(root, "vm", "external_libs")
    @llvm_default           = File.join(@llvm_parent_path, "llvm")
    @llvm_prebuilt_path     = File.join(@llvm_parent_path, "prebuilt")
    @llvm_include_path      = File.join(@llvm_default, "include")

    # File system paths
    @bindir       = root + "/bin"
    @include18dir = root + "/vm/capi/18/include"
    @include19dir = root + "/vm/capi/19/include"
    @include20dir = root + "/vm/capi/19/include"
    @libdir       = root
    @runtime      = @libdir + "/runtime"
    @kernel_path  = @libdir + "/kernel"
    @lib_path     = @libdir + "/lib"
    @ext_path     = @libdir + "/lib/ext"
    @mandir       = root + "/man"
    @gemsdir      = root + "/gems"

    # Some simple defaults for when running directly out of the build dir
    @sitedir      = @lib_path + "/site"
    @vendordir    = @lib_path + "/vendor"

    @program_name = "rbx"

    # Library configuration
    @rb_readline = false
    @vendor_zlib = false

    # Essential settings (modify these for creating releases)
    @libversion = "2.0"
    @version = "#{@libversion}.0dev"
    @release_date = "yyyy-mm-dd"
<<<<<<< HEAD
    @config_version = 134
=======
    @config_version = 37
>>>>>>> 0764ce32

    # TODO: add conditionals for platforms
    if RbConfig::CONFIG["build_os"] =~ /darwin/
      @ldshared = "#{@cc} -dynamic -bundle -undefined suppress -flat_namespace"
    else
      @ldshared = "#{@cc} -shared"
    end

    import_env
  end

  # Set up system commands to run in cmd.exe on Windows. Either Windows
  # or MRI on Windows has issues with subprocesses where the invocation
  # of the subprocess will return before the subprocess has finished.
  # This manifests in configure when uncompressing LLVM source returns
  # but attempting to move the directory fails sporadically with an access
  # exception. Adding the, essentially no-op, 'sleep 0' resolves this.
  def msys_system(cmd)
    old_system %[cmd.exe /C "#{cmd} && sleep 0"]
  end

  def msys_backquote(cmd)
    old_backquote %[cmd.exe /C "#{cmd}"]
  end

  def import_env
    @user_cflags =   ENV['CFLAGS']
    @user_cppflags = ENV['CPPFLAGS']
    @user_ldflags =  ENV['LDFLAGS']
  end

  def expand(path)
    File.expand_path(path)
  end

  def options
    o = Rubinius::Options.new "Usage: configure [options]", 30
    o.left_align

    o.doc " Configure settings"

    o.on "--log-file", "NAME", "Write log to file NAME" do |name|
      old_log = @log.path
      @log = Logger.new name, false
      @log.replace old_log
    end

    o.on "--rake", "NAME", "Use NAME as 'rake' during build" do |name|
      @rake = name
    end

    o.on "--tar", "NAME", "Use NAME as 'tar'" do |name|
      @tar = name
    end

    o.on "--perl", "NAME", "Use NAME as 'perl' during build" do |name|
      @perl = name
    end

    o.doc "\n Language version settings"

    o.on "--default-version", "VERSION", "Enable Ruby VERSION as the default" do |v|
      version = normalize_versions v
      if version.size > 1
        @log.error "Only one version can be default, given: #{version.inspect}"
        failure
      end
      @default_version = version.first

      unless @version_list.include? @default_version
        @log.error "Requested default version #{@default_version} is not enabled."
        failure
      end
    end

    o.on "--enable-version", "VERSION", "Enable Ruby VERSION support (eg 18,19)" do |v|
      @version_list = normalize_versions v
    end

    o.doc "\n Compiler settings"

    o.on "--cc", "COMPILER", "Compiler to use for C code (eg gcc, clang)" do |cc|
      @cc = cc
    end

    o.on "--cxx", "COMPILER", "Compiler to use for C++ code (eg g++, clang++)" do |cxx|
      @cxx = cxx
    end

    o.doc "\n LLVM settings"

    o.on "--disable-llvm", "Don't build with LLVM" do
      @use_llvm = false
    end

    o.on "--enable-llvm", "Enable llvm (default)" do
      @use_llvm = true
    end

    o.on "--skip-system", "Don't consider a system LLVM installation" do
      @llvm_skip_system = true
    end

    o.on "--skip-prebuilt", "Don't try to use a prebuilt version of LLVM" do
      @llvm_skip_prebuilt = true
    end

    o.on "--system-name", "NAME", "Name of OS (eg fedora-8, ubuntu-10.04)" do |name|
      @llvm_system_name = name
    end

    o.on "--prebuilt-name", "NAME", "Full name of LLVM prebuilt archive" do |name|
      @llvm_prebuilt_name = name
    end

    o.on "--llvm-path", "PATH", "File system path to the directory containing LLVM" do |dir|
      @llvm_path = dir
    end

    o.on "--update-prebuilt", "Update prebuilt LLVM packages from the internet" do
      update_prebuilt @llvm_generic_prebuilt, true
    end

    o.doc "\n File system paths for installing Rubinius"

    o.on "-P", "--prefix", "PATH", "Install Rubinius in subdirectories of PATH" do |dir|
      @install = true
      dir = File.expand_path dir

      if !ENV['RELEASE'] and File.directory? dir and dir !~ /(rubinius|rbx).*\/?$/
        old = dir
        dir += "/rubinius/#{@libversion}"
        @log.write "The directory #{old} already exists, installing to #{dir}"
      end

      @bindir       = dir + "/bin"
      @include18dir = dir + "/18/include"
      @include19dir = dir + "/19/include"
      @include20dir = dir + "/19/include"
      @libdir       = dir
      @runtime      = @libdir + "/runtime"
      @kernel_path  = @libdir + "/kernel"
      @lib_path     = @libdir + "/lib"
      @ext_path     = @libdir + "/lib/ext"
      @mandir       = dir + "/man"
      @gemsdir      = dir + "/gems"

      @sitedir      = dir + "/site"
      @vendordir    = dir + "/vendor"
    end

    o.on "-B", "--bindir", "PATH", "Install Rubinius executable in PATH" do |dir|
      @install = true
      @bindir = expand dir
    end

    o.on "-I", "--includedir", "PATH", "Install Rubinius C-API include files in PATH" do |dir|
      @install = true
      path = expand dir
      @include18dir = path + "/18"
      @include19dir = path + "/19"
      @include20dir = path + "/20"
    end

    o.on "-L", "--libdir", "PATH", "Install Ruby library in PATH" do |dir|
      @install      = true
      @libdir       = expand(dir) + "/rubinius/#{@libversion}"
      @runtime      = @libdir + "/runtime"
      @kernel_path  = @libdir + "/kernel"
      @lib_path     = @libdir + "/lib"
      @ext_path     = @libdir + "/lib/ext"

      @sitedir      = @libdir + "/site"
      @vendordir    = @libdir + "/vendor"
    end

    o.on "-M", "--mandir", "PATH", "Install man pages in PATH" do |dir|
      @install = true
      @mandir = expand dir
    end

    o.on "-G", "--gemsdir", "PATH", "Install gems in PATH" do |dir|
      @install = true
      @gemsdir = expand dir
    end

    o.on "--sitedir", "PATH", "Install site-specific Ruby code in PATH" do |dir|
      @install = true
      @sitedir = expand dir
    end

    o.on "--vendordir", "PATH", "Install vendor-specific Ruby code in PATH" do |dir|
      @install = true
      @vendordir = expand dir
    end

    o.doc "\n Optional features"

    @options = o

    @features = {}

    default_on = RUBY_PLATFORM !~ /openbsd/i
    feature "execinfo", default_on
    feature "C-readline", true
    feature "ruby-readline", false
    feature "vendor-zlib", true

    o.doc "\n Help!"

    o.on "--show", "Print the current configuration and exit" do
      print_debug
      exit 0
    end

    o.on "-V", "--verbose", "Print additional info" do
      @verbose = true
    end

    o.help

    o.doc ""

  end

  def feature(name, on_by_default=true)
    @features[name] = on_by_default

    @options.on "--with-#{name}", "Enable #{name}" do
      @features[name] = true
    end

    @options.on "--without-#{name}", "Disable #{name}" do
      @features[name] = false
    end
  end

  def parse(ary)
    @options.parse ary
  end

  def normalize_versions(str)
    versions = str.gsub(/[^\d,]/, "").split(',')
    versions.each do |ver|
      unless @supported_versions.include? ver
        @log.error <<-EOM
Unsupported language version requested: #{ver}. Options are #{@supported_versions.join(", ")}
        EOM
        failure
      end
    end
    versions
  end

  require 'digest/md5'

  def md5_checksum(md5_path, full_path)
    md5 = Digest::MD5.new

    File.open full_path, "rb" do |file|
      until file.eof?
        md5 << file.read(1024)
      end
    end

    return md5.hexdigest == File.read(md5_path).strip.split(" ").first
  end

  require 'net/http'

  def download(url, full_path)
    begin

     if ENV['http_proxy']
        protocol, userinfo, host, port  = URI::split(ENV['http_proxy'])
        proxy_user, proxy_pass = userinfo.split(/:/) if userinfo
        http = Net::HTTP::Proxy(host, port, proxy_user, proxy_pass)
      else
        http = Net::HTTP
      end

      @log.write "    Downloading #{File.basename(full_path)}..."
      http.get_response(URI(url)) do |res|
        case res
        when Net::HTTPNotFound
          @log.write "      Not found."
          return false
        when Net::HTTPClientError
          @log.write "      ERROR: #{res.inspect}"
          return false
        end

        size = 0
        total = res.header['Content-Length'].to_i

        File.open full_path, "wb" do |f|
          res.read_body do |chunk|
            f << chunk
            size += chunk.size
            print "\r      [ %d%% (%d of %d) ]" % [(size * 100) / total, size, total]
          end
        end
        @log.write ": done!"
      end
    rescue Exception => e
      File.unlink full_path if File.exists?(full_path)
      @log.write " ERROR: #{e.message}"
      return false
    end

    return true
  end

  # Downloads a pre-built LLVM library for a platform if the file exists.  If
  # an MD5 checksum file exists for the library, the checksum of the library
  # is compared and the update fails if it does not match.  If no MD5 checksum
  # file exists, the library is used without check.
  def update_prebuilt(file, warn)
    full_path = File.join @llvm_prebuilt_path, file
    md5_path = "#{full_path}.md5"

    dir = File.dirname full_path
    Dir.mkdir dir unless File.exists? dir
    url = File.join @llvm_asset_path, file

    unless File.exists? full_path
      download url, full_path

      unless File.exists? full_path
        @log.write "ERROR. No #{file} available on server." if warn
        return false
      end
    end

    md5_url = "#{url}.md5"
    download md5_url, md5_path

    if File.exists? md5_path
      unless md5_checksum md5_path, full_path
        @log.write "ERROR. #{file} was corrupted or MD5 checksum is outdated."
        return false
      else
        @log.write "    MD5 checksum for prebuilt LLVM verified."
      end
    else
      @log.write "   No MD5 checksum for #{file} available on server."
      @log.write "   Using LLVM library without checksum validation."
    end

    @log.write "    Prebuilt packages updated."
  end

  def verify_llvm_source
    return false unless File.exists? @llvm_default

    if File.exists?(@llvm_include_path)
      @llvm = :svn
      return true
    else
      @log.write "  Code doesn't appear to be proper LLVM tree!"
      return false
    end
  end

  def setup_source
    @log.print "  Checking for existing LLVM source tree:"

    # Check if source already exists
    if verify_llvm_source
      @log.write " found!"
      return true
    else
      @log.write " not found."
    end

    url = @llvm_source_url
    path = File.join @llvm_prebuilt_path, @llvm_source

    unless File.exists?(path)
      @log.write "  Downloading #{url}..."
      return false unless download(url, path)
    end

    if File.exists?(path)
      @log.print "  Unpacking LLVM source: "
      Dir.chdir @llvm_parent_path do
        system "#{@tar} xzf #{path}"
        FileUtils.mv @llvm_source_dir, "llvm"
      end
      @log.write "done!"

      if verify_llvm_source
        @log.write "  Code appears to be a proper tree."
        return true
      end
    end
  end

  def prebuilt_files
    files = [@llvm_generic_prebuilt]

    # If we have a system name, try to find a prebuilt specifically
    # for this system first.
    if @llvm_system_name
      files.unshift "llvm-#{@llvm_version}-#{@host}-#{@llvm_system_name}.tar.bz2"
    end

    # Try one for just the darwin major version (which increases for each
    # minor OS X version. ie. 10.5 == 9.x.x, 10.6 == 10.x.x)
    if m = /darwin(\d+)\.(\d+)\.(\d+)/.match(@os)
      # Try this last
      files.push "llvm-#{@llvm_version}-#{@cpu}-#{@vendor}-darwin#{m[1]}.tar.bz2"
    end

    # If the user specified a name, try that before anything.
    files.unshift @llvm_prebuilt_name if @llvm_prebuilt_name

    files
  end

  def setup_prebuilt
    @log.write "  Checking for prebuilt LLVM package..."

    prebuilt_files.each do |file|
      path = File.join @llvm_prebuilt_path, file

      update_prebuilt file, false unless File.exists?(path)

      if File.exists?(path)
        @log.print "  Unpacking prebuilt LLVM: #{file}: "
        dir = File.join @llvm_parent_path, "llvm"
        FileUtils.mkdir_p dir
        Dir.chdir dir do
          system "#{@tar} xjf #{path}"
        end
        @log.write "done!"
        @llvm = :prebuilt
        return true
      end
    end

    @log.write "  Unable to download any LLVM prebuilt"
    return false
  end

  def setup_path
    @log.print "Validating '#{@llvm_path}': "
    if File.directory? @llvm_path
      ["Release", "Debug"].each do |which|
        sub = File.join(@llvm_path, which, "bin")
        if File.directory? sub
          @log.write "Ok! Using #{which}"
          @llvm_configure = File.join(@llvm_path, which, "bin", "llvm-config")
          @llvm = :config
          return true
        end
      end

      @log.write "ERROR. Doesn't appear to be built already!"
      return false
    end

    @log.write "ERROR. Path doesn't exist."
    return false
  end

  def remove_default
    if File.exists?(File.join(@llvm_default, "Makefile.common"))
      @log.error "ABORT: Unwilling to override custom LLVM tree, please update it manually"
      failure
    else
      @log.write "    Removing outdated tree..."
      FileUtils.rm_rf(@llvm_default)
    end
  end

  def setup_auto
    @log.print "  Checking for existing LLVM library tree: "
    if File.directory?("#{@llvm_default}/Release")
      version = `#{@perl} #{@llvm_default}/Release/bin/llvm-config --version`.strip
      if version == "2.8"
        # See if this has rtti turned off and reject it.
        if `#{@perl} #{@llvm_default}/Release/bin/llvm-config --cxxflags`.index("-fno-rtti")
          @log.write "incorrectly configure (rtti is off)"
          remove_default
        else
          @log.write "found!"
          if File.exists?(File.join(@llvm_default, "Makefile.common"))
            @llvm = :svn
          else
            @llvm = :prebuilt
          end

          return
        end
      else
        @log.write "outdated (version #{version})"
        remove_default
      end
    else
      @log.write "not found."
    end

    # If they explicitly said where LLVM is, use that and fail hard.
    if @llvm_path
      unless setup_path
        @log.error "ABORT: Path '#{@llvm_path}' not a proper LLVM path"
        failure
      end

      return
    end

    return if !@llvm_skip_system && setup_config
    return if !@llvm_skip_prebuilt && setup_prebuilt
    return if setup_source

    @log.write "WARNING: Unable to configure for LLVM, disabling support."
    @use_llvm = false
  end

  def setup_config
    @log.print "  Checking for 'llvm-config': "
    which = ENV['PATH'].split(":").find do |path|
      File.exists? File.join(path, "llvm-config")
    end

    if which
      config = File.join(which, "llvm-config")
      version = `#{@perl} #{config} --version`.strip
      parts = version.sub(/svn$/, "").split(".").map { |i| i.to_i }
      api_version = ("%d%02d" % parts[0..1]).to_i
      if `#{@perl} #{config} --cxxflags`.index("-fno-rtti")
        @log.write "incorrectly configured llvm (rtti is off)"
      elsif api_version != 208 and api_version != 209
        @log.write "only LLVM 2.8 and 2.9 are supported"
      else
        @log.write "found! (version #{version})"
        @llvm_configure = config
        @llvm = :config
        @llvm_api_version = api_version
        return true
      end
    else
      @log.write "not found"
    end

    false
  end

  def c_includes
    str = []
    if File.exists? "/usr/local/include"
      str << "-I/usr/local/include"
    end

    if File.exists? "/opt/local/include"
      str << "-I/opt/local/include"
    end

    return str.join(" ")
  end

  def env(which)
    ENV[which] || ""
  end

  def default_link_libs
    libs = []
    unless @host =~ /haiku/
      libs << "m"
    end
    libs
  end

  def failure
    puts "\n'configure' has failed. Please check configure.log for more details."
    exit 1
  end

  def check_program(run=true, link_libs=[])
    begin
      basename = "rbx-configure-test"
      source   = basename + ".cpp"
      File.open source, "wb" do |f|
        yield f
      end

      libs = (default_link_libs + link_libs).map { |l| "-l#{l}" }.join(" ")

      cmd = "#{@cxx} #{env('CFLAGS')} -lstdc++ #{libs} -o #{basename} #{source} >>#{@log.path} 2>&1"
      @log.log cmd
      system cmd
      return $?.exitstatus unless run

      unless $?.exitstatus == 0
        @log.error "compiling configure test program failed"
        failure
      end

      system expand("./#{basename}")
      return $?.exitstatus
    ensure
      File.delete(*Dir["#{basename}*"])
    end
  end

  def detect_sizeof_long
    @log.print "Checking sizeof(long): "

    @sizeof_long = check_program do |f|
      src = "int main() { return sizeof(long); }"
      f.puts src
      @log.log src
    end

    @log.write "#{@sizeof_long} bytes"
  end

  def detect_endian
    @log.print "Checking platform endianness: "

    status = check_program do |f|
      src = "int main() { int one = 1; return (*((char*)&one)) == 1 ? 0 : 1; }"
      f.puts src
      @log.log src
    end

    @little_endian = (status == 0)
    @log.write @little_endian ? "little endian" : "big endian"
  end

  def detect_tr1_hash
    @log.print "Checking tr1/hash definition: "

    status = check_program(false) do |f|
      src = <<-EOP
#include <stdint.h>
#include <tr1/unordered_map>

typedef std::tr1::unordered_map<uint64_t, void*> X;

int main() { X x; return 0; }
      EOP
      f.puts src
      @log.log src
    end

    @tr1_hash = (status == 0)
    @log.write @tr1_hash ? "found" : "not found"
  end

  def detect_x86_32bit
    print "Checking for x86_32: "

    @x86_32 = false

    if @sizeof_long == 4
      status = check_program do |f|
        src = <<-EOP
int main() {
#if defined(i386) || defined(__i386__) || defined(__i386)
  return 1;
#else
  return 0;
#endif
}
        EOP

        f.puts src
        @log.log src
      end
      @x86_32 = (status == 1)
    end

    puts @x86_32 ? "yes" : "no"
  end

  def detect_curses
    @log.print "Checking curses library: "

    src = <<-EOP
#include <curses.h>
#include <term.h>

int main() { return tgetnum(""); }
    EOP

    ["curses", "ncurses", "termcap"].each do |lib|
      status = check_program(false, [lib]) do |f|
        f.puts src
        @log.log src
      end

      if status == 0
        @curses = lib
        break
      end
    end

    @log.write @curses ? @curses : "not found"
  end

  def has_function(name, includes=[])
    @log.print "Checking for function '#{name}': "
    tf = Tempfile.new("rbx-test")
    includes.each do |i|
      src = "#include <#{i}>"
      tf.puts src
      @log.log src
    end

    src = "int main() { void* ptr = &#{name}; }"
    tf.puts src
    @log.log src

    tf.close

    system "#{@cxx} -S -o - -x c #{c_includes} #{env('CFLAGS')} #{tf.path} >>#{@log.path} 2>&1"
    status = ($?.exitstatus == 0)

    tf.unlink

    if status
      @log.write "found!"
    else
      @log.write "not found."
    end

    return status
  end

  def detect_features
    if @features["execinfo"] and has_function("backtrace", ["execinfo.h"])
      @defines << "HAS_EXECINFO"
    end

    if @features["C-readline"] and
       has_function("readline", ["stdio.h", "stdlib.h", "readline/readline.h"])
      @defines << "HAS_READLINE"
    end

    if @features["ruby-readline"] or !@defines.include?("HAS_READLINE")
      @rb_readline = true
    end

    @vendor_zlib = false unless @features["vendor-zlib"]
  end

  def process
    if @use_llvm
      @log.write "Configuring LLVM..."
      setup_auto
    else
      @log.write "WARNING: LLVM disabled."
    end

    @log.write ""

    detect_sizeof_long
    detect_endian
    detect_tr1_hash
    detect_x86_32bit
    detect_features
    detect_curses
  end

  def which_ruby
    if Object.const_defined?(:RUBY_ENGINE)
      @which_ruby = RUBY_ENGINE.to_sym
    else
      @which_ruby = :ruby
    end
  end

  # Records the full path to the ruby executable that runs this configure
  # script. That path will be made available to the rest of the build system
  # so the same version of ruby is invoked as needed.
  def build_ruby
    unless @build_ruby
      bin = RbConfig::CONFIG["RUBY_INSTALL_NAME"] || RbConfig::CONFIG["ruby_install_name"]
      bin += (RbConfig::CONFIG['EXEEXT'] || RbConfig::CONFIG['exeext'] || '')
      @build_ruby = File.join(RbConfig::CONFIG['bindir'], bin)
    end
    @build_ruby
  end

  def get_system_name
    return unless @os =~ /linux/
    return unless File.exists? "/etc/issue"

    data = IO.readlines("/etc/issue").first
    data =~ /([^ ]+)[^\d\.]*([\d\.]*)/

    name = $1.downcase
    version = $2

    if name == "debian" and File.exists? "/etc/debian_version"
      version = IO.read("/etc/debian_version").split.first.gsub(/\W/, "-")
    end

    return "#{name}-#{version}"
  end

  def write_config
    unless @use_llvm
      @llvm = :no
      @llvm_configure = ""
    end

    # Write the config file used by the build system and rbconfig.rb.
    File.open @config, "wb" do |f|
      # TODO: Make this the actual data structure that is written out.
      f.puts <<-EOC
module Rubinius
  BUILD_CONFIG = {
    :which_ruby     => :#{which_ruby},
    :build_ruby     => "#{build_ruby}",
    :build_rake     => "#{@rake}",
    :build_perl     => "#{@perl}",
    :llvm           => :#{@llvm},
    :llvm_configure => "#{@llvm_configure}",
    :cc             => "#{@cc}",
    :cxx            => "#{@cxx}",
    :user_cflags    => "#{@user_cflags}",
    :user_cppflags  => "#{@user_cppflags}",
    :user_ldflags   => "#{@user_ldflags}",
    :defines        => #{@defines.inspect},
    :curses         => #{@curses.inspect},
    :host           => "#{@host}",
    :cpu            => "#{@cpu}",
    :vendor         => "#{@vendor}",
    :os             => "#{@os}",
    :little_endian  => #{@little_endian},
    :sizeof_long    => #{@sizeof_long},
    :x86_32         => #{@x86_32},
    :bindir         => "#{@bindir}",
    :libdir         => "#{@libdir}",
    :runtime        => "#{@runtime}",
    :kernel_path    => "#{@kernel_path}",
    :lib_path       => "#{@lib_path}",
    :ext_path       => "#{@ext_path}",
    :include18dir   => "#{@include18dir}",
    :include19dir   => "#{@include19dir}",
    :include20dir   => "#{@include20dir}",
    :mandir         => "#{@mandir}",
    :gemsdir        => "#{@gemsdir}",
    :sitedir        => "#{@sitedir}",
    :vendordir      => "#{@vendordir}",
    :program_name   => "#{@program_name}",
    :version        => "#{@version}",
    :libversion     => "#{@libversion}",
    :release_date   => "#{@release_date}",
    :config_version => #{@config_version},
    :windows        => #{@windows},
    :darwin         => #{@darwin},
    :bsd            => #{@bsd},
    :linux          => #{@linux},
    :version_list   => #{@version_list.inspect},
    :vendor_zlib    => #{@vendor_zlib},
  }
end
      EOC
    end

    Dir.mkdir "lib/rubinius" unless File.directory? "lib/rubinius"
    FileUtils.cp @config, "lib/rubinius/build_config.rb"

    # Write the config file used to build the C++ VM.
    Dir.mkdir "vm/gen" unless File.directory? "vm/gen"

    File.open "vm/gen/config.h", "wb" do |f|
      f.puts <<-EOC
#define RBX_HOST          "#{@host}"
#define RBX_CPU           "#{@cpu}"
#define RBX_VENDOR        "#{@vendor}"
#define RBX_OS            "#{@os}"
#define RBX_BIN_PATH      "#{@bindir}"
#define RBX_GEMS_PATH     "#{@gemsdir}"
#define RBX_RUNTIME       "#{@runtime}"
#define RBX_KERNEL_PATH   "#{@kernel_path}"
#define RBX_LIB_PATH      "#{@lib_path}"
#define RBX_EXT_PATH      "#{@ext_path}"
#define RBX_HDR18_PATH    "#{@include18dir}"
#define RBX_HDR19_PATH    "#{@include19dir}"
#define RBX_HDR20_PATH    "#{@include20dir}"
#define RBX_SITE_PATH     "#{@sitedir}"
#define RBX_VENDOR_PATH   "#{@vendordir}"
#define RBX_VERSION       "#{@version}"
#define RBX_LIB_VERSION   "#{@libversion}"
#define RBX_LDSHARED      "#{@ldshared}"
#define RBX_RELEASE_DATE  "#{@release_date}"
#define RBX_SIZEOF_LONG   #{@sizeof_long}
#define RBX_LLVM_API_VER  #{@llvm_api_version}
      EOC

      if @vendor_zlib
        f.puts %[#define RBX_ZLIB_PATH     "#{@lib_path}/zlib/"]
      else
        f.puts %[#define RBX_ZLIB_PATH     ""]
      end

      @supported_versions.each do |ver|
        f.puts "#define RBX_DEFAULT_#{ver}    #{ver == @default_version}"
      end

      @version_list.each do |ver|
        f.puts "#define RBX_ENABLED_#{ver}    1"
      end

      if @little_endian
        f.puts "#define RBX_LITTLE_ENDIAN 1"
      end

      if @tr1_hash
        f.puts "#define RBX_HAVE_TR1_HASH 1"
      end

      [:windows, :darwin, :bsd, :linux].each do |platform|
        if instance_variable_get(:"@#{platform}")
          f.puts "#define RBX_#{platform.to_s.upcase} 1"
        end
      end
    end

    rbx_config_h = "vm/capi/18/include/rbx_config.h"
    File.open rbx_config_h, "w" do |f|
      f.puts <<-EOC
#define RBX_HOST          "#{@host}"
#define RBX_CPU           "#{@cpu}"
#define RBX_VENDOR        "#{@vendor}"
#define RBX_OS            "#{@os}"
#define RBX_BIN_PATH      "#{@bindir}"
#define RBX_GEMS_PATH     "#{@gemsdir}"
#define RBX_RUNTIME       "#{@runtime}"
#define RBX_KERNEL_PATH   "#{@kernel_path}"
#define RBX_LIB_PATH      "#{@lib_path}"
#define RBX_EXT_PATH      "#{@ext_path}"
#define RBX_HDR18_PATH    "#{@include18dir}"
#define RBX_HDR19_PATH    "#{@include19dir}"
#define RBX_HDR20_PATH    "#{@include20dir}"
#define RBX_SITE_PATH     "#{@sitedir}"
#define RBX_VENDOR_PATH   "#{@vendordir}"
#define RBX_VERSION       "#{@version}"
#define RBX_LIB_VERSION   "#{@libversion}"
#define RBX_LDSHARED      "#{@ldshared}"
#define RBX_RELEASE_DATE  "#{@release_date}"
#define RBX_SIZEOF_LONG   #{@sizeof_long}
#define RBX_LLVM_API_VER  #{@llvm_api_version}

      EOC

      if @vendor_zlib
        f.puts %[#define RBX_ZLIB_PATH     "#{@lib_path}/zlib/"]
      else
        f.puts %[#define RBX_ZLIB_PATH     ""]
      end

      if @little_endian
        f.puts "#define RBX_LITTLE_ENDIAN 1"
      end

      if @tr1_hash
        f.puts "#define RBX_HAVE_TR1_HASH 1"
      end

      [:windows, :darwin, :bsd, :linux].each do |platform|
        if instance_variable_get(:"@#{platform}")
          f.puts "#define RBX_#{platform.to_s.upcase} 1"
        end
      end
    end

    FileUtils.cp rbx_config_h, "vm/capi/19/include/rbx_config.h"

    # Write the config file used in the C-API.
    config_h = "vm/capi/18/include/config.h"
    File.open config_h, "wb" do |f|
      f.puts <<-EOC
/* This file is generated by the build system. Your edits
 * will be lost. See the configure script.
 */

#ifndef NORETURN
#define NORETURN(x) __attribute__ ((noreturn)) x
#endif
      EOC

      if @windows
        f.puts "#define RBX_WINDOWS 1"
      end
    end

    FileUtils.cp config_h, "vm/capi/19/include/config.h"

    # Write a require file depending on which Readline library we use.
    File.open "lib/readline.rb", "wb" do |f|
      if @rb_readline
        f.puts "require 'rb-readline/readline'"
      else
        f.puts "require 'c-readline'"
      end
    end
  end

  def print_debug
    puts "\nUsing the following configuration to build"
    puts "------------------------------------------"
    cat("config.rb")
    puts "\nSetting the following defines for the VM"
    puts "----------------------------------------"
    cat("vm/gen/config.h")
  end

  def cat(file)
    puts IO.read(relative_file(file))
  end

  def relative_file(name)
    File.expand_path("../#{name}", __FILE__)
  end

  def check_force_clean
    if Rubinius::BUILD_CONFIG[:config_version] != @config_version
      @log.write "\nDetected old configuration settings, forcing a clean build"
      system("#{build_ruby} -S #{@rake} clean")
    end
  end

  def run
    unless which_ruby == :ruby or which_ruby == :rbx
      @log.error "Sorry, building Rubinius requires MRI or Rubinius"
      failure
    end

    if File.exists? @config
      load @config
      verify_config = true
    end

    options
    parse ARGV

    if File.join(@bindir, @program_name) == build_ruby
      @log.error "\nYou are attempting to build using the instance of Rubinius that you are building.\n\n"

      @log.error "To resolve this issue:"
      if ENV['PATH'] =~ /#{@bindir}/
        @log.error "  * Remove '#{@bindir}' from your PATH."
      end
      @log.error "  * Use a Ruby executable other than '#{build_ruby}' to build."

      failure
    end

    process
    write_config

    check_force_clean if verify_config

    print_debug if @verbose
    if @install
      @log.write "\nConfigured. Run 'rake install' to install Rubinius."
    else
      @log.write <<-EOM

Configured. Run 'rake' to build and run VM tests and rubyspecs.

After building, you may add '#{@bindir}' to your PATH or run commands directly from that directory. Available commands are:

  #{@program_name}, ruby, rake, gem, irb, rdoc, ri

      EOM
    end
  end

  # Handles user output and logging while running configure.
  class Logger
    attr_reader :path

    # Creates an instance of Logger writing to +file+.
    def initialize(file, init=true)
      @path = File.expand_path("../#{file}", __FILE__)
      if init
        File.open(@path, "wb") { }
        log "Configuring Rubinius..."
      end
    end

    # Copies the contents of +other+ into this logger's file.
    def replace(other)
      output do |f|
        f.puts File.read(other)
      end
    end

    # Writes +message+ to the logging file but not to the screen.
    def log(message, error=false)
      output do |f|
        stamp = "#{timestamp}#{'*** ERROR' if error}"
        if multiline?(message)
          f.puts "#{stamp} ---"
          f.puts message
          f.puts "---"
        else
          f.puts "#{stamp} #{message}"
        end
      end
    end

    # Writes a normal message to STDOUT and logs to the file.
    def write(message)
      log message
      STDOUT.puts message
    end

    # Writes a normal message to STDOUT with #print and logs to file.
    def print(message)
      log message
      STDOUT.print message
    end

    # Writes an error message to STDERR and logs to the file with
    # error decorations. This should only be used for errors that
    # affect configure itself.
    def error(message)
      log message, true
      STDERR.puts message
    end

    # Yields an IO for writing log messages.
    def output
      File.open @path, "a" do |f|
        yield f
      end
    end

    # Returns a formatted times suitable for logging.
    def timestamp
      Time.now.strftime "[%Y-%m-%d %H:%M:%S]"
    end

    # Returns true if the message has more than one line.
    def multiline?(message)
      message.index("\n") != nil
    end
  end
end

STDOUT.sync = true
Configure.new(root).run<|MERGE_RESOLUTION|>--- conflicted
+++ resolved
@@ -111,11 +111,7 @@
     @libversion = "2.0"
     @version = "#{@libversion}.0dev"
     @release_date = "yyyy-mm-dd"
-<<<<<<< HEAD
-    @config_version = 134
-=======
-    @config_version = 37
->>>>>>> 0764ce32
+    @config_version = 135
 
     # TODO: add conditionals for platforms
     if RbConfig::CONFIG["build_os"] =~ /darwin/
