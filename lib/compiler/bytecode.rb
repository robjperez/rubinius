# Implements methods on each Node subclass for generatng bytecode
# from itself.

require 'compiler/generator'

class Compiler

  ##
  # The precursor to a CompiledMethod

  class MethodDescription
    def initialize(gen_class, locals)
      @generator = gen_class.new
      @locals = locals
      @required = 0
      @optional = 0
      @splat = nil
      @name = :__unknown__
    end

    attr_reader :generator, :locals
    attr_accessor :required, :optional, :name, :args, :splat

    def run(container, body)
      @generator.run(body)
      @required, @optional, @splat = container.argument_info
      @name = container.name
    end

    def ==(desc)
      desc.kind_of? MethodDescription and @generator == desc.generator
    end

    def to_cmethod
      @generator.to_cmethod(self)
    end

    def inspect
      [:method_description, @name, @required, @optional, @generator].inspect
    end
  end

  ##
  # Parent class of all AST classes used by the compiler.  Contains utility
  # classes used by nodes.

  class Node

    def show_errors(gen, &block)
      @compiler.show_errors(gen, &block)
    end

    class ClosedScope

      def new_description
        MethodDescription.new(@compiler.generator_class, self.locals)
      end

      def to_description(name = nil)
        desc = new_description()
        desc.name = name if name
        gen = desc.generator

        show_errors(gen) do
          desc.run(self, self)
          gen.close
        end
        return desc
      end

      def argument_info
        [0, 0, nil]
      end

      def attach_and_call(g, name, scoped=false)
        # If the body is empty, then don't bother with it.
        return if @body.empty?

        desc = new_description()
        meth = desc.generator

        prelude(g, meth)

        if scoped
          meth.push_self
          meth.add_scope
        end

        set(:scope, self) do
          show_errors(meth) do
            desc.run self, @body
          end
        end

        meth.ret
        meth.close

        g.dup
        g.push_literal desc
        g.swap
        g.attach_method name
        g.pop
        g.send name, 0
      end

      def prelude(orig, g)

        if orig
          g.set_line orig.line, orig.file
        end

        # Allocate some stack to store locals.

        if @alloca > 0
          g.allocate_stack @alloca
        end
      end
    end

    class Snippit
      def bytecode(g)
        set(:scope, self) do
          prelude(nil, g)
          @body.bytecode(g)
        end
      end
    end

    class Expression
      def bytecode(g)
        set(:scope, self) do
          prelude(nil, g)
          @body.bytecode(g)
          g.ret
        end
      end
    end

    # REFACTOR See if there is a sane way to call 'super' here
    class EvalExpression
      def bytecode(g)
        set(:scope, self) do
          prelude(nil, g)
          @body.bytecode(g)
          g.ret
        end
        enlarge_context
      end
    end

    class Script
      def bytecode(g)
        set(:scope, self) do
          prelude(nil, g)
          @body.bytecode(g)
          g.pop
          g.push :true
          g.ret
        end
      end
    end

    class Newline
      def bytecode(g)
        g.set_line @line, @file
        @child.bytecode(g) if @child
      end

      def call_bytecode(g)
        g.set_line @line, @file
        @child.call_bytecode(g)
      end
    end

    # TESTED
    class True
      def bytecode(g)
        g.push :true
      end
    end

    # TESTED
    class False
      def bytecode(g)
        g.push :false
      end
    end

    # TESTED
    class Nil
      def bytecode(g)
        g.push :nil
      end
    end

    # TESTED
    class Self
      def bytecode(g)
        g.push :self
      end
    end

    # TESTED
    class And
      def bytecode(g, use_gif=true)
        @left.bytecode(g)
        g.dup
        lbl = g.new_label

        if use_gif
          g.gif lbl
        else
          g.git lbl
        end

        g.pop
        @right.bytecode(g)
        lbl.set!
      end
    end

    # TESTED
    class Or
      def bytecode(g)
        super(g, false)
      end
    end

    # TESTED
    class Not
      def bytecode(g)
        @child.bytecode(g)
        tr = g.new_label
        ed = g.new_label
        g.git tr
        g.push :true
        g.goto ed
        tr.set!
        g.push :false
        ed.set!
      end
    end

    # TESTED
    class Negate
      def bytecode(g)
        if @child.is? NumberLiteral
          g.push -@child.value
        else
          @child.bytecode(g)
          g.send :"-@", 0
        end
      end
    end

    # TESTED
    class NumberLiteral
      def bytecode(g)
        g.push @value
      end
    end

    # TESTED
    class Literal
      def bytecode(g)
        g.push_unique_literal @value
      end
    end

    # TESTED
    class ArrayLiteral
      def bytecode(g)
        @body.each do |x|
          x.bytecode(g)
        end

        g.make_array @body.size
      end
    end

    # TESTED
    class EmptyArray
      def bytecode(g)
        g.make_array 0
      end
    end

    # TESTED
    class HashLiteral
      def bytecode(g)
        count = @body.size
        i = 0

        g.push_cpath_top
        g.find_const :Hash

        while i < count
          v = @body[i]
          k = @body[i + 1]

          v.bytecode(g)
          k.bytecode(g)
          i += 2
        end

        g.send :[], count
      end
    end

    # TESTED
    class StringLiteral
      def bytecode(g)
        g.push_literal @string
        g.string_dup
      end
    end

    # TESTED
    class ExecuteString
      def bytecode(g)
        g.push :self
        super(g)
        g.send :`, 1, true # ` (silly vim/emacs)
      end
    end

    # TESTED
    class ToString
      def bytecode(g)
        @child.bytecode(g)
        g.send :to_s, 0, true
      end
    end

    # TESTED
    class DynamicString
      def bytecode(g)
        @body.reverse_each do |x|
          x.bytecode(g)
        end
        g.push_literal @string
        g.string_dup

        @body.size.times do
          g.string_append
        end
      end
    end

    # TESTED
    class DynamicExecuteString
      def bytecode(g)
        g.push :self
        super(g)
        g.send :`, 1, true #`
      end
    end

    # TESTED
    class DynamicSymbol
      def bytecode(g)
        @string.bytecode(g)
        g.send :to_sym, 0, true
      end
    end

    # TESTED
    class RegexLiteral
      def bytecode(g)
        # A regex literal should only be converted to a Regexp the first time it
        # is encountered. We push a literal nil here, and then overwrite the
        # literal value with the created Regexp if it is nil, i.e. the first time
        # only. Subsequent encounters will use the previously created Regexp
        idx = g.add_literal(nil)
        g.push_literal_at idx
        g.dup
        g.is_nil

        lbl = g.new_label
        g.gif lbl
        g.pop
        g.push_const :Regexp
        g.push_literal @source
        g.push @options
        g.send :new, 2
        g.set_literal idx
        lbl.set!
      end
    end

    # TESTED
    class DynamicRegex
      def bytecode(g)
        g.push_const :Regexp
        super(g)
        g.push @options
        g.send :new, 2
      end
    end

    # TESTED
    class DynamicOnceRegex
      def bytecode(g)
        idx = g.add_literal(nil)
        g.push_literal_at idx
        g.dup
        g.is_nil

        lbl = g.new_label
        g.gif lbl
        g.pop

        super(g)

        g.set_literal idx
        lbl.set!
      end
    end

    class Match
      def bytecode(g)
        g.push_literal :$_
        g.push_cpath_top
        g.find_const :Globals
        g.send :[], 1

        @pattern.bytecode(g)

        g.send :=~, 1
      end
    end

    # TESTED
    class Match2
      def bytecode(g)
        @pattern.bytecode(g)
        @target.bytecode(g)
        g.send :=~, 1
      end
    end

    # TESTED
    class Match3
      def bytecode(g)
        @target.bytecode(g)
        @pattern.bytecode(g)
        g.send :=~, 1
      end
    end

    # TESTED
    class BackRef
      def bytecode(g)
        g.push_context
        g.push_literal @kind
        g.send :back_ref, 1
      end
    end

    # TESTED
    class NthRef
      def bytecode(g)
        g.push_context
        g.push @which
        g.send :nth_ref, 1
      end
    end

    # TESTED
    class Block
      def bytecode(g)
        if @body.empty?
          g.push :nil
          return
        end

        count = @body.size - 1
        i = 0
        while i < count
          ip = g.ip
          @body[i].bytecode(g)

          # guards for things that plugins might optimize away.
          g.pop if g.advanced_since?(ip)
          i += 1
        end
        @body[count].bytecode(g)
      end
    end

    # TESTED
    class Scope
      def bytecode(g)
        if @block.nil?
          g.push :nil
          return
        end

        @block.bytecode(g)
      end
    end

    # TESTED
    class If
      def bytecode(g)
        ed = g.new_label
        el = g.new_label

        @condition.bytecode(g)

        if @then and @else
          g.gif el
          @then.bytecode(g)
          g.goto ed
          el.set!
          @else.bytecode(g)
        elsif @then
          g.gif el
          @then.bytecode(g)
          g.goto ed
          el.set!
          g.push :nil
        elsif @else
          g.git el
          @else.bytecode(g)
          g.goto ed
          el.set!
          g.push :nil
        else
          # An if with no code. Sweet.
          g.pop
          g.push :nil
          return
        end

        ed.set!
      end
    end

    # TESTED
    class While
      def bytecode(g, use_gif=true)
        g.push_modifiers

        top = g.new_label
        bot = g.new_label
        g.break = g.new_label

        if @check_first
          g.redo = g.new_label
          g.next = top

          top.set!

          @condition.bytecode(g)
          if use_gif
            g.gif bot
          else
            g.git bot
          end

          g.redo.set!

          @body.bytecode(g)
          g.pop
        else
          g.next = g.new_label
          g.redo = top

          top.set!

          @body.bytecode(g)
          g.pop

          g.next.set!
          @condition.bytecode(g)
          if use_gif
            g.gif bot
          else
            g.git bot
          end
        end

        g.goto top

        bot.set!
        g.push :nil
        g.break.set!

        g.pop_modifiers
      end
    end

    # TESTED
    class Until
      def bytecode(g)
        super(g, false)
      end
    end

    # TESTED
    class Loop
      def bytecode(g)
        g.push_modifiers

        g.break = g.new_label
        g.next = g.redo = top = g.new_label
        top.set!

        if @body then
          @body.bytecode(g)
          g.pop
        end

        g.goto top

        g.break.set!
        g.pop_modifiers
      end
    end

    # TESTED
    class Iter
      def argument_info
        [@arguments.arity, @arguments.optional.size, nil]
      end

      def bytecode(g)
        desc = MethodDescription.new @compiler.generator_class, @locals
        desc.name = :__block__
        desc.required, desc.optional, _ = argument_info
        sub = desc.generator

        # Push line info down.
        sub.set_line g.line, g.file

        show_errors(sub) do
          if @arguments
            @arguments.bytecode(sub)
          else
            # Remove the block args.
            sub.pop
          end
          sub.push_modifiers
          sub.break = nil
          sub.next = nil
          sub.redo = sub.new_label
          sub.redo.set!
          @body.bytecode(sub)
          sub.pop_modifiers
          sub.ret
          sub.close
        end

        g.create_block desc
      end
    end

    # TESTED
    class BlockPass
      def bytecode(g)
        g.push_cpath_top
        g.find_const :Proc

        @block.bytecode(g)
        nil_block = g.new_label
        g.dup
        g.is_nil
        g.git nil_block

        g.send :__from_block__, 1

        nil_block.set!
      end
    end

    # TESTED
    class Break

      def do_value(g)
        if @value
          @value.bytecode(g)
        else
          g.push :nil
        end
      end

      def jump_error(g, msg)
        g.push :self
        g.push_const :LocalJumpError
        g.push_literal msg
        g.send :raise, 2, true
      end

      def bytecode(g)
        do_value(g)

        if g.break
          g.goto g.break
        elsif @in_block
          # Set the return value from @value above.
          g.push_local @check_var.slot
          g.swap
          g.send :break_value=, 1
          g.pop

          # Now raise it.
          g.push_local @check_var.slot
          g.raise_exc
        else
          g.pop
          g.push_const :Compile
          g.send :__unexpected_break__, 0
        end
      end
    end

    # TESTED
    class Redo
      def bytecode(g)
        if g.redo
          g.goto g.redo
        else
          jump_error g, "redo used in invalid context"
        end
      end
    end

    class Next
      def bytecode(g)
        if g.next
          g.goto g.next
        elsif @in_block
          if @value
            @value.bytecode(g)
          else
            g.push :nil
          end
          g.ret
        else
          jump_error g, "next used in invalid context"
        end
      end
    end

    class Retry
      def bytecode(g)
        if g.retry
          g.goto g.retry
        else
          jump_error g, "retry used in invalid context"
        end
      end
    end

    # TESTED
    class When
      # The bytecode to test a when condition is different, depending on whether
      # or not the case statement has a receiver, i.e.
      #   case foo; when ...
      # vs
      #   case; when ...
      def condition_bytecode(g, has_receiver, cond)
        if has_receiver
          # Case
          g.dup
          cond.bytecode(g)
          g.swap
          g.send :===, 1
        else
          # ManyIf - no receiver
          cond.bytecode(g)
        end
      end

      def bytecode(g, has_receiver, nxt, fin)
        if @conditions.size == 1 and !@splat
          condition_bytecode(g, has_receiver, @conditions.first)
          g.gif nxt
        else
          body = g.new_label

          @conditions.each do |c|
            condition_bytecode(g, has_receiver, c)
            g.git body
          end

          if @splat
            if @splat.kind_of? Array
              @splat.each do |c|
                condition_bytecode(g, has_receiver, c)
                g.git body
              end
            elsif has_receiver
              g.dup
              @splat.bytecode(g)
              g.cast_array
              g.swap
              g.send :__matches_when__, 1
              g.git body
            else
              raise Error, "encountered splat on many-if!"
            end
          end

          g.goto nxt

          body.set!
        end

        # Remove the thing we've been testing.
        g.pop if has_receiver
        @body.bytecode(g)
        g.goto fin
      end
    end

    # TESTED
    class Case
      def bytecode(g)
        fin = g.new_label

        @receiver.bytecode(g) if has_receiver?
        @whens.each do |w|
          nxt = g.new_label
          w.bytecode(g, has_receiver?, nxt, fin)
          nxt.set!
        end

        # The condition is still on the stack
        g.pop if has_receiver?
        if @else
          @else.bytecode(g)
        else
          g.push :nil
        end

        fin.set!
      end
    end

    # TESTED
    class LocalAssignment
      def bytecode(g)
        if @value
          @value.bytecode(g)
        end

        # No @value means assume that someone else put the value on the
        # stack (ie, an masgn)

        if @variable.on_stack?
          if @variable.argument?
            raise Error, "Invalid access semantics for argument: #{@name}"
          end

          g.set_local_fp @variable.stack_position
        elsif @variable.created_in_block?
          g.set_local_depth @depth, @variable.slot
        else
          g.set_local @variable.slot
        end
      end
    end

    # TESTED
    class LocalAccess
      def bytecode(g)
        if @variable.on_stack?
          if @variable.argument?
            g.from_fp @variable.stack_position
          else
            g.get_local_fp @variable.stack_position
          end
        elsif @variable.created_in_block?
          g.push_local_depth @depth, @variable.slot
        else
          g.push_local @variable.slot
        end
      end
    end

    class BlockAsArgument
      def bytecode(g)
        g.set_local @variable.slot
      end
    end

    # TESTED
    class SValue
      def bytecode(g)
        @child.bytecode(g)
        g.cast_array

        # If the array has 1 or 0 elements, grab the 0th element.
        # otherwise, leave the array on the stack.

        g.dup
        g.send :size, 0
        g.push 1
        g.swap
        g.send :<, 1

        lbl = g.new_label
        g.git lbl

        g.push 0
        g.send :at, 1

        lbl.set!
      end
    end

    # TESTED
    class Splat
      def bytecode(g)
        @child.bytecode(g)
        g.cast_array
      end

      # Bytecode generation when a splat is used as a method arg
      def call_bytecode(g)
        @child.bytecode(g)
        g.cast_array

        return 0
      end
    end

    # TESTED
    class OpAssignOr
      def bytecode(g, use_gif=false)
        @left.bytecode(g)
        lbl = g.new_label
        g.dup
        if use_gif
          g.gif lbl
        else
          g.git lbl
        end
        g.pop
        @right.bytecode(g)
        lbl.set!
      end
    end

    # TESTED
    class OpAssignAnd
      def bytecode(g)
        super(g, true)
      end
    end

    # TESTED
    class OpAssign1
      def bytecode(g)
        # X: Snippet used for explanation: h[:a] += 3
        # X: given h = { :a => 2 }
        # X: Pull h onto the stack
        @object.bytecode(g)
        g.dup
        # X: Pull :a in
        @index.each do |idx|
          idx.bytecode(g)
        end
        #
        # X: Call [](:a) on h
        #
        # @index.size will be 1

        g.send :[], @index.size

        # X: 2 is now on the top of the stack (TOS)

        # A special case, where we use the value as boolean
        if @kind == :or or @kind == :and
            fnd = g.new_label
          fin = g.new_label

          # We dup the value from [] to leave it as the value of the
          # expression

          g.dup
          if @kind == :or
              g.git fnd
          else
            g.gif fnd
          end

          # Ok, take the extra copy off and pull the value onto the stack
          g.pop

          # Pull the index onto the stack again, swaping to push
          # @value to the top of the stack (last argument)
          @index.each do |idx|
            idx.bytecode(g)
          end

          @value.bytecode(g)

          g.send :[]=, @index.size + 1
          g.goto fin

          fnd.set!

          # Clean up the stack by swaping, allowing us to pop of the extra
          # copy of @object we left on the stack
          g.swap
          g.pop

          fin.set!
        else
          # @kind is something like + or -
          # We pull in @value to the stack
          @value.bytecode(g)
          # X: 3 TOS

          # ... then call it as an argument to @kind, called on the return
          # from [].
          # X: 2 + 3

          g.send @kind, 1
          # X: 5 TOS

          # The new value is on the stack now. It needs to be the last argument
          # when we call []=, so we call the index again, swapping each time to
          # move the new value up to the top of the stack (where the last
          # argument lives)
          @index.each do |idx|
            idx.bytecode(g)
            g.swap
          end

          # X: Call []=(:a, 5) on h

          g.send :[]=, @index.size + 1
        end
      end
    end

    # TESTED
    class OpAssign2
      def bytecode(g)
        # X: h[:a] += 3, given h.a == 2
        @object.bytecode(g)
        # X: TOS = h
        g.dup
        g.send @method, 0
        # X: TOS = 2

        if @kind == :or or @kind == :and
            fnd = g.new_label
          fin = g.new_label

          g.dup
          if @kind == :or
              g.git fnd
          else
            g.gif fnd
          end

          # Remove the copy of 2 and push @value on the stack
          g.pop
          @value.bytecode(g)

          # Call the assignement method, passing @value as the argument
          g.send @assign, 1
          g.goto fin

          fnd.set!

          # Clean up the stack
          g.swap
          g.pop

          fin.set!
        else
          @value.bytecode(g)
          # X: TOS = 3
          # X: 2 + 3
          g.send @kind, 1
          # X: TOS = 5
          g.send @assign, 1
          # X: TOS = 5 (or whatever a=() returns)
          # TODO this should force 5 to be the value of the expresion
          # not the return value of a=.
        end
      end
    end

    # TESTED
    class ConcatArgs
      def call_bytecode(g)
        @rest.each do |x|
          x.bytecode(g)
        end

        @array.bytecode(g)
        # TODO this needs to call #to_a instead
        g.cast_array

        return @rest.size
      end

      def bytecode(g)
        @rest.each do |x|
          x.bytecode(g)
        end
        g.make_array @rest.size
        @array.bytecode(g)
        g.cast_array
        g.send :+, 1
      end
    end

    # TESTED
    class PushArgs
      def bytecode(g)
        raise Error, "Shouldn't be used"
      end

      # Used for h[*x] = 3
      def attr_bytecode(g)
        @array.bytecode(g)
        g.cast_array
        @item.bytecode(g)
        g.swap
        # TODO this needs to make sure that @item is left on the stack
        # as the return value always.
      end
    end

    # TESTED
    class AccessSlot
      def bytecode(g)
        g.push_my_field @index
      end
    end

    # TESTED
    class SetSlot
      def bytecode(g)
        @value.bytecode(g)
        g.store_my_field @index
      end
    end

    # TESTED
    class IVar
      def bytecode(g)
        g.push_ivar @name
      end
    end

    # TESTED
    class IVarAssign
      def bytecode(g)
        @value.bytecode(g) if @value
        g.set_ivar @name
      end
    end

    # TESTED
    class GVar
      def bytecode(g)
        if @name == :$!
          g.push_exception
        elsif @name == :$~
          g.push_cpath_top
          g.find_const :Regexp
          g.send :last_match, 0
        else
          g.push_cpath_top
          g.find_const :Globals
          g.push_literal @name
          g.send :[], 1
        end
      end
    end

    # TESTED
    class GVarAssign
      def bytecode(g)
        # @value can to be present if this is coming via an masgn, which means
        # the value is already on the stack.
        if @name == :$!
          @value.bytecode(g) if @value
          g.raise_exc
        elsif @name == :$~
          if @value
            g.push_cpath_top
            g.find_const :Regexp
            @value.bytecode(g)
            g.send :my_last_match=, 1
          else
            g.push_cpath_top
            g.find_const :Regexp
            g.swap
            g.send :my_last_match=, 1
          end
        else
          if @value
            g.push_cpath_top
            g.find_const :Globals
            g.push_literal @name
            @value.bytecode(g)
            g.send :[]=, 2
          else
            g.push_cpath_top
            g.find_const :Globals
            g.swap
            g.push_literal @name
            g.swap
            g.send :[]=, 2
          end
        end
      end
    end

    # TESTED
    class ConstFind
      def bytecode(g)
        g.push_const @name
      end
    end

    # TESTED
    class ConstAccess
      def bytecode(g)
        @parent.bytecode(g)
        g.find_const @name
      end
    end

    # TESTED
    class ConstAtTop
      def bytecode(g)
        g.push_cpath_top
        g.find_const @name
      end
    end

    # TESTED
    class ConstSet
      def bytecode(g)
        if @compiler.kernel?
          if @parent
            @parent.bytecode(g)
            @value.bytecode(g)
            g.set_const @name, true
          elsif @from_top
            g.push_cpath_top
            @value.bytecode(g)
            g.set_const @name, true
          else
            @value.bytecode(g) if @value
            g.set_const @name
          end
        else
          # if @value is nil, it means this was used inside masgn, and the value
          # is already on the stack.
          if @value
            if @parent
              @parent.bytecode(g)
            elsif @from_top
              g.push_cpath_top
            else
              g.push :self
            end
            g.push_literal @name
            @value.bytecode(g)
            g.send :__const_set__, 2
          else
            if @parent
              @parent.bytecode(g)
            elsif @from_top
              g.push_cpath_top
            else
              g.push :self
            end
            g.swap
            g.push_literal @name
            g.swap

            g.send :__const_set__, 2
          end
        end # @compiler.kernel?
      end
    end

    # TESTED
    class ToArray
      def bytecode(g)
        @child.bytecode(g)
        g.cast_array
      end
    end

    # TESTED
    class SClass
      def bytecode(g)
        @object.bytecode(g)
        g.dup
        g.send :__verify_metaclass__, 0
        g.pop
        g.open_metaclass

        attach_and_call g, :__metaclass_init__
      end
    end

    # TESTED
    class Class

      def superclass_bytecode(g)
        if @superclass
          @superclass.bytecode(g)
        else
          g.push :nil
        end
      end

      def bytecode(g)
        if @parent
          @parent.bytecode(g)
          superclass_bytecode(g)
          g.open_class_under @name
        else
          superclass_bytecode(g)
          g.open_class @name
        end

        attach_and_call g, :__class_init__, true
      end
    end

    # TESTED
    class Module

      def bytecode(g)
        if @parent
          @parent.bytecode(g)
          g.open_module_under @name
        else
          g.open_module @name
        end

        attach_and_call g, :__module_init__, true
      end
    end
    class Defined
      NODE_TYPES = {:self => "self", :nil => "nil", :true => "true", :false => "false", :gasgn => "assignment", :iasgn => "assignment", :cdecl => "assignment", :cvdecl => "assignment", :cvasgn => "assignment", :lvar => "local-variable", :str => "expression", :array => "expression", :hash => "expression", :yield => "yield", :ivar => "instance-variable", :gvar => "global-variable", :cvar => "class variable", :fcall => "method", :call => "method", :vcall => "method", :const => "constant", :colon2 => "constant", :colon3 => "constant", :lasgn => "assignment", :fixnum => "expression", :lit => "expression"}

      def bytecode(g)
        # Imported directly from compiler1 and reworked to use g.

        expr = @expression.dup

        # if something is defined, !something is too.
        # if !something is undefined, then so is something.
        expr.shift if expr[0] == :not

          # grouped expression == evil
          # TODO - Verify that this is still a sane way to detect such things
          if expr.flatten.include?(:newline)
            reject(g)
            return
          end

        node = expr.shift

        case node
        when :call
          receiver = expr.shift
          msg = expr.shift # method name

          # Make sure there are no args.
          unless expr.empty?
            reject(g)
            return
          end

          # defined?(DoesNotExist.puts) should not raise NameError
          if receiver.is?(ConstFind) then
            no_const = g.new_label
            done = g.new_label
            g.push_context
            g.push_literal receiver.name
            g.send :const_defined?, 1
            g.gif no_const

            receiver.bytecode(g)
            g.push_literal msg
            g.push :true
            g.send :__respond_to_eh__, 2
            g.goto done

            no_const.set!
            g.push :nil
            done.set!
          else
            receiver.bytecode(g)
            g.push_literal msg
            g.push :true
            g.send :__respond_to_eh__, 2
          end
        when :vcall, :fcall
          msg = expr.shift

          # Make sure there are no args.
          unless expr.empty?
            reject(g)
            return
          end

          g.push :self
          g.push_literal msg
          g.push :true
          g.send :__respond_to_eh__, 2
        when :cvar
          cvar = expr.shift
          g.push :self
          g.push :true # class vars as symbols, not strings
          g.send :class_variables, 1
          g.push_literal cvar
          g.send :include?, 1
        when :gvar
          g.push_const :Globals
          g.push_literal expr.shift
          g.send :key?, 1
        when :ivar
          ivar = expr.shift
          g.push :self
          g.push_literal ivar
          g.send :__instance_variable_defined_eh__, 1
        when :yield
          g.push_block
        when :const
          g.push_context
          g.push_literal expr.shift
          g.send :const_defined?, 1
        when :colon2
          str = ""
          until expr.empty?
            # Convert the constant parse tree into a string like ::Object::SomeClass
            str = const_to_string(expr, str)
          end
          g.push_context
          g.push_literal str
          g.send :const_path_defined?, 1
        when :colon3
          str = ""
          until expr.empty?
            # Convert the constant parse tree into a string like ::Object::SomeClass
            str = const_to_string(expr, str)
          end
          g.push_const :Object
          g.push_literal str
          g.send :const_path_defined?, 1
        else
          if NODE_TYPES.key?(node)
            g.push :true
          else
            reject(g)
            return
          end
        end
        push_return_value(g, node)
      end

      # Return the correct string based on the node type
      def push_return_value(g, node)
        defined = g.new_label
        done = g.new_label
        g.git defined
        g.push :nil # defined? returns nil instead of false
        g.goto done
        defined.set!
        lit = NODE_TYPES[node].dup
        g.push_literal lit
        done.set!
      end

      # e.g. [[:const, :Object], :Blah]
      # e.g. [[:colon3, :Foo], :Bar]
      # e.g. [[:colon2, [:colon3, :Faz], :Boo], :Batch]
      # e.g. [[:colon2, [:const, :Zizz], :Koom], :Yonk]
      # TODO - There is probably a better way, but it is late. Really late.
      def const_to_string(tree, str)
        return str if tree.empty?
        piece = tree.shift
        unless str[-2,2] == "::" || str == ""
          str << "::"
        end
        if piece.is_a?(Array)
          str = const_to_string(piece, str) until piece.empty?
          str
        elsif [:const, :colon2].include?(piece)
          str
        elsif piece == :colon3
          "::" + str
        else
          str << "#{piece}"
        end
      end

      def reject(g)
        if $DEBUG
          STDERR << "Passed a complex expression to 'defined?'"
        end

        g.push :false
      end
    end

    class Begin
      def bytecode(g)
        @body.bytecode(g)
      end
    end

    # TESTED
    class RescueCondition
      def bytecode(g, top_if_false, if_done)
        body = g.new_label

        if @conditions
          @conditions.each do |x|
            x.bytecode(g)
            g.push_exception
            g.send :===, 1
            g.git body
          end
        end

        if @splat
          @splat.bytecode(g)
          g.cast_array
          g.push_exception
          g.send :__rescue_match__, 1
          g.git body
        end

        if @next
          # There are rescues
          if_false = g.new_label

          g.goto if_false
          body.set!
          @body.bytecode(g)
          g.goto if_done

          if_false.set!
          @next.bytecode(g, top_if_false, if_done)
        else
          # This is the last rescue
          g.goto top_if_false

          body.set!
          @body.bytecode(g)
          g.clear_exception
          g.goto if_done
        end
      end
    end

    # TESTED
    class Rescue
      def bytecode(g)
        g.push_modifiers
        if @body.nil?
          if @else.nil?
            # Stupid. No body and no else.
            g.push :nil
          else
            # Only an else, run it.
            @else.bytecode(g)
          end
        else
          g.retry = g.new_label
          rr  = g.new_label
          fls = g.new_label
          els = g.new_label
          last = g.new_label

          g.exceptions do |ex|
            g.retry.set!
            @body.bytecode(g)
            g.goto els

            ex.handle!
            @rescue.bytecode(g, rr, last)
            rr.set!
            g.push_exception
            g.raise_exc
          end

          els.set!
          if @else
            g.pop
            @else.bytecode(g)
          end
          last.set!
        end
        g.pop_modifiers
      end
    end

    class Ensure
      def bytecode(g)
        if @body.nil?
          # So dumb. Oh well.

          if @ensure
            # Well, run it.
            @ensure.bytecode(g)
            g.pop
          end

          g.push :nil

          return
        end

        # No ensure? dumb.
        if @ensure.nil?
          @body.bytecode(g)
          return
        end

        ok = g.new_label
        g.exceptions do |ex|
          @body.bytecode(g)
          g.goto ok

          ex.handle!

          @ensure.bytecode(g)
          g.pop
          # Re-raise the exception
          g.push_exception
          if @did_return and !@outer_ensure
            g.dup
            g.push_const :ReturnException
            g.swap
            g.send :===, 1

            after = g.new_label
            g.gif after
            g.send :return_value, 0
            g.clear_exception

            # Emit the special code for doing a return in a block.
            if @in_block
              Return.emit_lre(g, @check_var)
            else
              g.ret
            end

            after.set!
          end

          g.raise_exc
        end

        ok.set!

        # Now, re-emit the code for the ensure which will run if there was no
        # exception generated.
        @ensure.bytecode(g)
        g.pop
      end
    end

    # TESTED
    class Return
      def bytecode(g, force=false)
        if @in_rescue
          g.clear_exception
        end

        if @value
          @value.bytecode(g)
        else
          g.push :nil
        end

        if !force and @in_ensure
          g.push_cpath_top
          g.find_const :ReturnException
          g.swap
          g.send :new, 1
          g.raise_exc
          return
        end

        if @in_block
          Return.emit_lre(g, @check_var)
        else
          g.ret
        end
      end

      def self.emit_lre(g, var)
        # Set the return value from @value above.
        g.push_local var.slot
        g.swap
        g.send :return_value=, 1
        g.pop

        # Now raise it.
        g.push_local var.slot
        g.raise_exc
      end
    end

    # TESTED
    class IterArgs
      def bytecode(g)
        case @child
        when MAsgn
          g.cast_for_multi_block_arg unless @child.splat_only?
          @child.in_block = true
          @child.bytecode(g)
        when LocalAssignment, IVarAssign, GVarAssign
          g.cast_for_single_block_arg
          @child.bytecode(g)
          g.pop
        when AttrAssign
          g.cast_for_single_block_arg
          @child.bytecode(g, true)
          g.pop
        when Fixnum, nil
          g.pop
        else
          raise Error, "Unknown form of block args: #{@child.class}"
        end
      end
    end

    # TESTED
    class MAsgn
      # MAsgn rules:
      # - MAsgn sexps always contain either 2 or 3 values
      # - If the masgn contains only 2 values:
      #   - it means there are no lasgns, i.e. the lhs consists solely of a splat
      #     arg.
      #   - the first arg is the lhs splat arg, and cannot be nil; however, it
      #     may be just the value true, in the case of a block anonymous splat arg,
      #     i.e. |*|
      #   - the second arg is either one of [:array, :splat, :argscat, :to_ary], or
      #     nil if the masgn represents block arguments.
      # - If the masgn contains 3 values:
      #   - the first arg is an array of lasgns with a minimum of one lasgn.
      #   - the second arg is the lhs splat arg, or nil if there are no splats
      #   - the third arg is either one of [:array, :splat, :argscat, :to_ary], or
      #     nil if the masgn represents block arguments.
      # - An MAsgn may contain nested masgns, e.g. a,(b,c) = 1,[2,3]. The nested
      #   masgn(s) will have nil for their @assigns, since the assigns come from
      #   the outermost masgn.
      def bytecode(g)
        if @source
          if @source.is? ArrayLiteral
            if @splat
              array_bytecode(g)
            else
              flip_assign_bytecode(g)
            end
          else
            statement_bytecode(g)
          end
        elsif @in_block
          block_arg_bytecode(g)
        else
          statement_bytecode(g)
        end
      end

      # Pad stack if there are insufficient source values for the assigns
      def pad_stack(g)
        diff = -@source.body.size
        if @assigns
          diff += @assigns.body.size
          if diff > 0
            diff.times { g.push :nil }
          end
        end
        return diff
      end

      # The easiest case for a normal masgn.
      # a,b = c,d
      # a = c,d
      # a,b,c = d,e
      def flip_assign_bytecode(g)
        # Pad the stack with extra nils if there are more assigns
        # than sources
        diff = pad_stack(g)

        @source.body.each do |x|
          x.bytecode(g)
        end

        g.rotate @source.body.size

        # Now all the source data is on the stack.

        @assigns.body.each do |x|
          if x.is? AttrAssign
            x.bytecode(g, true)
          else
            x.bytecode(g)
          end
          g.pop
        end if @assigns

        # Clean up the stack if there was extra sources
        if diff < 0
          # unary - has binds strangly
          (-diff).times { g.pop }
        end

        g.push :true
      end

      def array_bytecode(g)
        @source.body.each do |x|
          x.bytecode(g)
        end

        diff = pad_stack(g)

        if diff >= 0
          sz = 0
        else
          sz = -diff
        end

        g.make_array sz
        @splat.bytecode(g) unless @splat.kind_of? TrueClass  # e.g. * = 1,2
        g.pop
        if @assigns
          @assigns.body.reverse_each do |x|
            if x.is? AttrAssign
              x.bytecode(g, true)
            else
              x.bytecode(g)
            end
            g.pop
          end
        end

        g.push :true
      end

      def statement_bytecode(g)
        if @source.nil?
          # skip
        elsif @source.is? Splat or @source.is? ToArray
          @source.child.bytecode(g)
        elsif @source.is? ConcatArgs
          @source.bytecode(g)
        elsif @source
          raise Error, "Unknown form: #{@source.class}"
        end
        g.cast_tuple

        if @assigns
          @assigns.body.each do |x|
            g.shift_tuple
            if x.is? AttrAssign
              x.bytecode(g, true)
            else
              x.bytecode(g)
            end
            g.pop
          end
        end

        if @splat
          g.cast_array
          @splat.bytecode(g) unless @splat.kind_of? TrueClass # HACK dup
        end
        g.pop

        g.push :true
      end

      def block_arg_bytecode(g)
        if @assigns
          @assigns.body.each do |x|
            g.shift_tuple
            x.bytecode(g)
            g.pop
          end
        end

        if @splat and !@splat.kind_of? TrueClass
          g.cast_array
          @splat.bytecode(g)
        end

        g.pop
      end

      def splat_only?
        @assigns.nil? and @splat
      end
    end

    # TESTED
    class FCall
      def allow_private?
        true
      end

      def receiver_bytecode(g)
        g.push :self
      end

    end

    # TESTED
    class AttrAssign
      def bytecode(g, in_masgn = false)
        if in_masgn
          @in_masgn = true
          super(g)
        else
          super(g)
          # TODO - Pop the result so that the RHS is left on the stack
        end
      end

      def emit_args(g)
        @concat = false
        if @in_masgn
          if @rhs_expression
            extra = 2
            @rhs_expression.bytecode(g)
          else
            extra = 1
          end

          super(g)

          @argcount += extra
        elsif @rhs_expression
          super(g)
          @rhs_expression.bytecode(g)
          @argcount += 1
        else
          # PushArgs only for this branch
          @arguments.attr_bytecode(g)
          @dynamic = true
          @concat = true
          @argcount = 1
        end
      end
    end

    # TESTED
    class Call
      def allow_private?
        false
      end

      def receiver_bytecode(g)
        @object.bytecode(g)
      end

      def emit_args(g)
        @dynamic = false
        @concat = false

        if @arguments
          if @arguments.kind_of? Array
            @arguments.each do |x|
              x.bytecode(g)
            end
            @argcount = @arguments.size
          elsif @arguments.is? ConcatArgs or @arguments.is? Splat
            @argcount = @arguments.call_bytecode(g)
            @dynamic = true
          else
            raise Error, "Unknown argument syntax: #{@arguments.class}"
          end
        else
          @argcount = 0
        end
      end

      def bytecode(g)
        return if use_plugin(g, :call)

        receiver_bytecode(g)

        emit_args(g)

        if @block
          @block.bytecode(g)
        elsif @dynamic
          g.push :nil
        end

        # @block might be BlockPass, and we don't generate the
        # LongReturnException detection code for that.
        if @block and @block.is? Iter
          block_bytecode(g)
        elsif @dynamic
          g.send_with_splat @method, @argcount, allow_private?, @concat
        elsif @block
          # Only BlockPass currently
          g.send_with_block @method, @argcount, allow_private?
        else
          g.send @method, @argcount, allow_private?
        end
      end

      def block_bytecode(g)
        ok = g.new_label
        g.exceptions do |ex|

          # We pre-create the exception.
          g.push_cpath_top
          g.find_const :LongReturnException
          g.send :allocate, 0
          g.set_local @check_var.slot
          g.pop

          if @dynamic
            g.send_with_splat @method, @argcount, allow_private?, false
          else
            g.send_with_block @method, @argcount, allow_private?
          end

          g.goto ok

          ex.handle!

          g.push_exception
          g.dup
          g.push_local @check_var.slot
          g.equal

          after = g.new_label
          g.gif after
          g.clear_exception

          # This is also used for break in a block. If break was used,
          # is_return is false, so we just leave the value on the stack.
          leave = g.new_label
          g.dup
          g.send :is_return, 0
          g.gif leave

          # If this is occuring already in a block, keep it raising.
          unless @in_block
            g.send :value, 0
            g.ret
          end

          after.set!

          g.raise_exc

          leave.set!
          g.send :value, 0
        end

        ok.set!
      end
    end

    # TESTED
    class Yield
      def bytecode(g)
        g.push_block
        emit_args(g)

        if @dynamic
          g.push :nil
          g.send_with_splat :call, @argcount, false, false
        else
          g.meta_send_call @argcount
        end

      end
    end

    class Super
      def bytecode(g)
        emit_args(g)

<<<<<<< HEAD
        if @block
          @block.bytecode(g)
        else
          g.push :nil
        end
=======
      # HACK super must have a splat here, no non-splat instruction
      g.push :nil

      if @block
        @block.bytecode(g)
      else
        g.push :nil
      end
>>>>>>> 7e5c1c74

        if @dynamic
          g.send_super @method.name, @argcount, true
        else
          g.send_super @method.name, @argcount
        end
      end
    end

    class ZSuper

      def bytecode(g)
        args = []

        @method.arguments.required.each do |var|
          la = LocalAccess.new @compiler
          la.from_variable var
          args << la
        end

        @method.arguments.optional.each do |var|
          la = LocalAccess.new @compiler
          la.from_variable var
          args << la
        end

        if @method.arguments.splat
          cc = ConcatArgs.new @compiler
          la = LocalAccess.new @compiler
          la.from_variable @method.arguments.splat

          cc.args args, la
          @arguments = cc
        else
          @arguments = args
        end

        super(g)
      end
    end

    # TESTED
    class Undef
      def bytecode(g)
        g.push :self
        unless @in_module
          g.send :metaclass, 0
        end
        g.push_literal @name
        g.send :undef_method, 1
      end
    end

    # TESTED
    class Alias
      def bytecode(g)
        g.push :self
        g.push_literal @new
        g.push_literal @current
        g.send :alias_method, 2, true
      end
    end

    class VAlias
      def bytecode(g)
        g.push_cpath_top
        g.find_const :Globals
        g.push_literal @current
        g.push_literal @new
        g.send :add_alias, 2
      end
    end

    # TESTED
    class Arguments
      def bytecode(g)
        min = @required.size
        if @splat
          max = 1024
        else
          max = min + @optional.size
        end

        @optional.each do |var|
          assign = @mapped_defaults[var.name]

          done = g.new_label
          g.passed_arg var.stack_position
          g.git done
          assign.bytecode(g)
          g.pop

          done.set!
        end

        if @block_arg
          g.push_block
          g.dup
          g.is_nil

          after = g.new_label
          g.git after

          g.push_const :Proc
          g.swap
          g.send :__from_block__, 1

          after.set!

          @block_arg.bytecode(g)
          g.pop
        end
      end
    end

    # TESTED
    class Define

      def argument_info
        [@arguments.arity, @arguments.optional.size, @arguments.splat]
      end

      def compile_body(g)
        desc = new_description()
        meth = desc.generator

        prelude(g, meth)

        set(:scope, nil) do
          show_errors(meth) do
            @arguments.bytecode(meth)
            desc.run self, @body
          end
        end

        required =  @arguments.required.map {|x| x.name} if @arguments.required
        optional =  @arguments.optional.map {|x| x.name} if @arguments.optional

        desc.args = [required, optional, @arguments.splat && @arguments.splat.name]

        meth.ret
        meth.close

        use_plugin g, :method, desc

        return desc
      end

      def bytecode(g)

        if @compiler.kernel?
          g.push_literal compile_body(g)
          g.push :self
          g.add_method @name
        else
          g.push :self
          g.push_literal @name
          g.push_literal compile_body(g)
          g.send :__add_method__, 2
        end
      end
    end

    # TESTED
    class DefineSingleton
      def bytecode(g)
        if @compiler.kernel?
          g.push_literal compile_body(g)
          @object.bytecode(g)
          g.attach_method @name
        else
          @object.bytecode(g)
          g.send :metaclass, 0
          g.push_literal @name
          g.push_literal compile_body(g)
          g.send :attach_method, 2
        end
      end
    end

    # TESTED
    class Range
      def bytecode(g)
        g.push_cpath_top
        g.find_const :Range
        @start.bytecode(g)
        @finish.bytecode(g)
        g.send :new, 2
      end
    end

    # TESTED
    class RangeExclude
      def bytecode(g)
        g.push_cpath_top
        g.find_const :Range
        @start.bytecode(g)
        @finish.bytecode(g)
        g.push :true

        g.send :new, 3
      end
    end

    class CVarAssign
      def bytecode(g)
        if @in_module
          g.push :self
        else
          g.push_context
        end
        g.push_literal @name
        @value.bytecode(g)
        g.send :class_variable_set, 2
      end
    end

    class CVar
      def bytecode(g)
        if @in_module
          g.push :self
        else
          g.push_context
        end
        g.push_literal @name
        g.send :class_variable_get, 1
      end
    end

    ##
    # __FILE__ node.

    class File
      def bytecode(g)
        g.push_context
        g.send :active_path, 0
      end
    end
  end
end
<|MERGE_RESOLUTION|>--- conflicted
+++ resolved
@@ -2092,22 +2092,14 @@
       def bytecode(g)
         emit_args(g)
 
-<<<<<<< HEAD
+        # HACK super must have a splat here, no non-splat instruction
+        g.push :nil
+
         if @block
           @block.bytecode(g)
         else
           g.push :nil
         end
-=======
-      # HACK super must have a splat here, no non-splat instruction
-      g.push :nil
-
-      if @block
-        @block.bytecode(g)
-      else
-        g.push :nil
-      end
->>>>>>> 7e5c1c74
 
         if @dynamic
           g.send_super @method.name, @argcount, true
