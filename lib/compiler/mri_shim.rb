
<<<<<<< HEAD
=======
require 'rubygems'
gem 'ParseTree', '>= 2.2'
require 'parse_tree'

>>>>>>> 3cad6964
$" << "compiler/mri_shim"
$" << "compiler/compiler"

$:.unshift File.dirname(__FILE__) + "/.."

require 'compiler/compiler'
require 'compiler/text'
require 'compiler/marshal'
require 'compiler/compiled_file'


class SendSite
  def initialize(name)
    @name = name
  end

  attr_reader :name
  attr_accessor :sender

  def ==(other)
    other.kind_of?(SendSite) and @name == other.name
  end
end

class Tuple < Array
end

class LookupTable < Hash
end

class Exception
  def awesome_backtrace
    ary = backtrace()
    def ary.show
      join("\n")
    end
    return ary
  end
end

require File.dirname(__FILE__) + '/../../kernel/core/iseq'
require File.dirname(__FILE__) + '/../../kernel/core/compiled_method'
require File.dirname(__FILE__) + '/../../vm/gen/simple_field'

class String
  def to_sexp(file = "(string)")
    $: << File.expand_path("~/Work/p4/zss/src/ruby_parser/dev/lib/") # HACK
    require 'ruby_parser'

    sexp = RubyParser.new.process(self, file)
    p sexp
    sexp
  end
end

def File.to_sexp(file, opt=nil)
  File.read(file).to_sexp(file)
end
<|MERGE_RESOLUTION|>--- conflicted
+++ resolved
@@ -1,11 +1,8 @@
 
-<<<<<<< HEAD
-=======
 require 'rubygems'
 gem 'ParseTree', '>= 2.2'
 require 'parse_tree'
 
->>>>>>> 3cad6964
 $" << "compiler/mri_shim"
 $" << "compiler/compiler"
 
