require 'rake/loaders/makefile'

# Special rule for putting .o files in the implementation-specific
# subdirectory so this single extension can be built for both MRI
# and Rubinius

rule ".o" do |t|
  source = t.prerequisites.first

  report_command "CXX #{source}"
<<<<<<< HEAD
  qsh "#{$CXX} -c -o #{t.name} #{$CXXFLAGS} #{$DEBUGFLAGS} #{source}"
=======
  qsh "#{$CXX} -c -o #{t.name} #{$CXXFLAGS} #{File.expand_path(source)}"
>>>>>>> cd104c1b
end

def set_ext_dir(dir)
  Dir.mkdir(dir) unless File.exists?(dir)
  @ext_dir = dir
end

def ext_dir
  @ext_dir
end

def source_files
  sources("grammar18.cpp", "grammar19.cpp")
end

# Setup project files
def add_objects(files, dir)
  source_files.zip(objects(dir)).each do |source, obj|
    file obj => source
    file obj => __FILE__ # depend on the Rakefile, it might change
    files << source << obj
  end
end

project_files = common_headers + headers

# This is a horrid hack. It is temporary until we replace Rake
# as the build system.
case Rake.application.top_level_tasks
when ["build:rbx"]
  puts "Building Melbourne for Rubinius"
  add_rbx_capi
  set_ext_dir "rbx"
when ["build:build"]
  set_ext_dir "build"

  if Rubinius::BUILD_CONFIG[:which_ruby] == :ruby
    puts "Building bootstrap Melbourne for MRI"
    add_mri_capi
    add_link_dir RbConfig::CONFIG["libdir"]

    # timezone and timespec are available in mingw-w64
    if RbConfig::CONFIG['host_os'] =~ /mingw/
      add_define "HAVE_STRUCT_TIMEZONE"
      add_define "HAVE_STRUCT_TIMESPEC"
    end

    if RbConfig::CONFIG["ENABLE_SHARED"] == "yes"
      add_ldflag RbConfig::CONFIG["LIBRUBYARG"]
    end
  else
    puts "Building bootstrap Melbourne for Rubinius"
    add_cflag "-ggdb3 -O2"
    add_cxxflag "-ggdb3 -O2"
    add_include_dir RbConfig::CONFIG["rubyhdrdir"]
  end
end

add_objects project_files, ext_dir

oniguruma_h_dir = File.expand_path('../../../../vm/external_libs/onig', __FILE__)
add_include_dir oniguruma_h_dir

# Build the Melbourne extension against Rubinius
directory "rbx"
melbourne_rbx = "rbx/melbourne20.#{$DLEXT}"

file melbourne_rbx => project_files

# Build the Melbourne extension against MRI
directory "build"
melbourne_build = "build/melbourne20.#{$DLEXT}"

file melbourne_build => project_files

graph_dependencies source_files, oniguruma_h_dir

import dependency_file

# Build tasks
namespace :build do
  desc "Build Melbourne for Rubinius"
  task :rbx => melbourne_rbx

  desc "Build bootstrap Melbourne"
  task :build => melbourne_build
end

desc "Build Melbourne for both Rubinius and MRI"
task :build => %w[build:build build:rbx]<|MERGE_RESOLUTION|>--- conflicted
+++ resolved
@@ -8,11 +8,7 @@
   source = t.prerequisites.first
 
   report_command "CXX #{source}"
-<<<<<<< HEAD
-  qsh "#{$CXX} -c -o #{t.name} #{$CXXFLAGS} #{$DEBUGFLAGS} #{source}"
-=======
-  qsh "#{$CXX} -c -o #{t.name} #{$CXXFLAGS} #{File.expand_path(source)}"
->>>>>>> cd104c1b
+  qsh "#{$CXX} -c -o #{t.name} #{$CXXFLAGS} #{$DEBUGFLAGS} #{File.expand_path(source)}"
 end
 
 def set_ext_dir(dir)
