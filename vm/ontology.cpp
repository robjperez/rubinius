--- conflicted
+++ resolved
@@ -145,27 +145,18 @@
      *  superclass.
      */
 
-<<<<<<< HEAD
-    // BasicObject's MetaClass instance has Class for a superclass
+    // BasicObject's SingletonClass instance has Class for a superclass
     if(state->shared.config.version_19 || state->shared.config.version_20) {
-      MetaClass::attach(this, basicobject, cls);
+      SingletonClass::attach(this, basicobject, cls);
     }
 
-    // Object's MetaClass instance has Class for a superclass
-    Class* mc = MetaClass::attach(this, object, cls);
-
-    // Module's metaclass's superclass is Object's metaclass
-    mc = MetaClass::attach(this, G(module), mc);
-    // Class's metaclass likewise has Module's metaclass above it
-    MetaClass::attach(this, cls, mc);
-=======
     // Object's SingletonClass instance has Class for a superclass
     Class* sc = SingletonClass::attach(this, object, cls);
-    // Module's singleton class's superclass is Object's singleton class
+
+    // Module's metaclass's superclass is Object's metaclass
     sc = SingletonClass::attach(this, G(module), sc);
-    // Class's singleton class likewise has Module's singleton class above it
+    // Class's metaclass likewise has Module's metaclass above it
     SingletonClass::attach(this, cls, sc);
->>>>>>> 087ae791
 
     // See?
     if(state->shared.config.version_19 || state->shared.config.version_20) {
