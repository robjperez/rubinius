--- conflicted
+++ resolved
@@ -572,13 +572,8 @@
     std::string index = root + "/index";
     std::ifstream stream(index.c_str());
     if(!stream) {
-<<<<<<< HEAD
-      std::cerr << "It appears that " << index << " is missing.\n";
-      exit(1);
-=======
       std::string error = "Unable to load kernel index: " + root;
       throw std::runtime_error(error);
->>>>>>> 56da88cc
     }
 
     // Pull in the signature file; this helps control when .rbc files need to
