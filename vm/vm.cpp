--- conflicted
+++ resolved
@@ -18,16 +18,12 @@
 #include "builtin/system.hpp"
 #include "builtin/fiber.hpp"
 #include "builtin/location.hpp"
-<<<<<<< HEAD
 #include "builtin/nativemethod.hpp"
 #include "builtin/channel.hpp"
-#include "instruments/profiler.hpp"
-=======
 
 #include "instruments/tooling.hpp"
 #include "instruments/rbxti-internal.hpp"
 #include "instruments/timing.hpp"
->>>>>>> 087ae791
 
 #include "config_parser.hpp"
 #include "config.h"
@@ -101,13 +97,6 @@
 
   void VM::discard(STATE, VM* vm) {
     vm->saved_call_frame_ = 0;
-<<<<<<< HEAD
-    if(vm->profiler_) {
-      vm->shared.remove_profiler(state, vm, vm->profiler_);
-    }
-
-=======
->>>>>>> 087ae791
     vm->shared.remove_vm(vm);
 
     delete vm;
@@ -317,95 +306,7 @@
 
   void VM::collect_maybe(CallFrame* call_frame) {
     this->set_call_frame(call_frame);
-<<<<<<< HEAD
     om->collect_maybe(this, call_frame);
-=======
-
-    // Don't go any further unless we're allowed to GC.
-    if(!om->can_gc()) return;
-
-    // Stops all other threads, so we're only here by ourselves.
-    StopTheWorld guard(this);
-
-    GCData gc_data(this);
-
-    uint64_t start_time = 0;
-
-    if(om->collect_young_now) {
-      if(shared.config.gc_show) {
-        start_time = get_current_time();
-      }
-
-      YoungCollectStats stats;
-
-#ifdef RBX_PROFILER
-      if(unlikely(tooling())) {
-        tooling::GCEntry method(this, tooling::GCYoung);
-        om->collect_young(gc_data, &stats);
-      } else {
-        om->collect_young(gc_data, &stats);
-      }
-#else
-      om->collect_young(gc_data, &stats);
-#endif
-
-      if(shared.config.gc_show) {
-        uint64_t fin_time = get_current_time();
-        int diff = (fin_time - start_time) / 1000000;
-
-        fprintf(stderr, "[GC %0.1f%% %d/%d %d %2dms]\n",
-                  stats.percentage_used,
-                  stats.promoted_objects,
-                  stats.excess_objects,
-                  stats.lifetime,
-                  diff);
-      }
-    }
-
-    if(om->collect_mature_now) {
-      int before_kb = 0;
-
-      if(shared.config.gc_show) {
-        start_time = get_current_time();
-        before_kb = om->mature_bytes_allocated() / 1024;
-      }
-
-#ifdef RBX_PROFILER
-      if(unlikely(tooling())) {
-        tooling::GCEntry method(this, tooling::GCMature);
-        om->collect_mature(gc_data);
-      } else {
-        om->collect_mature(gc_data);
-      }
-#else
-      om->collect_mature(gc_data);
-#endif
-
-      if(shared.config.gc_show) {
-        uint64_t fin_time = get_current_time();
-        int diff = (fin_time - start_time) / 1000000;
-        int kb = om->mature_bytes_allocated() / 1024;
-        fprintf(stderr, "[Full GC %dkB => %dkB %2dms]\n",
-            before_kb,
-            kb,
-            diff);
-      }
-
-    }
-
-    // Count the finalizers toward running the mature gc. Not great,
-    // but better than not seeing the time at all.
-#ifdef RBX_PROFILER
-      if(unlikely(tooling())) {
-        tooling::GCEntry method(this, tooling::GCFinalizer);
-        om->run_finalizers(this, call_frame);
-      } else {
-        om->run_finalizers(this, call_frame);
-      }
-#else
-      om->run_finalizers(this, call_frame);
-#endif
->>>>>>> 087ae791
   }
 
   void VM::set_const(const char* name, Object* val) {
@@ -567,22 +468,6 @@
     return true;
   }
 
-<<<<<<< HEAD
-  profiler::Profiler* VM::profiler(STATE) {
-    if(unlikely(!profiler_)) {
-      profiler_ = new profiler::Profiler(this);
-      shared.add_profiler(state, this, profiler_);
-    }
-
-    return profiler_;
-  }
-
-  void VM::remove_profiler() {
-    profiler_ = 0;
-  }
-
-=======
->>>>>>> 087ae791
   void VM::set_current_fiber(Fiber* fib) {
     set_stack_start(fib->stack());
     set_stack_size(fib->stack_size());
