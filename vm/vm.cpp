#include "vm.hpp"
#include "objectmemory.hpp"
#include "global_cache.hpp"
#include "gc/gc.hpp"

#include "vm/object_utils.hpp"

#include "builtin/class.hpp"
#include "builtin/fixnum.hpp"
#include "builtin/array.hpp"
#include "builtin/list.hpp"
#include "builtin/lookuptable.hpp"
#include "builtin/symbol.hpp"
#include "builtin/thread.hpp"
#include "builtin/tuple.hpp"
#include "builtin/string.hpp"
#include "builtin/taskprobe.hpp"
#include "builtin/system.hpp"
#include "builtin/fiber.hpp"
#include "builtin/location.hpp"
#include "builtin/nativemethod.hpp"
#include "builtin/channel.hpp"
#include "instruments/profiler.hpp"

#include "config_parser.hpp"
#include "config.h"

#include "call_frame.hpp"
#include "signal.hpp"
#include "configuration.hpp"
#include "helpers.hpp"

#include "util/thread.hpp"

#include <iostream>
#include <iomanip>
#include <signal.h>
#include <sys/resource.h>

// Reset macros since we're inside state
#undef G
#undef GO
#define G(whatever) globals().whatever.get()
#define GO(whatever) globals().whatever

namespace rubinius {

  unsigned long VM::cStackDepthMax = 655300;

  // getrlimit can report there is 4G of stack (ie, unlimited).
  // Even when there is unlimited stack, we clamp the max to
  // this value (currently 128M)
  static rlim_t cMaxStack = (1024 * 1024 * 128);

  VM::VM(uint32_t id, SharedState& shared)
    : ManagedThread(id, shared, ManagedThread::eRuby)
    , saved_call_frame_(0)
    , stack_start_(0)
    , profiler_(0)
    , run_signals_(false)
    , thread_step_(false)

    , shared(shared)
    , waiting_channel_(this, (Channel*)Qnil)
    , interrupted_exception_(this, (Exception*)Qnil)
    , interrupt_with_signal_(false)
    , waiting_header_(0)
    , custom_wakeup_(0)
    , custom_wakeup_data_(0)
    , om(shared.om)
    , interrupts(shared.interrupts)
    , check_local_interrupts(false)
    , thread_state_(this)
    , thread(this, (Thread*)Qnil)
    , current_fiber(this, (Fiber*)Qnil)
    , root_fiber(this, (Fiber*)Qnil)
  {
    probe.set(Qnil, &globals().roots);
    set_stack_size(cStackDepthMax);
    os_thread_ = 0;

    if(shared.om) {
      young_start_ = shared.om->young_start();
      young_end_ = shared.om->yound_end();
      shared.om->refill_slab(this, local_slab_);
    }
  }

  void VM::discard(STATE, VM* vm) {
    vm->saved_call_frame_ = 0;
    if(vm->profiler_) {
      vm->shared.remove_profiler(state, vm, vm->profiler_);
    }

    vm->shared.remove_vm(vm);

    delete vm;
  }

  void VM::initialize_as_root() {
    om = new ObjectMemory(this, shared.config);
    shared.om = om;

    young_start_ = shared.om->young_start();
    young_end_ = shared.om->yound_end();

    om->refill_slab(this, local_slab_);

    shared.set_initialized();

    shared.gc_dependent(this);

    TypeInfo::auto_learn_fields(this);

    bootstrap_ontology();

    VMMethod::init(this);

    // Setup the main Thread, which is a reflect of the pthread_self()
    // when the VM boots.
    thread.set(Thread::create(this, this, pthread_self()), &globals().roots);
    thread->sleep(this, Qfalse);

    VM::set_current(this);
  }

  void VM::initialize_config() {
#ifdef USE_DYNAMIC_INTERPRETER
    if(shared.config.dynamic_interpreter_enabled) {
      G(rubinius)->set_const(this, "INTERPRETER", symbol("dynamic"));
    } else {
      G(rubinius)->set_const(this, "INTERPRETER", symbol("static"));
    }
#else
    G(rubinius)->set_const(this, "INTERPRETER", symbol("static"));
#endif

#ifdef ENABLE_LLVM
    if(!shared.config.jit_disabled) {
      Array* ary = Array::create(this, 3);
      ary->append(this, symbol("usage"));
      if(shared.config.jit_inline_generic) {
        ary->append(this, symbol("inline_generic"));
      }

      if(shared.config.jit_inline_blocks) {
        ary->append(this, symbol("inline_blocks"));
      }
      G(rubinius)->set_const(this, "JIT", ary);
    } else {
      G(rubinius)->set_const(this, "JIT", Qfalse);
    }
#else
    G(rubinius)->set_const(this, "JIT", Qnil);
#endif
  }

  VM* VM::current() {
    return ManagedThread::current()->as_vm();
  }

  void VM::set_current(VM* vm) {
<<<<<<< HEAD
    ManagedThread::set_current(vm);
=======
    vm->os_thread_ = pthread_self();
    _current_vm.set(vm);
  }

  void VM::boot_threads() {
    thread.set(Thread::create(this, this, G(thread), pthread_self()), &globals().roots);
    thread->sleep(this, Qfalse);

    VM::set_current(this);
>>>>>>> 6bfee187
  }

  Object* VM::new_object_typed(Class* cls, size_t size, object_type type) {
    Object* obj = reinterpret_cast<Object*>(local_slab().allocate(size));

    if(unlikely(!obj)) {
      if(shared.om->refill_slab(this, local_slab())) {
        obj = reinterpret_cast<Object*>(local_slab().allocate(size));
      }

      // If refill_slab fails, obj will still be NULL.

      if(!obj) {
        return om->new_object_typed(this, cls, size, type);
      }
    }

    obj->init_header(cls, YoungObjectZone, type);
    obj->clear_fields(size);

    return obj;
  }

  Object* VM::new_object_typed_mature(Class* cls, size_t bytes, object_type type) {
    return om->new_object_typed_mature(this, cls, bytes, type);
  }

  Object* VM::new_object_from_type(Class* cls, TypeInfo* ti) {
    return new_object_typed(cls, ti->instance_size, ti->type);
  }

  Class* VM::new_basic_class(Class* sup) {
    Class *cls = om->new_object_enduring<Class>(this, G(klass));
    cls->init(shared.inc_class_count(this));

    if(sup->nil_p()) {
      cls->instance_type(this, Fixnum::from(ObjectType));
      cls->set_type_info(find_type(ObjectType));
    } else {
      cls->instance_type(this, sup->instance_type()); // HACK test that this is always true
      cls->set_type_info(sup->type_info());
    }
    cls->superclass(this, sup);

    return cls;
  }

  Class* VM::new_class(const char* name) {
    return new_class(name, G(object), G(object));
  }

  Class* VM::new_class(const char* name, Class* super_class) {
    return new_class(name, super_class, G(object));
  }

  Class* VM::new_class(const char* name, Class* sup, Module* under) {
    Class* cls = new_basic_class(sup);
    cls->setup(this, name, under);

    // HACK test that we've got the MOP setup properly
    MetaClass::attach(this, cls, sup->metaclass(this));
    return cls;
  }

  Class* VM::new_class_under(const char* name, Module* under) {
    return new_class(name, G(object), under);
  }

  Module* VM::new_module(const char* name, Module* under) {
    Module *mod = new_object<Module>(G(module));
    mod->setup(this, name, under);
    return mod;
  }


  Symbol* VM::symbol(const char* str) {
    return shared.symbols.lookup(this, str);
  }

  Symbol* VM::symbol(String* str) {
    return shared.symbols.lookup(this, str);
  }

  void type_assert(STATE, Object* obj, object_type type, const char* reason) {
    if((obj->reference_p() && obj->type_id() != type)
        || (type == FixnumType && !obj->fixnum_p())) {
      Exception::type_error(state, type, obj, reason);
    }
  }

  void VM::raise_stack_error(CallFrame* call_frame) {
    G(stack_error)->locations(this, Location::from_call_stack(this, call_frame));
    thread_state()->raise_exception(G(stack_error));
  }

  void VM::init_stack_size() {
    struct rlimit rlim;
    if(getrlimit(RLIMIT_STACK, &rlim) == 0) {
      rlim_t space = rlim.rlim_cur/5;

      if(space > 1024*1024) space = 1024*1024;
      rlim_t adjusted = (rlim.rlim_cur - space);

      if(adjusted > cMaxStack) {
        cStackDepthMax = cMaxStack;
      } else {
        cStackDepthMax = adjusted;
      }
    }
  }

  TypeInfo* VM::find_type(int type) {
    return om->type_info[type];
  }

  Thread *VM::current_thread() {
    return globals().current_thread.get();
  }

  void VM::run_gc_soon() {
    om->collect_young_now = true;
    om->collect_mature_now = true;
    interrupts.set_perform_gc();
  }

  void VM::collect(CallFrame* call_frame) {
    this->set_call_frame(call_frame);
    om->collect(this, call_frame);
  }

  void VM::collect_maybe(CallFrame* call_frame) {
    this->set_call_frame(call_frame);
<<<<<<< HEAD
    om->collect_maybe(this, call_frame);
=======

    // Don't go any further unless we're allowed to GC.
    if(!om->can_gc()) return;

    // Stops all other threads, so we're only here by ourselves.
    StopTheWorld guard(this);

    GCData gc_data(this);

    uint64_t start_time = 0;

    if(om->collect_young_now) {
      if(shared.config.gc_show) {
        start_time = get_current_time();
      }

      YoungCollectStats stats;

#ifdef RBX_PROFILER
      if(unlikely(shared.profiling())) {
        profiler::MethodEntry method(this, profiler::kYoungGC);
        om->collect_young(gc_data, &stats);
      } else {
        om->collect_young(gc_data, &stats);
      }
#else
      om->collect_young(gc_data, &stats);
#endif

      if(shared.config.gc_show) {
        uint64_t fin_time = get_current_time();
        int diff = (fin_time - start_time) / 1000000;

        fprintf(stderr, "[GC %0.1f%% %d/%d %d %2dms]\n",
                  stats.percentage_used,
                  stats.promoted_objects,
                  stats.excess_objects,
                  stats.lifetime,
                  diff);
      }
    }

    if(om->collect_mature_now) {
      int before_kb = 0;

      if(shared.config.gc_show) {
        start_time = get_current_time();
        before_kb = om->mature_bytes_allocated() / 1024;
      }

#ifdef RBX_PROFILER
      if(unlikely(shared.profiling())) {
        profiler::MethodEntry method(this, profiler::kMatureGC);
        om->collect_mature(gc_data);
      } else {
        om->collect_mature(gc_data);
      }
#else
      om->collect_mature(gc_data);
#endif

      if(shared.config.gc_show) {
        uint64_t fin_time = get_current_time();
        int diff = (fin_time - start_time) / 1000000;
        int kb = om->mature_bytes_allocated() / 1024;
        fprintf(stderr, "[Full GC %dkB => %dkB %2dms]\n",
            before_kb,
            kb,
            diff);
      }

    }

    // Count the finalizers toward running the mature gc. Not great,
    // but better than not seeing the time at all.
#ifdef RBX_PROFILER
      if(unlikely(shared.profiling())) {
        profiler::MethodEntry method(this, profiler::kFinalizers);
        om->run_finalizers(this, call_frame);
      } else {
        om->run_finalizers(this, call_frame);
      }
#else
      om->run_finalizers(this, call_frame);
#endif
>>>>>>> 6bfee187
  }

  void VM::set_const(const char* name, Object* val) {
    globals().object->set_const(this, (char*)name, val);
  }

  void VM::set_const(Module* mod, const char* name, Object* val) {
    mod->set_const(this, (char*)name, val);
  }

  void VM::print_backtrace() {
    abort();
  }

  void VM::interrupt_with_signal() {
    interrupt_with_signal_ = true;
  }

  bool VM::wakeup(STATE) {
    SYNC(state);

    check_local_interrupts = true;

    // Wakeup any locks hanging around with contention
    om->release_contention(this);

    if(interrupt_with_signal_) {
      pthread_kill(os_thread_, SIGVTALRM);
      return true;
    } else if(InflatedHeader* ih = waiting_header_) {
      // We shouldn't hold the VM lock and the IH lock at the same time,
      // other threads can grab them and deadlock.
      UNSYNC;
      ih->wakeup();
      return true;
    } else {
      Channel* chan = waiting_channel_.get();

      if(!chan->nil_p()) {
        UNSYNC;
        chan->send(state, Qnil);
        return true;
      } else if(custom_wakeup_) {
        UNSYNC;
        (*custom_wakeup_)(custom_wakeup_data_);
        return true;
      }

      return false;
    }
  }

  void VM::clear_waiter() {
    SYNC(0);
    interrupt_with_signal_ = false;
    waiting_channel_.set((Channel*)Qnil);
    waiting_header_ = 0;
    custom_wakeup_ = 0;
    custom_wakeup_data_ = 0;
  }

  void VM::wait_on_channel(Channel* chan) {
    SYNC(0);
    thread->sleep(this, Qtrue);
    waiting_channel_.set(chan);
  }

  void VM::wait_on_inflated_lock(InflatedHeader* ih) {
    SYNC(0);
    waiting_header_ = ih;
  }

  void VM::wait_on_custom_function(void (*func)(void*), void* data) {
    SYNC(0);
    custom_wakeup_ = func;
    custom_wakeup_data_ = data;
  }

  bool VM::waiting_p() {
    return interrupt_with_signal_ || !waiting_channel_->nil_p();
  }

  void VM::set_sleeping() {
    thread->sleep(this, Qtrue);
  }

  void VM::clear_sleeping() {
    thread->sleep(this, Qfalse);
  }

  bool VM::process_async(CallFrame* call_frame) {
    check_local_interrupts = false;

    if(run_signals_) {
      if(!shared.signal_handler()->deliver_signals(call_frame)) {
        return false;
      }
    }

    Exception* exc = interrupted_exception_.get();
    if(!exc->nil_p()) {
      interrupted_exception_.set((Exception*)Qnil);
      exc->locations(this, Location::from_call_stack(this, call_frame));
      thread_state_.raise_exception(exc);
      return false;
    }

    return true;
  }

  void VM::register_raise(STATE, Exception* exc) {
    SYNC(state);
    interrupted_exception_.set(exc);
    check_local_interrupts = true;
    get_attention();
  }

  void VM::check_exception(CallFrame* call_frame) {
    if(thread_state()->raise_reason() == cNone) {
      std::cout << "Exception propogating, but none registered!\n";
      call_frame->print_backtrace(this);
      rubinius::abort();
    }
  }

  bool VM::check_interrupts(CallFrame* call_frame, void* end) {
    // First, we might be here because someone reset the stack_limit_ so that
    // we'd fall into here to check interrupts even if the stack is fine,
    //
    // So fix up the stack_limit_ if thats the case first.

    // If this is true, stack_limit_ was just changed to get our attention, reset
    // it now.
    if(stack_limit_ == stack_start_) {
      reset_stack_limit();
    } else {
      if(!check_stack(call_frame, end)) return false;
    }

    if(unlikely(check_local_interrupts)) {
      if(!process_async(call_frame)) return false;
    }

    // If the current thread is trying to step, debugger wise, then assist!
    if(thread_step()) {
      clear_thread_step();
      if(!Helpers::yield_debugger(this, call_frame, Qnil)) return false;
    }

    return true;
  }

  profiler::Profiler* VM::profiler(STATE) {
    if(unlikely(!profiler_)) {
      profiler_ = new profiler::Profiler(this);
      shared.add_profiler(state, this, profiler_);
    }

    return profiler_;
  }

  void VM::remove_profiler() {
    profiler_ = 0;
  }

  void VM::set_current_fiber(Fiber* fib) {
    set_stack_start(fib->stack());
    set_stack_size(fib->stack_size());
    current_fiber.set(fib);
  }

  GCIndependent::GCIndependent(NativeMethodEnvironment* env)
    : vm_(env->state())
  {
    vm_->set_call_frame(env->current_call_frame());
    vm_->shared.gc_independent(vm_);
  };
};<|MERGE_RESOLUTION|>--- conflicted
+++ resolved
@@ -118,7 +118,7 @@
 
     // Setup the main Thread, which is a reflect of the pthread_self()
     // when the VM boots.
-    thread.set(Thread::create(this, this, pthread_self()), &globals().roots);
+    thread.set(Thread::create(this, this, G(thread), pthread_self()), &globals().roots);
     thread->sleep(this, Qfalse);
 
     VM::set_current(this);
@@ -160,19 +160,7 @@
   }
 
   void VM::set_current(VM* vm) {
-<<<<<<< HEAD
     ManagedThread::set_current(vm);
-=======
-    vm->os_thread_ = pthread_self();
-    _current_vm.set(vm);
-  }
-
-  void VM::boot_threads() {
-    thread.set(Thread::create(this, this, G(thread), pthread_self()), &globals().roots);
-    thread->sleep(this, Qfalse);
-
-    VM::set_current(this);
->>>>>>> 6bfee187
   }
 
   Object* VM::new_object_typed(Class* cls, size_t size, object_type type) {
@@ -305,95 +293,7 @@
 
   void VM::collect_maybe(CallFrame* call_frame) {
     this->set_call_frame(call_frame);
-<<<<<<< HEAD
     om->collect_maybe(this, call_frame);
-=======
-
-    // Don't go any further unless we're allowed to GC.
-    if(!om->can_gc()) return;
-
-    // Stops all other threads, so we're only here by ourselves.
-    StopTheWorld guard(this);
-
-    GCData gc_data(this);
-
-    uint64_t start_time = 0;
-
-    if(om->collect_young_now) {
-      if(shared.config.gc_show) {
-        start_time = get_current_time();
-      }
-
-      YoungCollectStats stats;
-
-#ifdef RBX_PROFILER
-      if(unlikely(shared.profiling())) {
-        profiler::MethodEntry method(this, profiler::kYoungGC);
-        om->collect_young(gc_data, &stats);
-      } else {
-        om->collect_young(gc_data, &stats);
-      }
-#else
-      om->collect_young(gc_data, &stats);
-#endif
-
-      if(shared.config.gc_show) {
-        uint64_t fin_time = get_current_time();
-        int diff = (fin_time - start_time) / 1000000;
-
-        fprintf(stderr, "[GC %0.1f%% %d/%d %d %2dms]\n",
-                  stats.percentage_used,
-                  stats.promoted_objects,
-                  stats.excess_objects,
-                  stats.lifetime,
-                  diff);
-      }
-    }
-
-    if(om->collect_mature_now) {
-      int before_kb = 0;
-
-      if(shared.config.gc_show) {
-        start_time = get_current_time();
-        before_kb = om->mature_bytes_allocated() / 1024;
-      }
-
-#ifdef RBX_PROFILER
-      if(unlikely(shared.profiling())) {
-        profiler::MethodEntry method(this, profiler::kMatureGC);
-        om->collect_mature(gc_data);
-      } else {
-        om->collect_mature(gc_data);
-      }
-#else
-      om->collect_mature(gc_data);
-#endif
-
-      if(shared.config.gc_show) {
-        uint64_t fin_time = get_current_time();
-        int diff = (fin_time - start_time) / 1000000;
-        int kb = om->mature_bytes_allocated() / 1024;
-        fprintf(stderr, "[Full GC %dkB => %dkB %2dms]\n",
-            before_kb,
-            kb,
-            diff);
-      }
-
-    }
-
-    // Count the finalizers toward running the mature gc. Not great,
-    // but better than not seeing the time at all.
-#ifdef RBX_PROFILER
-      if(unlikely(shared.profiling())) {
-        profiler::MethodEntry method(this, profiler::kFinalizers);
-        om->run_finalizers(this, call_frame);
-      } else {
-        om->run_finalizers(this, call_frame);
-      }
-#else
-      om->run_finalizers(this, call_frame);
-#endif
->>>>>>> 6bfee187
   }
 
   void VM::set_const(const char* name, Object* val) {
