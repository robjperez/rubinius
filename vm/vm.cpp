#include "vm.hpp"
#include "objectmemory.hpp"
#include "global_cache.hpp"
#include "gc/gc.hpp"

#include "vm/object_utils.hpp"

#include "builtin/array.hpp"
#include "builtin/class.hpp"
#include "builtin/fixnum.hpp"
#include "builtin/array.hpp"
#include "builtin/list.hpp"
#include "builtin/lookuptable.hpp"
#include "builtin/symbol.hpp"
#include "builtin/thread.hpp"
#include "builtin/tuple.hpp"
#include "builtin/string.hpp"
#include "builtin/taskprobe.hpp"
#include "builtin/system.hpp"
#include "builtin/fiber.hpp"
#include "builtin/location.hpp"
#include "builtin/nativemethod.hpp"
#include "builtin/channel.hpp"
#include "instruments/profiler.hpp"

#include "config_parser.hpp"
#include "config.h"

#include "call_frame.hpp"
#include "signal.hpp"
#include "configuration.hpp"
#include "helpers.hpp"

#include "util/thread.hpp"

#include <iostream>
#include <iomanip>
#include <signal.h>
#ifndef RBX_WINDOWS
#include <sys/resource.h>
#endif

// Reset macros since we're inside state
#undef G
#undef GO
#define G(whatever) globals().whatever.get()
#define GO(whatever) globals().whatever

namespace rubinius {

  unsigned long VM::cStackDepthMax = 655300;

  // getrlimit can report there is 4G of stack (ie, unlimited).
  // Even when there is unlimited stack, we clamp the max to
  // this value (currently 128M)
  static rlim_t cMaxStack = (1024 * 1024 * 128);

  VM::VM(uint32_t id, SharedState& shared)
    : ManagedThread(id, shared, ManagedThread::eRuby)
    , saved_call_frame_(0)
    , stack_start_(0)
    , profiler_(0)
    , run_signals_(false)
    , thread_step_(false)

    , shared(shared)
    , waiting_channel_(this, (Channel*)Qnil)
    , interrupted_exception_(this, (Exception*)Qnil)
    , interrupt_with_signal_(false)
    , waiting_header_(0)
    , custom_wakeup_(0)
    , custom_wakeup_data_(0)
    , om(shared.om)
    , interrupts(shared.interrupts)
    , check_local_interrupts(false)
    , thread_state_(this)
    , thread(this, nil<Thread>())
    , current_fiber(this, nil<Fiber>())
    , root_fiber(this, nil<Fiber>())
  {
    probe.set(Qnil, &globals().roots);
    set_stack_size(cStackDepthMax);
<<<<<<< HEAD
    os_thread_ = 0;
=======
    os_thread_ = NativeThread::self(); // initial value
>>>>>>> f0d9f375

    if(shared.om) {
      young_start_ = shared.om->young_start();
      young_end_ = shared.om->yound_end();
      shared.om->refill_slab(this, local_slab_);
    }
  }

  void VM::discard(STATE, VM* vm) {
    vm->saved_call_frame_ = 0;
    if(vm->profiler_) {
      vm->shared.remove_profiler(state, vm, vm->profiler_);
    }

    vm->shared.remove_vm(vm);

    delete vm;
  }

  void VM::initialize_as_root() {
    om = new ObjectMemory(this, shared.config);
    shared.om = om;

    young_start_ = shared.om->young_start();
    young_end_ = shared.om->yound_end();

    om->refill_slab(this, local_slab_);

    shared.set_initialized();

    shared.gc_dependent(this);

    TypeInfo::auto_learn_fields(this);

    bootstrap_ontology();

    VMMethod::init(this);

    // Setup the main Thread, which is wrapper of the main native thread
    // when the VM boots.
    thread.set(Thread::create(this, this, G(thread), pthread_self()), &globals().roots);
    thread->sleep(this, Qfalse);

    VM::set_current(this);
  }

  void VM::initialize_config() {
#ifdef USE_DYNAMIC_INTERPRETER
    if(shared.config.dynamic_interpreter_enabled) {
      G(rubinius)->set_const(this, "INTERPRETER", symbol("dynamic"));
    } else {
      G(rubinius)->set_const(this, "INTERPRETER", symbol("static"));
    }
#else
    G(rubinius)->set_const(this, "INTERPRETER", symbol("static"));
#endif

#ifdef ENABLE_LLVM
    if(!shared.config.jit_disabled) {
      Array* ary = Array::create(this, 3);
      ary->append(this, symbol("usage"));
      if(shared.config.jit_inline_generic) {
        ary->append(this, symbol("inline_generic"));
      }

      if(shared.config.jit_inline_blocks) {
        ary->append(this, symbol("inline_blocks"));
      }
      G(rubinius)->set_const(this, "JIT", ary);
    } else {
      G(rubinius)->set_const(this, "JIT", Qfalse);
    }
#else
    G(rubinius)->set_const(this, "JIT", Qnil);
#endif
  }

  VM* VM::current() {
    return ManagedThread::current()->as_vm();
  }

  void VM::set_current(VM* vm) {
<<<<<<< HEAD
    ManagedThread::set_current(vm);
=======
    vm->os_thread_ = NativeThread::self();
    _current_vm.set(vm);
  }

  void VM::boot_threads() {
    thread.set(Thread::create(this, this, G(thread), NativeThread::self()), &globals().roots);
    thread->sleep(this, Qfalse);

    VM::set_current(this);
>>>>>>> f0d9f375
  }

  Object* VM::new_object_typed(Class* cls, size_t size, object_type type) {
    Object* obj = reinterpret_cast<Object*>(local_slab().allocate(size));

    if(unlikely(!obj)) {
      if(shared.om->refill_slab(this, local_slab())) {
        obj = reinterpret_cast<Object*>(local_slab().allocate(size));
      }

      // If refill_slab fails, obj will still be NULL.

      if(!obj) {
        return om->new_object_typed(this, cls, size, type);
      }
    }

    obj->init_header(cls, YoungObjectZone, type);
    obj->clear_fields(size);

    return obj;
  }

  Object* VM::new_object_typed_mature(Class* cls, size_t bytes, object_type type) {
    return om->new_object_typed_mature(this, cls, bytes, type);
  }

  Object* VM::new_object_from_type(Class* cls, TypeInfo* ti) {
    return new_object_typed(cls, ti->instance_size, ti->type);
  }

  Class* VM::new_basic_class(Class* sup) {
    Class *cls = om->new_object_enduring<Class>(this, G(klass));
    cls->init(shared.inc_class_count(this));

    if(sup->nil_p()) {
      cls->instance_type(this, Fixnum::from(ObjectType));
      cls->set_type_info(find_type(ObjectType));
    } else {
      cls->instance_type(this, sup->instance_type()); // HACK test that this is always true
      cls->set_type_info(sup->type_info());
    }
    cls->superclass(this, sup);

    return cls;
  }

  Class* VM::new_class(const char* name) {
    return new_class(name, G(object), G(object));
  }

  Class* VM::new_class(const char* name, Class* super_class) {
    return new_class(name, super_class, G(object));
  }

  Class* VM::new_class(const char* name, Class* sup, Module* under) {
    Class* cls = new_basic_class(sup);
    cls->setup(this, name, under);

    // HACK test that we've got the MOP setup properly
    MetaClass::attach(this, cls, sup->metaclass(this));
    return cls;
  }

  Class* VM::new_class_under(const char* name, Module* under) {
    return new_class(name, G(object), under);
  }

  Module* VM::new_module(const char* name, Module* under) {
    Module *mod = new_object<Module>(G(module));
    mod->setup(this, name, under);
    return mod;
  }


  Symbol* VM::symbol(const char* str) {
    return shared.symbols.lookup(this, str);
  }

  Symbol* VM::symbol(String* str) {
    return shared.symbols.lookup(this, str);
  }

  void type_assert(STATE, Object* obj, object_type type, const char* reason) {
    if((obj->reference_p() && obj->type_id() != type)
        || (type == FixnumType && !obj->fixnum_p())) {
      Exception::type_error(state, type, obj, reason);
    }
  }

  void VM::raise_stack_error(CallFrame* call_frame) {
    G(stack_error)->locations(this, Location::from_call_stack(this, call_frame));
    thread_state()->raise_exception(G(stack_error));
  }

  void VM::init_stack_size() {
    struct rlimit rlim;
    if(getrlimit(RLIMIT_STACK, &rlim) == 0) {
      rlim_t space = rlim.rlim_cur/5;

      if(space > 1024*1024) space = 1024*1024;
      rlim_t adjusted = (rlim.rlim_cur - space);

      if(adjusted > cMaxStack) {
        cStackDepthMax = cMaxStack;
      } else {
        cStackDepthMax = adjusted;
      }
    }
  }

  TypeInfo* VM::find_type(int type) {
    return om->type_info[type];
  }

  Thread *VM::current_thread() {
    return globals().current_thread.get();
  }

  void VM::run_gc_soon() {
    om->collect_young_now = true;
    om->collect_mature_now = true;
    interrupts.set_perform_gc();
  }

  void VM::collect(CallFrame* call_frame) {
    this->set_call_frame(call_frame);
    om->collect(this, call_frame);
  }

  void VM::collect_maybe(CallFrame* call_frame) {
    this->set_call_frame(call_frame);
    om->collect_maybe(this, call_frame);
  }

  void VM::set_const(const char* name, Object* val) {
    globals().object->set_const(this, (char*)name, val);
  }

  void VM::set_const(Module* mod, const char* name, Object* val) {
    mod->set_const(this, (char*)name, val);
  }

  void VM::print_backtrace() {
    abort();
  }

  void VM::interrupt_with_signal() {
    interrupt_with_signal_ = true;
  }

  bool VM::wakeup(STATE) {
    SYNC(state);

    check_local_interrupts = true;

    // Wakeup any locks hanging around with contention
    om->release_contention(this);

    if(interrupt_with_signal_) {
      NativeThread::signal(os_thread_, NativeThread::cWakeupSignal);
      return true;
    } else if(InflatedHeader* ih = waiting_header_) {
      // We shouldn't hold the VM lock and the IH lock at the same time,
      // other threads can grab them and deadlock.
      UNSYNC;
      ih->wakeup();
      return true;
    } else {
      Channel* chan = waiting_channel_.get();

      if(!chan->nil_p()) {
        UNSYNC;
        chan->send(state, Qnil);
        return true;
      } else if(custom_wakeup_) {
        UNSYNC;
        (*custom_wakeup_)(custom_wakeup_data_);
        return true;
      }

      return false;
    }
  }

  void VM::clear_waiter() {
    SYNC(0);
    interrupt_with_signal_ = false;
    waiting_channel_.set((Channel*)Qnil);
    waiting_header_ = 0;
    custom_wakeup_ = 0;
    custom_wakeup_data_ = 0;
  }

  void VM::wait_on_channel(Channel* chan) {
    SYNC(0);
    thread->sleep(this, Qtrue);
    waiting_channel_.set(chan);
  }

  void VM::wait_on_inflated_lock(InflatedHeader* ih) {
    SYNC(0);
    waiting_header_ = ih;
  }

  void VM::wait_on_custom_function(void (*func)(void*), void* data) {
    SYNC(0);
    custom_wakeup_ = func;
    custom_wakeup_data_ = data;
  }

  bool VM::waiting_p() {
    return interrupt_with_signal_ || !waiting_channel_->nil_p();
  }

  void VM::set_sleeping() {
    thread->sleep(this, Qtrue);
  }

  void VM::clear_sleeping() {
    thread->sleep(this, Qfalse);
  }

  bool VM::process_async(CallFrame* call_frame) {
    check_local_interrupts = false;

    if(run_signals_) {
      if(!shared.signal_handler()->deliver_signals(call_frame)) {
        return false;
      }
    }

    Exception* exc = interrupted_exception_.get();
    if(!exc->nil_p()) {
      interrupted_exception_.set((Exception*)Qnil);
      exc->locations(this, Location::from_call_stack(this, call_frame));
      thread_state_.raise_exception(exc);
      return false;
    }

    return true;
  }

  void VM::register_raise(STATE, Exception* exc) {
    SYNC(state);
    interrupted_exception_.set(exc);
    check_local_interrupts = true;
    get_attention();
  }

  void VM::check_exception(CallFrame* call_frame) {
    if(thread_state()->raise_reason() == cNone) {
      std::cout << "Exception propogating, but none registered!\n";
      call_frame->print_backtrace(this);
      rubinius::abort();
    }
  }

  bool VM::check_interrupts(CallFrame* call_frame, void* end) {
    // First, we might be here because someone reset the stack_limit_ so that
    // we'd fall into here to check interrupts even if the stack is fine,
    //
    // So fix up the stack_limit_ if thats the case first.

    // If this is true, stack_limit_ was just changed to get our attention, reset
    // it now.
    if(stack_limit_ == stack_start_) {
      reset_stack_limit();
    } else {
      if(!check_stack(call_frame, end)) return false;
    }

    if(unlikely(check_local_interrupts)) {
      if(!process_async(call_frame)) return false;
    }

    // If the current thread is trying to step, debugger wise, then assist!
    if(thread_step()) {
      clear_thread_step();
      if(!Helpers::yield_debugger(this, call_frame, Qnil)) return false;
    }

    return true;
  }

  profiler::Profiler* VM::profiler(STATE) {
    if(unlikely(!profiler_)) {
      profiler_ = new profiler::Profiler(this);
      shared.add_profiler(state, this, profiler_);
    }

    return profiler_;
  }

  void VM::remove_profiler() {
    profiler_ = 0;
  }

  void VM::set_current_fiber(Fiber* fib) {
    set_stack_start(fib->stack());
    set_stack_size(fib->stack_size());
    current_fiber.set(fib);
  }

  GCIndependent::GCIndependent(NativeMethodEnvironment* env)
    : vm_(env->state())
  {
    vm_->set_call_frame(env->current_call_frame());
    vm_->shared.gc_independent(vm_);
  };
};<|MERGE_RESOLUTION|>--- conflicted
+++ resolved
@@ -80,11 +80,7 @@
   {
     probe.set(Qnil, &globals().roots);
     set_stack_size(cStackDepthMax);
-<<<<<<< HEAD
     os_thread_ = 0;
-=======
-    os_thread_ = NativeThread::self(); // initial value
->>>>>>> f0d9f375
 
     if(shared.om) {
       young_start_ = shared.om->young_start();
@@ -167,19 +163,7 @@
   }
 
   void VM::set_current(VM* vm) {
-<<<<<<< HEAD
     ManagedThread::set_current(vm);
-=======
-    vm->os_thread_ = NativeThread::self();
-    _current_vm.set(vm);
-  }
-
-  void VM::boot_threads() {
-    thread.set(Thread::create(this, this, G(thread), NativeThread::self()), &globals().roots);
-    thread->sleep(this, Qfalse);
-
-    VM::set_current(this);
->>>>>>> f0d9f375
   }
 
   Object* VM::new_object_typed(Class* cls, size_t size, object_type type) {
@@ -340,7 +324,7 @@
     om->release_contention(this);
 
     if(interrupt_with_signal_) {
-      NativeThread::signal(os_thread_, NativeThread::cWakeupSignal);
+      pthread_kill(os_thread_, SIGVTALRM);
       return true;
     } else if(InflatedHeader* ih = waiting_header_) {
       // We shouldn't hold the VM lock and the IH lock at the same time,
