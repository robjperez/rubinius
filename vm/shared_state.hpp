--- conflicted
+++ resolved
@@ -103,8 +103,6 @@
     Environment* env_;
     tooling::ToolBroker* tool_broker_;
 
-    int thread_ids_;
-
     thread::Mutex onig_lock_;
 
     // This lock is to implement Thread.critical. It is not critical as
@@ -157,21 +155,6 @@
     void add_managed_thread(ManagedThread* thr);
     void remove_managed_thread(ManagedThread* thr);
 
-<<<<<<< HEAD
-=======
-    int new_thread_id() {
-      return thread_ids_++;
-    }
-
-    VariableRootBuffers* variable_buffers() {
-      return &variable_root_buffers_;
-    }
-
-    RootBuffers* root_buffers() {
-      return &root_buffers_;
-    }
-
->>>>>>> 087ae791
     capi::Handles* global_handles() {
       return global_handles_;
     }
@@ -259,30 +242,21 @@
       return env_;
     }
 
-<<<<<<< HEAD
     thread::Mutex& onig_lock() {
       return onig_lock_;
     }
 
     VM* root_vm() {
       return root_vm_;
-=======
+    }
+
     tooling::ToolBroker* tool_broker() {
       return tool_broker_;
->>>>>>> 087ae791
     }
 
     void scheduler_loop();
     void enable_preemption();
 
-<<<<<<< HEAD
-    void enable_profiling(STATE, VM* vm);
-    LookupTable* disable_profiling(STATE, VM* vm);
-    void add_profiler(STATE, VM* vm, profiler::Profiler* profiler);
-    void remove_profiler(STATE, VM* vm, profiler::Profiler* profiler);
-
-=======
->>>>>>> 087ae791
     void pre_exec();
     void reinit();
 
