--- conflicted
+++ resolved
@@ -80,15 +80,10 @@
 
 #ifdef RBX_PROFILER
       if(unlikely(state->shared.profiling())) {
-<<<<<<< HEAD
         profiler::MethodEntry method(state, exec, mod, args);
         return nfunc->call(state, args, call_frame);
-=======
-        profiler::MethodEntry method(state, msg, args);
-        return nfunc->call(state, args, msg, call_frame);
->>>>>>> aee1b9b5
-      } else {
-        return nfunc->call(state, args, msg, call_frame);
+      } else {
+        return nfunc->call(state, args, call_frame);
       }
 #else
       return nfunc->call(state, args, msg, call_frame);
@@ -617,8 +612,7 @@
     return Pointer::create(state, func->ffi_data->ep);
   }
 
-  Object* NativeFunction::call(STATE, Arguments& args, Dispatch& msg,
-                               CallFrame* call_frame)
+  Object* NativeFunction::call(STATE, Arguments& args, CallFrame* call_frame)
   {
     Object* ret;
     Object* obj;
@@ -632,7 +626,8 @@
         use_cb_block = true;
       } else {
         Exception* exc =
-          Exception::make_argument_error(state, ffi_data->arg_count, args.total(), msg.name);
+          Exception::make_argument_error(state, ffi_data->arg_count,
+                                         args.total(), args.name());
         exc->locations(state, Location::from_call_stack(state, call_frame));
         state->thread_state()->raise_exception(exc);
 
@@ -866,170 +861,109 @@
 
     state->set_call_frame(call_frame);
 
-<<<<<<< HEAD
     state->shared.gc_independent(state);
-=======
-    GlobalLock& lock = state->global_lock();
-    lock.drop();
->>>>>>> aee1b9b5
 
     switch(ffi_data->ret_type) {
     case RBX_FFI_TYPE_CHAR: {
       ffi_arg result;
       ffi_call(&ffi_data->cif, FFI_FN(ffi_data->ep), &result, values);
-<<<<<<< HEAD
-      state->shared.gc_dependent(state);
-=======
-      lock.take();
->>>>>>> aee1b9b5
+      state->shared.gc_dependent(state);
       ret = Fixnum::from((native_int)result);
       break;
     }
     case RBX_FFI_TYPE_UCHAR: {
       ffi_arg result;
       ffi_call(&ffi_data->cif, FFI_FN(ffi_data->ep), &result, values);
-<<<<<<< HEAD
-      state->shared.gc_dependent(state);
-=======
-      lock.take();
->>>>>>> aee1b9b5
+      state->shared.gc_dependent(state);
       ret = Fixnum::from((native_int)result);
       break;
     }
     case RBX_FFI_TYPE_BOOL: {
       ffi_arg result;
       ffi_call(&ffi_data->cif, FFI_FN(ffi_data->ep), &result, values);
-      lock.take();
+      state->shared.gc_dependent(state);
       ret = (result != 0) ? Qtrue : Qfalse;
       break;
     }
     case RBX_FFI_TYPE_SHORT: {
       ffi_arg result;
       ffi_call(&ffi_data->cif, FFI_FN(ffi_data->ep), &result, values);
-<<<<<<< HEAD
-      state->shared.gc_dependent(state);
-=======
-      lock.take();
->>>>>>> aee1b9b5
+      state->shared.gc_dependent(state);
       ret = Fixnum::from((native_int)result);
       break;
     }
     case RBX_FFI_TYPE_USHORT: {
       ffi_arg result;
       ffi_call(&ffi_data->cif, FFI_FN(ffi_data->ep), &result, values);
-<<<<<<< HEAD
-      state->shared.gc_dependent(state);
-=======
-      lock.take();
->>>>>>> aee1b9b5
+      state->shared.gc_dependent(state);
       ret = Fixnum::from((native_int)result);
       break;
     }
     case RBX_FFI_TYPE_INT: {
       ffi_arg result;
       ffi_call(&ffi_data->cif, FFI_FN(ffi_data->ep), &result, values);
-<<<<<<< HEAD
-      state->shared.gc_dependent(state);
-=======
-      lock.take();
->>>>>>> aee1b9b5
+      state->shared.gc_dependent(state);
       ret = Integer::from(state, (native_int)result);
       break;
     }
     case RBX_FFI_TYPE_UINT: {
       ffi_arg result;
       ffi_call(&ffi_data->cif, FFI_FN(ffi_data->ep), &result, values);
-<<<<<<< HEAD
-      state->shared.gc_dependent(state);
-=======
-      lock.take();
->>>>>>> aee1b9b5
+      state->shared.gc_dependent(state);
       ret = Integer::from(state, (unsigned int)result);
       break;
     }
     case RBX_FFI_TYPE_LONG: {
       long result;
       ffi_call(&ffi_data->cif, FFI_FN(ffi_data->ep), &result, values);
-<<<<<<< HEAD
-      state->shared.gc_dependent(state);
-=======
-      lock.take();
->>>>>>> aee1b9b5
+      state->shared.gc_dependent(state);
       ret = Integer::from(state, result);
       break;
     }
     case RBX_FFI_TYPE_ULONG: {
       unsigned long result;
       ffi_call(&ffi_data->cif, FFI_FN(ffi_data->ep), &result, values);
-<<<<<<< HEAD
-      state->shared.gc_dependent(state);
-=======
-      lock.take();
->>>>>>> aee1b9b5
+      state->shared.gc_dependent(state);
       ret = Integer::from(state, result);
       break;
     }
     case RBX_FFI_TYPE_FLOAT: {
       float result;
       ffi_call(&ffi_data->cif, FFI_FN(ffi_data->ep), &result, values);
-<<<<<<< HEAD
-      state->shared.gc_dependent(state);
-=======
-      lock.take();
->>>>>>> aee1b9b5
+      state->shared.gc_dependent(state);
       ret = Float::create(state, (double)result);
       break;
     }
     case RBX_FFI_TYPE_DOUBLE: {
       double result;
       ffi_call(&ffi_data->cif, FFI_FN(ffi_data->ep), &result, values);
-<<<<<<< HEAD
-      state->shared.gc_dependent(state);
-=======
-      lock.take();
->>>>>>> aee1b9b5
+      state->shared.gc_dependent(state);
       ret = Float::create(state, result);
       break;
     }
     case RBX_FFI_TYPE_LONG_LONG: {
       long long result;
       ffi_call(&ffi_data->cif, FFI_FN(ffi_data->ep), &result, values);
-<<<<<<< HEAD
-      state->shared.gc_dependent(state);
-=======
-      lock.take();
->>>>>>> aee1b9b5
+      state->shared.gc_dependent(state);
       ret = Integer::from(state, result);
       break;
     }
     case RBX_FFI_TYPE_ULONG_LONG: {
       unsigned long long result;
       ffi_call(&ffi_data->cif, FFI_FN(ffi_data->ep), &result, values);
-<<<<<<< HEAD
-      state->shared.gc_dependent(state);
-=======
-      lock.take();
->>>>>>> aee1b9b5
+      state->shared.gc_dependent(state);
       ret = Integer::from(state, result);
       break;
     }
     case RBX_FFI_TYPE_OBJECT: {
       ffi_call(&ffi_data->cif, FFI_FN(ffi_data->ep), &ret, values);
-<<<<<<< HEAD
-      state->shared.gc_dependent(state);
-=======
-      lock.take();
->>>>>>> aee1b9b5
+      state->shared.gc_dependent(state);
       break;
     }
     case RBX_FFI_TYPE_PTR: {
       void* result;
       ffi_call(&ffi_data->cif, FFI_FN(ffi_data->ep), &result, values);
-<<<<<<< HEAD
-      state->shared.gc_dependent(state);
-=======
-      lock.take();
->>>>>>> aee1b9b5
+      state->shared.gc_dependent(state);
       if(result == NULL) {
         ret = Qnil;
       } else {
@@ -1040,11 +974,7 @@
     case RBX_FFI_TYPE_STRING: {
       char* result;
       ffi_call(&ffi_data->cif, FFI_FN(ffi_data->ep), &result, values);
-<<<<<<< HEAD
-      state->shared.gc_dependent(state);
-=======
-      lock.take();
->>>>>>> aee1b9b5
+      state->shared.gc_dependent(state);
       if(result == NULL) {
         ret = Qnil;
       } else {
@@ -1059,11 +989,7 @@
       Object* p;
 
       ffi_call(&ffi_data->cif, FFI_FN(ffi_data->ep), &result, values);
-<<<<<<< HEAD
-      state->shared.gc_dependent(state);
-=======
-      lock.take();
->>>>>>> aee1b9b5
+      state->shared.gc_dependent(state);
 
       if(result == NULL) {
         s = p = Qnil;
@@ -1083,11 +1009,7 @@
     case RBX_FFI_TYPE_VOID: {
       ffi_arg result;
       ffi_call(&ffi_data->cif, FFI_FN(ffi_data->ep), &result, values);
-<<<<<<< HEAD
-      state->shared.gc_dependent(state);
-=======
-      lock.take();
->>>>>>> aee1b9b5
+      state->shared.gc_dependent(state);
       ret = Qnil;
       break;
     }
