#include <vector>
#include <errno.h>

#include <iostream>
#include <fstream>
#include <stdarg.h>
#include <string.h>
#include <sstream>

#include "vm/config.h"

#ifndef RBX_WINDOWS
#include <sys/resource.h>
#include <sys/wait.h>
#include <pwd.h>
#endif
#include <unistd.h>


#include <dlfcn.h>

#include "vm/call_frame.hpp"
#include "vm/helpers.hpp"

#include "vm/object_utils.hpp"
#include "vm/vm.hpp"

#include "compiled_file.hpp"
#include "objectmemory.hpp"
#include "global_cache.hpp"
#include "config_parser.hpp"

#include "arguments.hpp"

#include "builtin/array.hpp"
#include "builtin/exception.hpp"
#include "builtin/fixnum.hpp"
#include "builtin/string.hpp"
#include "builtin/bignum.hpp"
#include "builtin/class.hpp"
#include "builtin/compactlookuptable.hpp"
#include "builtin/location.hpp"
#include "builtin/lookuptable.hpp"
#include "builtin/symbol.hpp"
#include "builtin/tuple.hpp"
#include "builtin/float.hpp"
#include "builtin/methodtable.hpp"
#include "builtin/io.hpp"

#include "builtin/staticscope.hpp"
#include "builtin/block_environment.hpp"

#include "builtin/system.hpp"
#include "signal.hpp"
#include "lookup_data.hpp"

#include "configuration.hpp"

#include "inline_cache.hpp"

#include "agent.hpp"

#include "windows_compat.h"
#include "util/sha1.h"

#include "instruments/tooling.hpp"

#include "gc/walker.hpp"

#ifdef ENABLE_LLVM
#include "llvm/jit.hpp"
#include "llvm/jit_compiler.hpp"
#endif

#ifdef OS_X_10_5
#include <mach/mach.h>
#endif

namespace rubinius {

<<<<<<< HEAD
  void System::attach_primitive(STATE, Module* mod, bool meta,
                                Symbol* name, Symbol* prim)
  {
=======
  void System::bootstrap_methods(STATE) {
    System::attach_primitive(state,
                             G(rubinius), true,
                             state->symbol("open_class"),
                             state->symbol("vm_open_class"));

    System::attach_primitive(state,
                             G(rubinius), true,
                             state->symbol("open_class_under"),
                             state->symbol("vm_open_class_under"));

    System::attach_primitive(state,
                             G(rubinius), true,
                             state->symbol("open_module"),
                             state->symbol("vm_open_module"));

    System::attach_primitive(state,
                             G(rubinius), true,
                             state->symbol("open_module_under"),
                             state->symbol("vm_open_module_under"));

    System::attach_primitive(state,
                             G(rubinius), true,
                             state->symbol("add_defn_method"),
                             state->symbol("vm_add_method"));

    System::attach_primitive(state,
                             G(rubinius), true,
                             state->symbol("attach_method"),
                             state->symbol("vm_attach_method"));

    System::attach_primitive(state,
                             as<Module>(G(rubinius)->get_const(state, "Type")), true,
                             state->symbol("object_singleton_class"),
                             state->symbol("vm_object_singleton_class"));

  }

  void System::attach_primitive(STATE, Module* mod, bool meta, Symbol* name, Symbol* prim) {
>>>>>>> 087ae791
    MethodTable* tbl;

    if(meta) {
      tbl = mod->singleton_class(state)->method_table();
    } else {
      tbl = mod->method_table();
    }

    Executable* oc = Executable::allocate(state, Qnil);
    oc->primitive(state, prim);
    oc->resolve_primitive(state);

    tbl->store(state, name, oc, G(sym_public));
  }

/* Primitives */
  //
  // HACK: remove this when performance is better and compiled_file.rb
  // unmarshal_data method works.
  Object* System::compiledfile_load(STATE, String* path, Integer* version) {
    std::ifstream stream(path->c_str(state));
    if(!stream) {
      return Primitives::failure();
    }

    CompiledFile* cf = CompiledFile::load(stream);
    if(cf->magic != "!RBIX") {
      return Primitives::failure();
    }

    uint64_t ver = version->to_ulong_long();
    if(ver > 0 && cf->version != ver) {
      return Primitives::failure();
    }

    Object *body = cf->body(state);

    delete cf;
    return body;
  }

  Object* System::yield_gdb(STATE, Object* obj) {
    obj->show(state);
    Exception::assertion_error(state, "yield_gdb called and not caught");
    return obj;
  }

  /* @todo Improve error messages */
  Object* System::vm_exec(STATE, String* path, Array* args) {

    // Some system (darwin) don't let execvp work if there is more
    // than one thread running. So we kill off any background LLVM
    // thread here.

#ifdef ENABLE_LLVM
    LLVMState::shutdown(state);
#endif

    SignalHandler::shutdown();
    QueryAgent::shutdown(state);

    state->shared.pre_exec();

    // TODO Need to stop and kill off any ruby threads!
    // We haven't run into this because exec is almost always called
    // after fork(), which pulls over just one thread anyway.

    size_t argc = args->size();

    char** argv = new char*[argc + 1];

    /* execvp() requires a NULL as last element */
    argv[argc] = NULL;

    for(size_t i = 0; i < argc; i++) {
<<<<<<< HEAD
      /* strdup should be OK. Trying to exec with strings
       * containing NUL == bad. --rue */
      argv[i] = strdup(as<String>(args->get(state, i))->c_str());
=======
      /* strdup should be OK. Trying to exec with strings containing NUL == bad. --rue */
      argv[i] = strdup(as<String>(args->get(state, i))->c_str(state));
>>>>>>> 087ae791
    }

    void* old_handlers[NSIG];

    // Reset all signal handlers to the defaults, so any we setup in Rubinius
    // won't leak through.
    for(int i = 0; i < NSIG; i++) {
      old_handlers[i] = (void*)signal(i, SIG_DFL);
    }

    (void)::execvp(path->c_str(state), argv);

    // UG. Disaster.
    //
    // Clean up and let the caller know their unix system is
    // crumbling around them.

    for(int i = 0; i < NSIG; i++) {
      signal(i, (void(*)(int))old_handlers[i]);
    }

    delete[] argv;

#ifdef ENABLE_LLVM
    LLVMState::start(state);
#endif

    /* execvp() returning means it failed. */
    Exception::errno_error(state, "execvp(2) failed");
    return NULL;
  }

  Object* System::vm_replace(STATE, String* str,
                             CallFrame* calling_environment)
  {
#ifdef RBX_WINDOWS
    // TODO: Windows
    return Primitives::failure();
#else
    int fds[2];

    if(pipe(fds) != 0) return Primitives::failure();

    const char* c_str = str->c_str(state);

    pid_t pid = fork();

    // errror
    if(pid == -1) {
      close(fds[0]);
      close(fds[1]);
      return Primitives::failure();
    }

    // child
    if(pid == 0) {
      close(fds[0]);
      dup2(fds[1], 1);

      // detect and decide to use sh or not.
      char* s = const_cast<char*>(c_str);
      bool use_sh = false;

      for(;*s;s++) {
        if(*s != ' ' && !ISALPHA(*s) && strchr("*?{}[]<>()~&|\\$;'`\"\n",*s)) {
          use_sh = true;
          break;
        }
      }

      if(use_sh) {
        execl("/bin/sh", "sh", "-c", c_str, (char*)0);
      } else {
        size_t c_size = strlen(c_str);
        size_t max_spaces = (c_size / 2) + 2;
        char** args = new char*[max_spaces];

        // Now put nulls for spaces into c_str and assign each bit
        // to args to create the array of char*s that execv wants.

        s = const_cast<char*>(c_str);
        const char* s_end = c_str + c_size;
        int idx = 0;

        for(;;) {
          // turn the next group of spaces into nulls.
          while(s < s_end && *s == ' ') {
            *s = 0;
            s++;
          }

          // Hit the end, bail.
          if(s == s_end) break;

          // Write the address of the next chunk here.
          args[idx++] = s;

          // Skip to the next space
          while(s < s_end && *s != ' ') s++;
        }

        args[idx] = 0;

        // If we added anything, then exec, otherwise fall through and fail.
        if(idx > 0) execvp(args[0], args);
      }

      // bad news, shouldn't be here.
      printf("Exec failed: %s\n", strerror(errno));
      exit(1);
    }

    close(fds[1]);

    std::string buf;
    {
      GCIndependent guard(state, calling_environment);
      char raw_buf[1024];

      for(;;) {
        ssize_t bytes = read(fds[0], raw_buf, 1023);
        if(bytes == 0) break;
        if(bytes == -1) {
          if(errno == EINTR) continue;
          Exception::errno_error(state, "reading child data", errno, "read(2)");
        }

        buf.append(raw_buf, bytes);
      }
    }

    close(fds[0]);

    return Tuple::from(state, 2, Fixnum::from(pid),
                       String::create(state, buf.c_str(), buf.size()));
#endif  // RBX_WINDOWS
  }

  Object* System::vm_wait_pid(STATE, Fixnum* pid_obj, Object* no_hang,
                              CallFrame* calling_environment)
  {
#ifdef RBX_WINDOWS
    // TODO: Windows
    return Primitives::failure();
#else
    pid_t input_pid = pid_obj->to_native();
    int options = 0;
    int status;
    pid_t pid;

    if(no_hang == Qtrue) {
      options |= WNOHANG;
    }

  retry:

    {
      GCIndependent guard(state, calling_environment);
      pid = waitpid(input_pid, &status, options);
    }

    if(pid == -1) {
      if(errno == ECHILD) return Qfalse;
      if(errno == EINTR)  goto retry;

      // TODO handle other errnos?
      return Qfalse;
    }

    if(no_hang == Qtrue && pid == 0) {
      return Qnil;
    }

    Object* output  = Qnil;
    Object* termsig = Qnil;
    Object* stopsig = Qnil;

    if(WIFEXITED(status)) {
      output = Fixnum::from(WEXITSTATUS(status));
    } else if(WIFSIGNALED(status)) {
      termsig = Fixnum::from(WTERMSIG(status));
    } else if(WIFSTOPPED(status)){
      stopsig = Fixnum::from(WSTOPSIG(status));
    }

    return Tuple::from(state, 4, output, termsig, stopsig, Fixnum::from(pid));
#endif  // RBX_WINDOWS
  }

  Object* System::vm_exit(STATE, Fixnum* code) {
    state->thread_state()->raise_exit(code);
    return NULL;
  }

  Fixnum* System::vm_fork(VM* state, CallFrame* calling_environment)
  {
#ifdef RBX_WINDOWS
    // TODO: Windows
    return force_as<Fixnum>(Primitives::failure());
#else
    int result = 0;

#ifdef ENABLE_LLVM
    {
      GCIndependent guard(state, calling_environment);
      LLVMState::pause(state);
    }
#endif

    // ok, now fork!
    result = ::fork();

    // We're in the child...
    if(result == 0) {
      /*  @todo any other re-initialisation needed? */

      state->shared.reinit();

      SignalHandler::on_fork();

      // Re-initialize LLVM
#ifdef ENABLE_LLVM
      LLVMState::on_fork(state);
#endif
    } else {
#ifdef ENABLE_LLVM
    {
      GCIndependent guard(state, calling_environment);
      LLVMState::unpause(state);
    }
#endif
    }

    if(result == -1) {
      Exception::errno_error(state, "fork(2) failed");
      return NULL;
    }

    return Fixnum::from(result);
#endif
  }

  Object* System::vm_gc_start(STATE, Object* force) {
    // force is set if this is being called by the kernel (for instance
    // in File#ininitialize). If we decided to ignore some GC.start calls
    // by usercode trying to be clever, we can use force to know that we
    // should NOT ignore it.
    if(RTEST(force) || state->shared.config.gc_honor_start) {
      state->om->collect_young_now = true;
      state->om->collect_mature_now = true;
      state->interrupts.set_perform_gc();
    }
    return Qnil;
  }

  Object* System::vm_get_config_item(STATE, String* var) {
    ConfigParser::Entry* ent = state->shared.user_variables.find(var->c_str(state));
    if(!ent) return Qnil;

    if(ent->is_number()) {
      return Bignum::from_string(state, ent->value.c_str(), 10);
    } else if(ent->is_true()) {
      return Qtrue;
    }

    return String::create(state, ent->value.c_str());
  }

  Object* System::vm_get_config_section(STATE, String* section) {
    ConfigParser::EntryList* list;

    list = state->shared.user_variables.get_section(
        reinterpret_cast<char*>(section->byte_address()));

    Array* ary = Array::create(state, list->size());
    for(size_t i = 0; i < list->size(); i++) {
      String* var = String::create(state, list->at(i)->variable.c_str());
      String* val = String::create(state, list->at(i)->value.c_str());

      ary->set(state, i, Tuple::from(state, 2, var, val));
    }

    delete list;

    return ary;
  }

  Object* System::vm_reset_method_cache(STATE, Symbol* name) {
    // 1. clear the global cache
    state->global_cache()->clear(state, name);

    state->shared.ic_registry()->clear(state, name);
    return name;
  }

   /*  @todo Could possibly capture the system backtrace at this
   *        point. --rue
   */
  Array* System::vm_backtrace(STATE, Fixnum* skip, Object* inc_vars,
                              CallFrame* calling_environment) {
    CallFrame* call_frame = calling_environment;

    bool include_vars = RTEST(inc_vars);

    for(native_int i = skip->to_native(); call_frame && i > 0; --i) {
      call_frame = static_cast<CallFrame*>(call_frame->previous);
    }

    return Location::from_call_stack(state, call_frame, include_vars);
  }

  Array* System::vm_mri_backtrace(STATE, Fixnum* skip,
                              CallFrame* calling_environment) {
    CallFrame* call_frame = calling_environment;

    for(native_int i = skip->to_native(); call_frame && i > 0; --i) {
      call_frame = static_cast<CallFrame*>(call_frame->previous);
    }

    return Location::mri_backtrace(state, call_frame);
  }


  Object* System::vm_show_backtrace(STATE, CallFrame* calling_environment) {
    calling_environment->print_backtrace(state);
    return Qnil;
  }

  Object* System::vm_tooling_available_p(STATE) {
#ifdef RBX_PROFILER
    return state->shared.tool_broker()->available(state) ? Qtrue : Qfalse;
#else
    return Qfalse;
#endif
  }

  Object* System::vm_tooling_active_p(STATE) {
    return state->tooling() ? Qtrue : Qfalse;
  }

<<<<<<< HEAD
  Object* System::vm_profiler_instrumenter_start(STATE) {
    state->shared.enable_profiling(state, state);
    return Qtrue;
  }

  LookupTable* System::vm_profiler_instrumenter_stop(STATE) {
    return state->shared.disable_profiling(state, state);
=======
  Object* System::vm_tooling_enable(STATE) {
    state->shared.tool_broker()->enable(state);
    return Qtrue;
  }

  Object* System::vm_tooling_disable(STATE) {
    return state->shared.tool_broker()->results(state);
  }

  Object* System::vm_load_tool(STATE, String* str) {
    std::string path = std::string(str->c_str(state)) + ".";

#ifdef _WIN32
    path += "dll";
#else
  #ifdef __APPLE_CC__
    path += "bundle";
  #else
    path += "so";
  #endif
#endif

    void* handle = dlopen(path.c_str(), RTLD_NOW);
    if(!handle) {
      path = std::string(RBX_LIB_PATH) + "/" + path;

      handle = dlopen(path.c_str(), RTLD_NOW);
      if(!handle) {
        return Tuple::from(state, 2, Qfalse, String::create(state, dlerror()));
      }
    }

    void* sym = dlsym(handle, "Tool_Init");
    if(!sym) {
      dlclose(handle);
      return Tuple::from(state, 2, Qfalse, String::create(state, dlerror()));
    } else {
      typedef int (*init_func)(rbxti::Env* env);
      init_func init = (init_func)sym;

      if(!init(state->tooling_env())) {
        dlclose(handle);
        return Tuple::from(state, 2, Qfalse, String::create(state, path.c_str()));
      }
    }
    
    return Tuple::from(state, 1, Qtrue);
>>>>>>> 087ae791
  }

  Object* System::vm_write_error(STATE, String* str) {
    std::cerr << str->c_str(state) << std::endl;
    return Qnil;
  }

  Object* System::vm_jit_info(STATE) {
    if(state->shared.config.jit_disabled) return Qnil;

#ifdef ENABLE_LLVM
    LLVMState* ls = LLVMState::get(state);

    Array* ary = Array::create(state, 5);
    ary->set(state, 0, Integer::from(state, ls->jitted_methods()));
    ary->set(state, 1, Integer::from(state, ls->code_bytes()));
    ary->set(state, 2, Integer::from(state, ls->time_spent));
    ary->set(state, 3, Integer::from(state, ls->accessors_inlined()));
    ary->set(state, 4, Integer::from(state, ls->uncommons_taken()));

    return ary;
#else
    return Qnil;
#endif
  }

  Object* System::vm_watch_signal(STATE, Fixnum* sig) {
    SignalHandler* h = state->shared.signal_handler();
    if(h) {
      native_int i = sig->to_native();
      if(i < 0) {
        h->add_signal(state, -i, true);
      } else {
        h->add_signal(state, i);
      }

      return Qtrue;
    } else {
      return Qfalse;
    }
  }

  Object* System::vm_time(STATE) {
    return Integer::from(state, time(0));
  }

  static inline double tv_to_dbl(struct timeval* tv) {
    return (double)tv->tv_sec + ((double)tv->tv_usec / 1000000.0);
  }

  static inline double to_dbl(long sec, long msec) {
    return (double)sec + ((double)msec / 1000000.0);
  }

  Array* System::vm_times(STATE) {
#ifdef RBX_WINDOWS
    // TODO: Windows
    return force_as<Array>(Primitives::failure());
#else
    struct rusage buf;

    Array* ary = Array::create(state, 4);

    getrusage(RUSAGE_SELF, &buf);
    ary->set(state, 0, Float::create(state, tv_to_dbl(&buf.ru_utime)));
    ary->set(state, 1, Float::create(state, tv_to_dbl(&buf.ru_stime)));

    getrusage(RUSAGE_CHILDREN, &buf);
    ary->set(state, 2, Float::create(state, tv_to_dbl(&buf.ru_utime)));
    ary->set(state, 3, Float::create(state, tv_to_dbl(&buf.ru_stime)));

    // Get Thread info too
#if defined(OS_X_10_5)
    mach_msg_type_number_t count = THREAD_BASIC_INFO_COUNT;
    thread_basic_info_data_t info;
    kern_return_t err;

    mach_port_t port = mach_thread_self();
    err = thread_info(port, THREAD_BASIC_INFO, (thread_info_t)&info, &count);
    mach_port_deallocate(mach_task_self(), port);

    if(err == KERN_SUCCESS) {
      ary->set(state, 4, Float::create(state, to_dbl(
              info.user_time.seconds, info.user_time.microseconds)));
      ary->set(state, 5, Float::create(state, to_dbl(
              info.system_time.seconds, info.system_time.microseconds)));
    } else {
      ary->set(state, 4, ary->get(state, 0));
      ary->set(state, 5, ary->get(state, 1));
    }
#elif defined(RUSAGE_THREAD)
    getrusage(RUSAGE_THREAD, &buf);
    ary->set(state, 4, Float::create(state, tv_to_dbl(&buf.ru_utime)));
    ary->set(state, 5, Float::create(state, tv_to_dbl(&buf.ru_stime)));
#elif defined(_WIN32)
    FILETIME unused, unused2;
    FILETIME sys, usr;

    GetThreadTimes(GetCurrentThread(), &unused, &unused2, &sys, &user);

    ary->set(state, 4, Float::create(state, ((double)usr) / 10000));
    ary->set(state, 5, Float::create(state, ((double)sys) / 10000));
#else
    ary->set(state, 4, ary->get(state, 0));
    ary->set(state, 5, ary->get(state, 1));
#endif

    return ary;
#endif
  }

  Class* System::vm_open_class(STATE, Symbol* name, Object* sup,
                               StaticScope* scope)
  {
    Module* under;

    if(scope->nil_p()) {
      under = G(object);
    } else {
      under = scope->module();
    }

    return vm_open_class_under(state, name, sup, under);
  }

  Class* System::vm_open_class_under(STATE, Symbol* name, Object* super,
                                     Module* under)
  {
    bool found = false;

    Object* obj = under->get_const(state, name, &found);
    if(found) {
      Class* cls = as<Class>(obj);
      if(super->nil_p()) return cls;

      if(cls->true_superclass(state) != super) {
        std::ostringstream message;
        message << "Superclass mismatch: given "
                << as<Module>(super)->name()->c_str(state)
                << " but previously set to "
                << cls->true_superclass(state)->name()->c_str(state);

        Exception* exc =
          Exception::make_type_error(state, Class::type, super,
                                     message.str().c_str());
        // exc->locations(state, System::vm_backtrace(state,
        //                Fixnum::from(0), call_frame));
        state->thread_state()->raise_exception(exc);
        return NULL;
      }

      return cls;
    }

    // Create the class.
    if(super->nil_p()) super = G(object);
    Class* cls = Class::create(state, as<Class>(super));

    if(under == G(object)) {
      cls->name(state, name);
    } else {
      cls->set_name(state, under, name);
    }

    under->set_const(state, name, cls);

    return cls;
  }

  Module* System::vm_open_module(STATE, Symbol* name, StaticScope* scope) {
    Module* under = G(object);

    if(!scope->nil_p()) {
      under = scope->module();
    }

    return vm_open_module_under(state, name, under);
  }

  Module* System::vm_open_module_under(STATE, Symbol* name, Module* under) {
    bool found;

    Object* obj = under->get_const(state, name, &found);

    if(found) return as<Module>(obj);

    Module* module = Module::create(state);

    module->set_name(state, under, name);
    under->set_const(state, name, module);

    return module;
  }

  Tuple* System::vm_find_method(STATE, Object* recv, Symbol* name) {
    LookupData lookup(recv, recv->lookup_begin(state));
    lookup.priv = true;

    Dispatch dis(name);

    if(!GlobalCache::resolve(state, name, dis, lookup)) {
      return nil<Tuple>();
    }

    return Tuple::from(state, 2, dis.method, dis.module);
  }

  Object* System::vm_add_method(STATE, Symbol* name, CompiledMethod* method,
                                StaticScope* scope, Object* vis)
  {
    Module* mod = scope->for_method_definition();

    method->scope(state, scope);
    method->serial(state, Fixnum::from(0));
    mod->add_method(state, name, method);

    if(Class* cls = try_as<Class>(mod)) {
      if(!method->internalize(state)) {
        Exception::argument_error(state, "invalid bytecode method");
        return 0;
      }

      object_type type = (object_type)cls->instance_type()->to_native();
      TypeInfo* ti = state->om->type_info[type];
      if(ti) {
        method->specialize(state, ti);
      }
    }

    bool add_ivars = false;

    if(Class* cls = try_as<Class>(mod)) {
<<<<<<< HEAD
      add_ivars = !kind_of<MetaClass>(cls) && 
                   cls->type_info()->type == Object::type;
=======
      add_ivars = !kind_of<SingletonClass>(cls) && cls->type_info()->type == Object::type;
>>>>>>> 087ae791
    } else {
      add_ivars = true;
    }

    if(add_ivars) {
      Array* ary = mod->seen_ivars();
      if(ary->nil_p()) {
        ary = Array::create(state, 5);
        mod->seen_ivars(state, ary);
      }

      Tuple* lits = method->literals();
      for(native_int i = 0; i < lits->num_fields(); i++) {
        if(Symbol* sym = try_as<Symbol>(lits->at(state, i))) {
          if(RTEST(sym->is_ivar_p(state))) {
            if(!ary->includes_p(state, sym)) ary->append(state, sym);
          }
        }
      }
    }

    vm_reset_method_cache(state, name);

    return method;
  }

  Object* System::vm_attach_method(STATE, Symbol* name, CompiledMethod* method,
<<<<<<< HEAD
                                   StaticScope* scope, Object* recv)
  {
    Module* mod = recv->metaclass(state);
=======
                                   StaticScope* scope, Object* recv) {
    Module* mod = recv->singleton_class(state);
>>>>>>> 087ae791

    method->scope(state, scope);
    method->serial(state, Fixnum::from(0));
    mod->add_method(state, name, method);

    vm_reset_method_cache(state, name);

    return method;
  }

  Class* System::vm_object_class(STATE, Object* obj) {
    return obj->class_object(state);
  }

  Object* System::vm_object_singleton_class(STATE, Object* obj) {
    if(obj->reference_p()) return obj->singleton_class(state);
    if(obj->true_p()) return G(true_class);
    if(obj->false_p()) return G(false_class);
    if(obj->nil_p()) return G(nil_class);
    return Primitives::failure();
  }

  Object* System::vm_singleton_class_object(STATE, Module* mod) {
    if(SingletonClass* sc = try_as<SingletonClass>(mod)) {
      return sc->attached_instance();
    }

    return Qnil;
  }

  Object* System::vm_object_respond_to(STATE, Object* obj, Symbol* name) {
    return obj->respond_to(state, name, Qfalse);
  }

  Object* System::vm_inc_global_serial(STATE) {
    return Fixnum::from(state->shared.inc_global_serial(state));
  }

  Object* System::vm_jit_block(STATE, BlockEnvironment* env, Object* show) {
#ifdef ENABLE_LLVM
    LLVMState* ls = LLVMState::get(state);

    VMMethod* vmm = env->vmmethod(state);

    jit::Compiler jit;
    jit.compile_block(ls, env->method(), vmm);

    if(show->true_p()) {
      jit.show_machine_code();
    }
#endif

    return show;
  }

  Object* System::vm_deoptimize_inliners(STATE, Executable* exec) {
    exec->clear_inliners(state);
    return Qtrue;
  }

  Object* System::vm_deoptimize_all(STATE, Object* o_disable) {
    ObjectWalker walker(state->om);
    GCData gc_data(state);

    // Seed it with the root objects.
    walker.seed(gc_data);

    Object* obj = walker.next();

    int total = 0;

    bool disable = RTEST(o_disable);

    while(obj) {
      if(CompiledMethod* cm = try_as<CompiledMethod>(obj)) {
        if(VMMethod* vmm = cm->backend_method()) {
          vmm->deoptimize(state, cm, disable);
        }
        total++;
      }

      obj = walker.next();
    }

    return Integer::from(state, total);
  }

  Object* System::vm_raise_exception(STATE, Exception* exc) {
    state->thread_state()->raise_exception(exc);
    return NULL;
  }

  Fixnum* System::vm_memory_size(STATE, Object* obj) {
    if(obj->reference_p()) {
      size_t bytes = obj->size_in_bytes(state);
      Object* iv = obj->ivars();
      if(LookupTable* lt = try_as<LookupTable>(iv)) {
        bytes += iv->size_in_bytes(state);
        bytes += lt->values()->size_in_bytes(state);
        bytes += (lt->entries()->to_native() * sizeof(LookupTableBucket));
      } else if(iv->reference_p()) {
        bytes += iv->size_in_bytes(state);
      }
      return Fixnum::from(bytes);
    }

    return Fixnum::from(0);
  }

  Object* System::vm_throw(STATE, Symbol* dest, Object* value) {
    state->thread_state()->raise_throw(dest, value);
    return NULL;
  }

  Object* System::vm_catch(STATE, Symbol* dest, Object* obj,
                           CallFrame* call_frame)
  {
    LookupData lookup(obj, obj->lookup_begin(state), false);
    Dispatch dis(state->symbol("call"));

    Arguments args(state->symbol("call"));
    args.set_recv(obj);

    Object* ret = dis.send(state, call_frame, lookup, args);

    if(!ret && state->thread_state()->raise_reason() == cCatchThrow) {
      if(state->thread_state()->throw_dest() == dest) {
        Object* val = state->thread_state()->raise_value();
        state->thread_state()->clear_return();
        return val;
      }
    }

    return ret;
  }

  Object* System::vm_set_class(STATE, Object* obj, Class* cls) {
    if(!obj->reference_p()) return Primitives::failure();
    if(obj->type_id() != cls->type_info()->type)
      return Primitives::failure();

    if(kind_of<PackedObject>(obj)) {
      if(obj->klass()->packed_size() != cls->packed_size())
        return Primitives::failure();
    }

    obj->klass(state, cls);
    return obj;
  }

  Object* System::vm_method_missing_reason(STATE) {
    switch(state->method_missing_reason()) {
    case ePrivate:
      return state->symbol("private");
    case eProtected:
      return state->symbol("protected");
    case eSuper:
      return state->symbol("super");
    case eVCall:
      return state->symbol("vcall");
    case eNormal:
      return state->symbol("normal");
    default:
      return state->symbol("none");
    }
  }

  Object* System::vm_extended_modules(STATE, Object* obj) {
    if(SingletonClass* sc = try_as<SingletonClass>(obj->klass())) {
      Array* ary = Array::create(state, 3);

      Module* mod = sc->superclass();
      while(IncludedModule* im = try_as<IncludedModule>(mod)) {
        ary->append(state, im->module());

        mod = mod->superclass();
      }

      return ary;
    }

    return Qnil;
  }

  Symbol* System::vm_get_kcode(STATE) {
    switch(state->shared.kcode_page()) {
    case kcode::eEUC:
      return state->symbol("EUC");
    case kcode::eSJIS:
      return state->symbol("SJIS");
    case kcode::eUTF8:
      return state->symbol("UTF8");
    default:
      return state->symbol("NONE");
    }
  }

  Object* System::vm_set_kcode(STATE, String* what) {
    if(what->size() < 1) {
      kcode::set(state, kcode::eAscii);
    } else {
      const char* str = what->c_str(state);

      switch(str[0]) {
      case 'E':
      case 'e':
        kcode::set(state, kcode::eEUC);
        break;
      case 'S':
      case 's':
        kcode::set(state, kcode::eSJIS);
        break;
      case 'U':
      case 'u':
        kcode::set(state, kcode::eUTF8);
        break;
      default:
        kcode::set(state, kcode::eAscii);
        break;
      }
    }

    return vm_get_kcode(state);
  }

  Object* System::vm_const_defined(STATE, Symbol* sym,
                                   CallFrame* calling_environment)
  {
    bool found;

    Object* res = Helpers::const_get(state, calling_environment, sym, &found);
    if(!found) return Primitives::failure();

    return res;
  }

  Object* System::vm_const_defined_under(STATE, Module* under, Symbol* sym,
                                         Object* send_const_missing,
                                         CallFrame* calling_environment)
  {
    bool found;

    Object* res = Helpers::const_get_under(state, under, sym, &found);
    if(!found) {
      if(send_const_missing->true_p()) {
        res = Helpers::const_missing_under(state, under, sym,
                                           calling_environment);
      } else {
        res = Primitives::failure();
      }
    }

    return res;
  }

  Object* System::vm_check_callable(STATE, Object* obj, Symbol* sym,
                                    Object* self)
  {
    Module* mod = obj->lookup_begin(state);

    MethodTableBucket* entry;
    bool skip_vis_check = false;

    while(!mod->nil_p()) {
      entry = mod->method_table()->find_entry(state, sym);

      if(entry) {
        if(entry->undef_p(state)) return Qfalse;
        if(!skip_vis_check) {
          if(entry->private_p(state)) return Qfalse;
          if(entry->protected_p(state)) {
            if(!self->kind_of_p(state, mod)) return Qfalse;
          }
        }

        // It's callable, ok, but see if we should see if it's just a stub
        // to change the visibility of another method.
        if(entry->method()->nil_p()) {
          skip_vis_check = true;
        } else {
          return Qtrue;
        }
      }

      mod = mod->superclass();
    }

    return Qfalse;
  }

  Object* System::vm_check_super_callable(STATE, CallFrame* call_frame) {
    Module* mod = call_frame->module()->superclass();

    MethodTableBucket* entry;
    Symbol* sym = call_frame->original_name();

    while(!mod->nil_p()) {
      entry = mod->method_table()->find_entry(state, sym);

      if(entry) {
        if(entry->undef_p(state)) return Qfalse;

        // It's callable, ok, but see if we should see if it's just a stub
        // to change the visibility of another method.
        if(!entry->method()->nil_p()) {
          return Qtrue;
        }
      }

      mod = mod->superclass();
    }

    return Qfalse;
  }

  String* System::vm_get_user_home(STATE, String* name) {
#ifdef RBX_WINDOWS
    // TODO: Windows
    return force_as<String>(Primitives::failure());
#else
    struct passwd *pwd;
    String* home = 0;

    if((pwd = getpwnam(name->c_str(state)))) {
      home = String::create(state, pwd->pw_dir);
    } else {
      home = nil<String>();
    }

    endpwent();
    return home;
#endif
  }

  IO* System::vm_agent_io(STATE) {
    QueryAgent* agent = state->shared.autostart_agent(state);
    int sock = agent->loopback_socket();
    if(sock < 0) {
      if(!agent->setup_local()) return nil<IO>();
      if(agent->running()) {
        agent->wakeup();
      } else {
        agent->run();
      }

      sock = agent->loopback_socket();
    }

    // dup the descriptor so the lifetime of socket is properly controlled.
    return IO::create(state, dup(sock));
  }

  Object* System::vm_set_finalizer(STATE, Object* obj, Object* fin) {
    if(!obj->reference_p()) return Qfalse;
    state->om->set_ruby_finalizer(obj, fin);
    return Qtrue;
  }

  Object* System::vm_object_lock(STATE, Object* obj, CallFrame* call_frame) {
    if(!obj->reference_p()) return Primitives::failure();
    state->set_call_frame(call_frame);

    switch(obj->lock(state)) {
    case eLocked:
      return Qtrue;
    case eLockTimeout:
    case eUnlocked:
    case eLockError:
      return Primitives::failure();
    case eLockInterrupted:
      {
        Exception* exc = state->interrupted_exception();
        assert(!exc->nil_p());
        state->clear_interrupted_exception();
        exc->locations(state, Location::from_call_stack(state, call_frame));
        state->thread_state()->raise_exception(exc);
        return 0;
      }
    }

    return Qnil;
  }

  Object* System::vm_object_lock_timed(STATE, Object* obj, Integer* time,
                                       CallFrame* call_frame)
  {
    if(!obj->reference_p()) return Primitives::failure();
    state->set_call_frame(call_frame);

    switch(obj->lock(state, time->to_native())) {
    case eLocked:
      return Qtrue;
    case eLockTimeout:
      return Qfalse;
    case eUnlocked:
    case eLockError:
      return Primitives::failure();
    case eLockInterrupted:
      {
        Exception* exc = state->interrupted_exception();
        assert(!exc->nil_p());
        state->clear_interrupted_exception();
        exc->locations(state, Location::from_call_stack(state, call_frame));
        state->thread_state()->raise_exception(exc);
        return 0;
      }
      return 0;
    }

    return Qnil;
  }

  Object* System::vm_object_trylock(STATE, Object* obj,
                                    CallFrame* call_frame)
  {
    if(!obj->reference_p()) return Primitives::failure();
    state->set_call_frame(call_frame);
    if(obj->try_lock(state) == eLocked) return Qtrue;
    return Qfalse;
  }

  Object* System::vm_object_locked_p(STATE, Object* obj) {
    if(!obj->reference_p()) return Qfalse;
    if(obj->locked_p(state)) return Qtrue;
    return Qfalse;
  }

  Object* System::vm_object_unlock(STATE, Object* obj,
                                   CallFrame* call_frame)
  {
    if(!obj->reference_p()) return Primitives::failure();
    state->set_call_frame(call_frame);

    if(obj->unlock(state) == eUnlocked) return Qnil;
    if(cDebugThreading) {
      std::cerr << "[LOCK " << state->thread_id() << " unlock failed]\n";
    }
    return Primitives::failure();
  }

  Object* System::vm_memory_barrier(STATE) {
    atomic::memory_barrier();
    return Qnil;
  }

  Object* System::vm_ruby19_p(STATE) {
    return state->shared.config.version_19 ? Qtrue : Qfalse;
  }

  Object* System::vm_ruby20_p(STATE) {
    return state->shared.config.version_20 ? Qtrue : Qfalse;
  }

  Object* System::vm_windows_p(STATE) {
#ifdef RBX_WINDOWS
    return Qtrue;
#else
    return Qfalse;
#endif
  }

  Object* System::vm_darwin_p(STATE) {
#ifdef RBX_DARWIN
    return Qtrue;
#else
    return Qfalse;
#endif
  }

  Object* System::vm_bsd_p(STATE) {
#ifdef RBX_BSD
    return Qtrue;
#else
    return Qfalse;
#endif
  }

  Object* System::vm_linux_p(STATE) {
#ifdef RBX_LINUX
    return Qtrue;
#else
    return Qfalse;
#endif
  }

  String* System::sha1_hash(STATE, String* str) {
    XSHA1_CTX ctx;
    XSHA1_Init(&ctx);
    XSHA1_Update(&ctx, str->byte_address(), str->size());

    uint8_t digest[20];
    XSHA1_Finish(&ctx, digest);

    char buf[40];
    static const char hex[] = {
        '0', '1', '2', '3', '4', '5', '6', '7', '8', '9',
        'a', 'b', 'c', 'd', 'e', 'f'
    };

    for(int i = 0; i < 20; i++) {
      unsigned char byte = digest[i];
      buf[i + i]     = hex[byte >> 4];
      buf[i + i + 1] = hex[byte & 0x0f];
    }

    return String::create(state, buf, 40);
  }

  Tuple* System::vm_thread_state(STATE) {
    ThreadState* ts = state->thread_state();
    Tuple* tuple = Tuple::create(state, 5);

    Symbol* reason = 0;
    switch(ts->raise_reason()) {
    case cNone:
      reason = state->symbol("none");
      break;
    case cException:
      reason = state->symbol("exception");
      break;
    case cReturn:
      reason = state->symbol("return");
      break;
    case cBreak:
      reason = state->symbol("break");
      break;
    case cExit:
      reason = state->symbol("exit");
      break;
    case cCatchThrow:
      reason = state->symbol("catch_throw");
      break;
    default:
      reason = state->symbol("unknown");
    }

    tuple->put(state, 0, reason);
    tuple->put(state, 1, ts->raise_value());
    tuple->put(state, 2, ts->destination_scope());
    tuple->put(state, 3, ts->current_exception());
    tuple->put(state, 4, ts->throw_dest());

    return tuple;
  }

  Object* System::vm_run_script(STATE, CompiledMethod* cm,
                                CallFrame* calling_environment)
  {
    Dispatch msg(state->symbol("__script__"), G(object), cm);
    Arguments args(G(main), Qnil, 0, 0);

    cm->internalize(state, 0, 0);

#ifdef RBX_PROFILER
    if(unlikely(state->tooling())) {
      tooling::ScriptEntry me(state, cm);
      return cm->backend_method()->execute_as_script(state, cm, calling_environment);
    } else {
      return cm->backend_method()->execute_as_script(state, cm, calling_environment);
    }
#else
    return cm->backend_method()->execute_as_script(state, cm, calling_environment);
#endif
  }
}<|MERGE_RESOLUTION|>--- conflicted
+++ resolved
@@ -78,11 +78,6 @@
 
 namespace rubinius {
 
-<<<<<<< HEAD
-  void System::attach_primitive(STATE, Module* mod, bool meta,
-                                Symbol* name, Symbol* prim)
-  {
-=======
   void System::bootstrap_methods(STATE) {
     System::attach_primitive(state,
                              G(rubinius), true,
@@ -121,8 +116,9 @@
 
   }
 
-  void System::attach_primitive(STATE, Module* mod, bool meta, Symbol* name, Symbol* prim) {
->>>>>>> 087ae791
+  void System::attach_primitive(STATE, Module* mod, bool meta,
+                                Symbol* name, Symbol* prim)
+  {
     MethodTable* tbl;
 
     if(meta) {
@@ -198,14 +194,8 @@
     argv[argc] = NULL;
 
     for(size_t i = 0; i < argc; i++) {
-<<<<<<< HEAD
-      /* strdup should be OK. Trying to exec with strings
-       * containing NUL == bad. --rue */
-      argv[i] = strdup(as<String>(args->get(state, i))->c_str());
-=======
       /* strdup should be OK. Trying to exec with strings containing NUL == bad. --rue */
       argv[i] = strdup(as<String>(args->get(state, i))->c_str(state));
->>>>>>> 087ae791
     }
 
     void* old_handlers[NSIG];
@@ -546,15 +536,6 @@
     return state->tooling() ? Qtrue : Qfalse;
   }
 
-<<<<<<< HEAD
-  Object* System::vm_profiler_instrumenter_start(STATE) {
-    state->shared.enable_profiling(state, state);
-    return Qtrue;
-  }
-
-  LookupTable* System::vm_profiler_instrumenter_stop(STATE) {
-    return state->shared.disable_profiling(state, state);
-=======
   Object* System::vm_tooling_enable(STATE) {
     state->shared.tool_broker()->enable(state);
     return Qtrue;
@@ -602,7 +583,6 @@
     }
     
     return Tuple::from(state, 1, Qtrue);
->>>>>>> 087ae791
   }
 
   Object* System::vm_write_error(STATE, String* str) {
@@ -835,12 +815,7 @@
     bool add_ivars = false;
 
     if(Class* cls = try_as<Class>(mod)) {
-<<<<<<< HEAD
-      add_ivars = !kind_of<MetaClass>(cls) && 
-                   cls->type_info()->type == Object::type;
-=======
       add_ivars = !kind_of<SingletonClass>(cls) && cls->type_info()->type == Object::type;
->>>>>>> 087ae791
     } else {
       add_ivars = true;
     }
@@ -868,14 +843,8 @@
   }
 
   Object* System::vm_attach_method(STATE, Symbol* name, CompiledMethod* method,
-<<<<<<< HEAD
-                                   StaticScope* scope, Object* recv)
-  {
-    Module* mod = recv->metaclass(state);
-=======
                                    StaticScope* scope, Object* recv) {
     Module* mod = recv->singleton_class(state);
->>>>>>> 087ae791
 
     method->scope(state, scope);
     method->serial(state, Fixnum::from(0));
@@ -1425,7 +1394,7 @@
                                 CallFrame* calling_environment)
   {
     Dispatch msg(state->symbol("__script__"), G(object), cm);
-    Arguments args(G(main), Qnil, 0, 0);
+    Arguments args(state->symbol("__script__"), G(main), Qnil, 0, 0);
 
     cm->internalize(state, 0, 0);
 
