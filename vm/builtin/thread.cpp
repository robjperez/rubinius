--- conflicted
+++ resolved
@@ -232,12 +232,7 @@
     VM* vm = vm_;
     if(!vm) return nil<Tuple>();
 
-<<<<<<< HEAD
-    CallFrame* cf = vm->saved_call_frame();
-=======
-    VM* vm = native_thread_->vm();
     CallFrame* cf = vm->saved_call_frame()->top_ruby_frame();
->>>>>>> cd104c1b
 
     VariableScope* scope = cf->promote_scope(state);
 
