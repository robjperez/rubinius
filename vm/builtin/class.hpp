--- conflicted
+++ resolved
@@ -74,14 +74,7 @@
     // Ruby.primitive :class_set_superclass
     Object* set_superclass(STATE, Object* sup);
 
-<<<<<<< HEAD
-    // Ruby.primitive :class_set_packed
-    Object* set_packed(STATE, Array* info);
-
     void auto_pack(STATE);
-=======
-    bool auto_pack(STATE);
->>>>>>> aba14a99
 
     class Info : public Module::Info {
     public:
