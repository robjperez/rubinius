--- conflicted
+++ resolved
@@ -168,15 +168,10 @@
 #endif
   }
 
-<<<<<<< HEAD
   Object* BlockEnvironment::call(STATE, CallFrame* call_frame,
                                  Arguments& args, int flags)
   {
-    BlockInvocation invocation(scope_->self(), method_->scope(), flags);
-=======
-  Object* BlockEnvironment::call(STATE, CallFrame* call_frame, Arguments& args, int flags) {
     BlockInvocation invocation(scope_->self(), code_->scope(), flags);
->>>>>>> aba14a99
     return invoke(state, call_frame, this, args, invocation);
   }
 
@@ -286,16 +281,9 @@
     BlockEnvironment* be = as<BlockEnvironment>(self);
 
     class_header(state, self);
-<<<<<<< HEAD
-    indent_attribute(level, "local_count");
-      be->local_count()->show(state, level);
-    indent_attribute(level, "method");
-      be->method()->show(state, level);
-=======
     //indent_attribute(++level, "scope"); be->scope()->show(state, level);
     // indent_attribute(level, "top_scope"); be->top_scope()->show(state, level);
     indent_attribute(level, "code"); be->code()->show(state, level);
->>>>>>> aba14a99
     close_body(level);
   }
 }