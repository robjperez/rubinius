--- conflicted
+++ resolved
@@ -15,20 +15,18 @@
 
 namespace rubinius {
 
-<<<<<<< HEAD
-  // String::size returns the actual number of bytes, without consideration
-  // for a trailing null byte.  String::create(state, "foo")->size() is 3.
-=======
   void String::init(STATE) {
     GO(string).set(state->new_class("String", G(object), String::fields));
     G(string)->set_object_type(StringType);
   }
 
+  /* String::size returns the actual number of bytes, without consideration
+   * for a trailing null byte.  String::create(state, "foo")->size() is 3.
+   */
   size_t String::size(STATE) {
     return num_bytes->to_native();
   }
 
->>>>>>> 13ac959c
   size_t String::size() {
     return num_bytes->to_native();
   }
