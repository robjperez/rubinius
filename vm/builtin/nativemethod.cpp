#include <iostream>

#include "config.h"
#include "vm.hpp"

#include "exception.hpp"
#include "exception_point.hpp"
#include "arguments.hpp"
#include "dispatch.hpp"
#include "primitives.hpp"
#include "call_frame.hpp"
#include "objectmemory.hpp"
#include "configuration.hpp"

#include "builtin/array.hpp"
#include "builtin/exception.hpp"
#include "builtin/nativemethod.hpp"
#include "builtin/string.hpp"
#include "builtin/system.hpp"
#include "builtin/tuple.hpp"
#include "builtin/capi_handle.hpp"
#include "builtin/location.hpp"
#include "builtin/ffi_pointer.hpp"

#include "instruments/tooling.hpp"

#include "capi/capi.hpp"
#include "capi/handle.hpp"

#ifdef RBX_WINDOWS
#include <malloc.h>
#endif

namespace rubinius {
  /** Thread-local NativeMethodEnvironment instance. */
  thread::ThreadData<NativeMethodEnvironment*> native_method_environment;

/* Class methods */

  NativeMethodEnvironment* NativeMethodEnvironment::get() {
    return native_method_environment.get();
  }

  NativeMethodFrame::~NativeMethodFrame() {
    flush_cached_data();
    for(capi::HandleSet::iterator i = handles_.begin();
        i != handles_.end();
        i++) {
      capi::Handle* handle = *i;
      handle->deref();
    }
  }

  void NativeMethodFrame::check_tracked_handle(capi::Handle* handle,
                                               bool need_update)
  {
    if(need_update) {
      check_handles_ = true;
    }

    // ref() ONLY if it's not already in there!
    // otherwise the refcount is wrong and we leak handles.
    capi::HandleSet::iterator pos = handles_.find(handle);
    if(pos == handles_.end()) {
      // We're seeing this object for the first time in this function.
      // Be sure that it's updated.
      handle->ref();
      handles_.insert(handle);
      handle->update(NativeMethodEnvironment::get());
    }
  }

  VALUE NativeMethodFrame::get_handle(STATE, Object* obj) {
    InflatedHeader* ih = state->om->inflate_header(state, obj);

    capi::Handle* handle = ih->handle();

    if(handle) {
      // ref() ONLY if it's not already in there!
      // otherwise the refcount is wrong and we leak handles.
      capi::HandleSet::iterator pos = handles_.find(handle);
      if(pos == handles_.end()) {
        // We're seeing this object for the first time in this function.
        // Be sure that it's updated.
        handle->ref();
        handles_.insert(handle);
        handle->update(NativeMethodEnvironment::get());
      }
    } else {
      handle = new capi::Handle(state, obj);
      ih->set_handle(handle);

      state->shared.add_global_handle(state, handle);

      handle->ref();
      handles_.insert(handle);
    }

    return handle->as_value();
  }

  Object* NativeMethodFrame::get_object(VALUE val) {
    return capi::Handle::from(val)->object();
  }

  void NativeMethodFrame::flush_cached_data() {
    NativeMethodEnvironment* env = NativeMethodEnvironment::get();

    if(check_handles_) {
      for(capi::HandleSet::iterator i = handles_.begin();
          i != handles_.end();
          i++) {
        capi::Handle* handle = *i;
        handle->flush(env);
      }
    }

    if(env->state()->shared.config.capi_global_flush) {
      capi::Handles* handles = env->state()->shared.cached_handles();

      if(handles->size() > 0) {
        for(capi::Handles::Iterator i(*handles); i.more(); i.advance()) {
          i->flush(env);
        }
      }
    }
  }

  void NativeMethodFrame::update_cached_data() {
    NativeMethodEnvironment* env = NativeMethodEnvironment::get();

    if(check_handles_) {
      for(capi::HandleSet::iterator i = handles_.begin();
          i != handles_.end();
          i++) {
        capi::Handle* handle = *i;
        handle->update(env);
      }
    }

    if(env->state()->shared.config.capi_global_flush) {
      capi::Handles* handles = env->state()->shared.cached_handles();

      if(handles->size() > 0) {
        for(capi::Handles::Iterator i(*handles); i.more(); i.advance()) {
          i->update(env);
        }
      }
    }
  }

  VALUE NativeMethodEnvironment::get_handle(Object* obj) {
    if(obj->reference_p()) {
      return current_native_frame_->get_handle(state_, obj);
    } else if(obj->fixnum_p() || obj->symbol_p()) {
      return reinterpret_cast<VALUE>(obj);
    } else if(obj->nil_p()) {
      return cCApiHandleQnil;
    } else if(obj->false_p()) {
      return cCApiHandleQfalse;
    } else if(obj->true_p()) {
      return cCApiHandleQtrue;
    } else if(obj == Qundef) {
      return cCApiHandleQundef;
    }

    capi::capi_raise_runtime_error("NativeMethod handle requested for unknown object type");
    return 0; // keep compiler happy
  }

  void NativeMethodEnvironment::delete_global(VALUE val) {
    abort();
  }

  Object* NativeMethodEnvironment::block() {
    return get_object(current_native_frame_->block());
  }

  capi::HandleSet& NativeMethodEnvironment::handles() {
    return current_native_frame_->handles();
  }

  void NativeMethodEnvironment::flush_cached_data() {
    current_native_frame_->flush_cached_data();
  }

  void NativeMethodEnvironment::check_tracked_handle(capi::Handle* hdl,
                                                     bool need_update)
  {
    current_native_frame_->check_tracked_handle(hdl, need_update);
  }

  void NativeMethodEnvironment::update_cached_data() {
    current_native_frame_->update_cached_data();
  }

  void NativeMethod::init(STATE) {
    GO(nmethod).set(state->new_class("NativeMethod", G(executable), G(rubinius)));
    G(nmethod)->set_object_type(state, NativeMethodType);

    init_thread(state);
  }

  void NativeMethod::init_thread(STATE) {
    NativeMethodEnvironment* env = new NativeMethodEnvironment(state);
    native_method_environment.set(env);
  }

  void NativeMethod::cleanup_thread(STATE) {
    delete native_method_environment.get();
    native_method_environment.set(NULL);
  }

  /**
   *    Arity -3:   VALUE func(VALUE argument_array);
   *    Arity -2:   VALUE func(VALUE receiver, VALUE argument_array);
   *    Arity -1:   VALUE func(int argument_count, VALUE*, VALUE receiver);
   *    Otherwise:  VALUE func(VALUE receiver, [VALUE arg1, VALUE arg2, ...]);
   *
   *  There is also a special-case arity, INIT_FUNCTION, which corresponds
   *  to void (*)(void) and should never appear in user code.
   *
   *  @note   Currently supports functions with up to receiver + 15 (separate) arguments only!
   *          Anything beyond that should use one of the special arities instead.
   *          15 is the limit in MRI as well.
   */

  class ZeroArguments {
  public:
    static Object* invoke(STATE, NativeMethod* nm, NativeMethodEnvironment* env,
                          Arguments& args)
    {
      VALUE receiver = env->get_handle(args.recv());
      return env->get_object(nm->func()(receiver));
    }
  };

  class OneArgument {
  public:
    static Object* invoke(STATE, NativeMethod* nm, NativeMethodEnvironment* env,
                          Arguments& args)
    {
      VALUE receiver = env->get_handle(args.recv());
      VALUE a1 = env->get_handle(args.get_argument(0));

      return env->get_object(nm->func()(receiver, a1));
    }
  };

  class TwoArguments {
  public:
    static Object* invoke(STATE, NativeMethod* nm, NativeMethodEnvironment* env,
                          Arguments& args)
    {
      VALUE receiver = env->get_handle(args.recv());
      VALUE a1 = env->get_handle(args.get_argument(0));
      VALUE a2 = env->get_handle(args.get_argument(1));

      return env->get_object(nm->func()(receiver, a1, a2));
    }
  };

  class ThreeArguments {
  public:
    static Object* invoke(STATE, NativeMethod* nm, NativeMethodEnvironment* env,
                          Arguments& args)
    {
      VALUE receiver = env->get_handle(args.recv());
      VALUE a1 = env->get_handle(args.get_argument(0));
      VALUE a2 = env->get_handle(args.get_argument(1));
      VALUE a3 = env->get_handle(args.get_argument(2));

      return env->get_object(nm->func()(receiver, a1, a2, a3));
    }
  };

  class GenericArguments {
  public:
    static Object* invoke(STATE, NativeMethod* nm, NativeMethodEnvironment* env,
                          Arguments& args)
    {
      VALUE receiver = env->get_handle(args.recv());

      switch(nm->arity()->to_int()) {

        // This one is not in MRI.
      case ARGS_IN_RUBY_ARRAY: {  /* Braces required to create objects in a switch */
        VALUE ary = env->get_handle(args.as_array(state));

        VALUE ret = nm->func()(ary);

        return env->get_object(ret);
      }

      case RECEIVER_PLUS_ARGS_IN_RUBY_ARRAY: {
        VALUE ary = env->get_handle(args.as_array(state));

        VALUE ret = nm->func()(receiver, ary);

        return env->get_object(ret);
      }

      case ARG_COUNT_ARGS_IN_C_ARRAY_PLUS_RECEIVER: {
        VALUE* ary = (VALUE*)alloca(sizeof(VALUE) * args.total());

        for (std::size_t i = 0; i < args.total(); ++i) {
          ary[i] = env->get_handle(args.get_argument(i));
        }

        VALUE ret = nm->func_as<ArgcFunction>()(args.total(), ary, receiver);

        return env->get_object(ret);
      }

        /*
         *  Normal arg counts
         *
         */

      case 0:
        return env->get_object(nm->func()(receiver));

      case 1: {
        VALUE a1 = env->get_handle(args.get_argument(0));

        VALUE ret = nm->func()(receiver, a1);

        return env->get_object(ret);
      }

      case 2: {
        VALUE a1 = env->get_handle(args.get_argument(0));
        VALUE a2 = env->get_handle(args.get_argument(1));

        VALUE ret = nm->func()(receiver, a1, a2);

        return env->get_object(ret);
      }

      case 3: {
        VALUE a1 = env->get_handle(args.get_argument(0));
        VALUE a2 = env->get_handle(args.get_argument(1));
        VALUE a3 = env->get_handle(args.get_argument(2));

        VALUE ret = nm->func()(receiver, a1, a2, a3);

        return env->get_object(ret);
      }

      case 4: {
        VALUE a1 = env->get_handle(args.get_argument(0));
        VALUE a2 = env->get_handle(args.get_argument(1));
        VALUE a3 = env->get_handle(args.get_argument(2));
        VALUE a4 = env->get_handle(args.get_argument(3));

        VALUE ret = nm->func()(receiver, a1, a2, a3, a4);

        return env->get_object(ret);
      }

      case 5: {
        VALUE a1 = env->get_handle(args.get_argument(0));
        VALUE a2 = env->get_handle(args.get_argument(1));
        VALUE a3 = env->get_handle(args.get_argument(2));
        VALUE a4 = env->get_handle(args.get_argument(3));
        VALUE a5 = env->get_handle(args.get_argument(4));

        VALUE ret = nm->func()(receiver, a1, a2, a3, a4, a5);

        return env->get_object(ret);
      }

      case 6: {
        VALUE a1 = env->get_handle(args.get_argument(0));
        VALUE a2 = env->get_handle(args.get_argument(1));
        VALUE a3 = env->get_handle(args.get_argument(2));
        VALUE a4 = env->get_handle(args.get_argument(3));
        VALUE a5 = env->get_handle(args.get_argument(4));
        VALUE a6 = env->get_handle(args.get_argument(5));

        VALUE ret = nm->func()(receiver, a1, a2, a3, a4, a5, a6);

        return env->get_object(ret);
      }

      case 7: {
        VALUE a1 = env->get_handle(args.get_argument(0));
        VALUE a2 = env->get_handle(args.get_argument(1));
        VALUE a3 = env->get_handle(args.get_argument(2));
        VALUE a4 = env->get_handle(args.get_argument(3));
        VALUE a5 = env->get_handle(args.get_argument(4));
        VALUE a6 = env->get_handle(args.get_argument(5));
        VALUE a7 = env->get_handle(args.get_argument(6));

        VALUE ret = nm->func()(receiver, a1, a2, a3, a4, a5, a6, a7);

        return env->get_object(ret);
      }

      case 8: {
        VALUE a1 = env->get_handle(args.get_argument(0));
        VALUE a2 = env->get_handle(args.get_argument(1));
        VALUE a3 = env->get_handle(args.get_argument(2));
        VALUE a4 = env->get_handle(args.get_argument(3));
        VALUE a5 = env->get_handle(args.get_argument(4));
        VALUE a6 = env->get_handle(args.get_argument(5));
        VALUE a7 = env->get_handle(args.get_argument(6));
        VALUE a8 = env->get_handle(args.get_argument(7));

        VALUE ret = nm->func()(receiver, a1, a2, a3, a4, a5, a6, a7, a8);

        return env->get_object(ret);
      }

      case 9: {
        VALUE a1 = env->get_handle(args.get_argument(0));
        VALUE a2 = env->get_handle(args.get_argument(1));
        VALUE a3 = env->get_handle(args.get_argument(2));
        VALUE a4 = env->get_handle(args.get_argument(3));
        VALUE a5 = env->get_handle(args.get_argument(4));
        VALUE a6 = env->get_handle(args.get_argument(5));
        VALUE a7 = env->get_handle(args.get_argument(6));
        VALUE a8 = env->get_handle(args.get_argument(7));
        VALUE a9 = env->get_handle(args.get_argument(8));

        VALUE ret = nm->func()(receiver, a1, a2, a3, a4, a5, a6, a7, a8, a9);

        return env->get_object(ret);
      }

      case 10: {
        VALUE a1 = env->get_handle(args.get_argument(0));
        VALUE a2 = env->get_handle(args.get_argument(1));
        VALUE a3 = env->get_handle(args.get_argument(2));
        VALUE a4 = env->get_handle(args.get_argument(3));
        VALUE a5 = env->get_handle(args.get_argument(4));
        VALUE a6 = env->get_handle(args.get_argument(5));
        VALUE a7 = env->get_handle(args.get_argument(6));
        VALUE a8 = env->get_handle(args.get_argument(7));
        VALUE a9 = env->get_handle(args.get_argument(8));
        VALUE a10 = env->get_handle(args.get_argument(9));

        VALUE ret = nm->func()(receiver, a1, a2, a3, a4, a5, a6, a7,
                               a8, a9, a10);

        return env->get_object(ret);
      }

      case 11: {
        VALUE a1 = env->get_handle(args.get_argument(0));
        VALUE a2 = env->get_handle(args.get_argument(1));
        VALUE a3 = env->get_handle(args.get_argument(2));
        VALUE a4 = env->get_handle(args.get_argument(3));
        VALUE a5 = env->get_handle(args.get_argument(4));
        VALUE a6 = env->get_handle(args.get_argument(5));
        VALUE a7 = env->get_handle(args.get_argument(6));
        VALUE a8 = env->get_handle(args.get_argument(7));
        VALUE a9 = env->get_handle(args.get_argument(8));
        VALUE a10 = env->get_handle(args.get_argument(9));
        VALUE a11 = env->get_handle(args.get_argument(10));

        VALUE ret = nm->func()(receiver, a1, a2, a3, a4, a5, a6, a7,
                               a8, a9, a10, a11);

        return env->get_object(ret);
      }

      case 12: {
        VALUE a1 = env->get_handle(args.get_argument(0));
        VALUE a2 = env->get_handle(args.get_argument(1));
        VALUE a3 = env->get_handle(args.get_argument(2));
        VALUE a4 = env->get_handle(args.get_argument(3));
        VALUE a5 = env->get_handle(args.get_argument(4));
        VALUE a6 = env->get_handle(args.get_argument(5));
        VALUE a7 = env->get_handle(args.get_argument(6));
        VALUE a8 = env->get_handle(args.get_argument(7));
        VALUE a9 = env->get_handle(args.get_argument(8));
        VALUE a10 = env->get_handle(args.get_argument(9));
        VALUE a11 = env->get_handle(args.get_argument(10));
        VALUE a12 = env->get_handle(args.get_argument(11));

        VALUE ret = nm->func()(receiver, a1, a2, a3, a4, a5, a6, a7,
                               a8, a9, a10, a11, a12);

        return env->get_object(ret);
      }

      case 13: {
        VALUE a1 = env->get_handle(args.get_argument(0));
        VALUE a2 = env->get_handle(args.get_argument(1));
        VALUE a3 = env->get_handle(args.get_argument(2));
        VALUE a4 = env->get_handle(args.get_argument(3));
        VALUE a5 = env->get_handle(args.get_argument(4));
        VALUE a6 = env->get_handle(args.get_argument(5));
        VALUE a7 = env->get_handle(args.get_argument(6));
        VALUE a8 = env->get_handle(args.get_argument(7));
        VALUE a9 = env->get_handle(args.get_argument(8));
        VALUE a10 = env->get_handle(args.get_argument(9));
        VALUE a11 = env->get_handle(args.get_argument(10));
        VALUE a12 = env->get_handle(args.get_argument(11));
        VALUE a13 = env->get_handle(args.get_argument(12));

        VALUE ret = nm->func()(receiver, a1, a2, a3, a4, a5, a6, a7,
                               a8, a9, a10, a11, a12, a13);

        return env->get_object(ret);
      }

      case 14: {
        VALUE a1 = env->get_handle(args.get_argument(0));
        VALUE a2 = env->get_handle(args.get_argument(1));
        VALUE a3 = env->get_handle(args.get_argument(2));
        VALUE a4 = env->get_handle(args.get_argument(3));
        VALUE a5 = env->get_handle(args.get_argument(4));
        VALUE a6 = env->get_handle(args.get_argument(5));
        VALUE a7 = env->get_handle(args.get_argument(6));
        VALUE a8 = env->get_handle(args.get_argument(7));
        VALUE a9 = env->get_handle(args.get_argument(8));
        VALUE a10 = env->get_handle(args.get_argument(9));
        VALUE a11 = env->get_handle(args.get_argument(10));
        VALUE a12 = env->get_handle(args.get_argument(11));
        VALUE a13 = env->get_handle(args.get_argument(12));
        VALUE a14 = env->get_handle(args.get_argument(13));

        VALUE ret = nm->func()(receiver, a1, a2, a3, a4, a5, a6, a7,
                               a8, a9, a10, a11, a12, a13, a14);

        return env->get_object(ret);
      }

      case 15: {
        VALUE a1 = env->get_handle(args.get_argument(0));
        VALUE a2 = env->get_handle(args.get_argument(1));
        VALUE a3 = env->get_handle(args.get_argument(2));
        VALUE a4 = env->get_handle(args.get_argument(3));
        VALUE a5 = env->get_handle(args.get_argument(4));
        VALUE a6 = env->get_handle(args.get_argument(5));
        VALUE a7 = env->get_handle(args.get_argument(6));
        VALUE a8 = env->get_handle(args.get_argument(7));
        VALUE a9 = env->get_handle(args.get_argument(8));
        VALUE a10 = env->get_handle(args.get_argument(9));
        VALUE a11 = env->get_handle(args.get_argument(10));
        VALUE a12 = env->get_handle(args.get_argument(11));
        VALUE a13 = env->get_handle(args.get_argument(12));
        VALUE a14 = env->get_handle(args.get_argument(13));
        VALUE a15 = env->get_handle(args.get_argument(14));

        VALUE ret = nm->func()(receiver, a1, a2, a3, a4, a5, a6, a7,
                               a8, a9, a10, a11, a12, a13, a14, a15);

        return env->get_object(ret);
      }
        /* Extension entry point, should never occur for user code. */
      case INIT_FUNCTION: {
        nm->func_as<InitFunction>()();

        return Qnil;
      }

        /* A C function being used as a block */
      case ITERATE_BLOCK: {
        VALUE cb = env->get_handle(nm->get_ivar(state, state->symbol("cb_data")));
        VALUE val;

        switch(args.total()) {
        case 0:
          val = env->get_handle(Qnil);
          break;
        case 1:
          val = env->get_handle(args.get_argument(0));
          break;
        default:
          val = env->get_handle(args.as_array(state));
          break;
        }

        VALUE ret = nm->func()(val, cb, receiver);
        return env->get_object(ret);
      }

      case C_LAMBDA: {
        VALUE cb = env->get_handle(nm->get_ivar(state, state->symbol("cb_data")));
        VALUE val = env->get_handle(args.as_array(state));
        VALUE ret = nm->func()(val, cb);
        return env->get_object(ret);
      }

      case C_CALLBACK: {
        VALUE cb = env->get_handle(nm->get_ivar(state, state->symbol("cb_data")));

        nm->func()(cb);

        return Qnil;
      }

      default:
        capi::capi_raise_runtime_error("unrecognized arity for NativeMethod call");
        return Qnil;
      }

    }

  };

  template <class ArgumentHandler>
  Object* NativeMethod::executor_implementation(STATE,
      CallFrame* call_frame, Executable* exec, Module* mod, Arguments& args) {
    NativeMethod* nm = as<NativeMethod>(exec);

    int arity = nm->arity()->to_int();

    if(arity >= 0 && (size_t)arity != args.total()) {
      Exception* exc = Exception::make_argument_error(
          state, arity, args.total(), args.name());
      exc->locations(state, Location::from_call_stack(state, call_frame));
      state->thread_state()->raise_exception(exc);

      return NULL;
    }

    NativeMethodEnvironment* env = native_method_environment.get();

    // Optionally get the handles back to the proper state.
    if(state->shared.config.capi_global_flush) {
      capi::Handles* handles = state->shared.cached_handles();

      if(handles->size() > 0) {
        for(capi::Handles::Iterator i(*handles); i.more(); i.advance()) {
          i->update(env);
        }
      }
    }

    // Register the CallFrame, because we might GC below this.
    state->set_call_frame(call_frame);

    NativeMethodFrame nmf(env->current_native_frame());

    CallFrame* saved_frame = env->current_call_frame();
    env->set_current_call_frame(call_frame);
    env->set_current_native_frame(&nmf);

    // Be sure to do this after installing nmf as the current
    // native frame.
    nmf.setup(
        env->get_handle(args.recv()),
        env->get_handle(args.block()),
        env->get_handle(exec),
        env->get_handle(mod));

    // We've got things setup (they can be GC'd properly), so we need to
    // wait before entering the extension code.
    state->shared.enter_capi(state);

    Object* ret;
    ExceptionPoint ep(env);

    PLACE_EXCEPTION_POINT(ep);

    if(unlikely(ep.jumped_to())) {
      ret = NULL;
    } else {
#ifdef RBX_PROFILER
<<<<<<< HEAD
      if(unlikely(state->shared.profiling())) {
        profiler::MethodEntry method(state, exec, mod, args);
=======
      if(unlikely(state->tooling())) {
        tooling::MethodEntry method(state, msg, args);
>>>>>>> 087ae791
        ret = ArgumentHandler::invoke(state, nm, env, args);
      } else {
        ret = ArgumentHandler::invoke(state, nm, env, args);
      }
#else
      ret = ArgumentHandler::invoke(state, nm, env, args);
#endif
    }

    env->set_current_call_frame(saved_frame);
    env->set_current_native_frame(nmf.previous());
    ep.pop(env);

    state->shared.leave_capi(state);

    // Handle any signals that occurred while the native method
    // was running.
    if(!state->check_async(call_frame)) return NULL;

    return ret;
  }

  NativeMethod* NativeMethod::load_extension_entry_point(STATE, Pointer* ptr) {
    void* func = ptr->pointer;

    return NativeMethod::create(state, nil<String>(), G(rubinius),
                                state->symbol("__init__"), func,
                                Fixnum::from(INIT_FUNCTION));
  }

  NativeMethod* NativeMethod::create(VM* state, String* file_name,
                                     Module* module, Symbol* method_name,
                                     void* func, Fixnum* arity)
  {
    NativeMethod* nmethod = state->new_object<NativeMethod>(G(nmethod));

    nmethod->arity(state, arity);
    nmethod->file(state, file_name);
    nmethod->name(state, method_name);
    nmethod->module(state, module);

    nmethod->func_ = func;

    switch(arity->to_native()) {
    case 0:
      nmethod->set_executor(&NativeMethod::executor_implementation<ZeroArguments>);
      break;

    case 1:
      nmethod->set_executor(&NativeMethod::executor_implementation<OneArgument>);
      break;

    case 2:
      nmethod->set_executor(&NativeMethod::executor_implementation<TwoArguments>);
      break;

    case 3:
      nmethod->set_executor(&NativeMethod::executor_implementation<ThreeArguments>);
      break;

    default:
      nmethod->set_executor(&NativeMethod::executor_implementation<GenericArguments>);
      break;
    }

    nmethod->primitive(state, state->symbol("nativemethod_call"));
    nmethod->serial(state, Fixnum::from(0));

    return nmethod;
  }


}<|MERGE_RESOLUTION|>--- conflicted
+++ resolved
@@ -661,13 +661,8 @@
       ret = NULL;
     } else {
 #ifdef RBX_PROFILER
-<<<<<<< HEAD
-      if(unlikely(state->shared.profiling())) {
-        profiler::MethodEntry method(state, exec, mod, args);
-=======
       if(unlikely(state->tooling())) {
-        tooling::MethodEntry method(state, msg, args);
->>>>>>> 087ae791
+        tooling::MethodEntry method(state, exec, mod, args);
         ret = ArgumentHandler::invoke(state, nm, env, args);
       } else {
         ret = ArgumentHandler::invoke(state, nm, env, args);
