#include "builtin/data.hpp"
#include "builtin/class.hpp"
#include "objectmemory.hpp"
#include "object_utils.hpp"

#include "gc/gc.hpp"

#include "capi/capi.hpp"

namespace rubinius {

  void Data::init(STATE) {
    GO(data).set(state->new_class("Data", G(object)));
    G(data)->set_object_type(state, DataType);
  }

  Data* Data::create(STATE, void* data_ptr, Data::MarkFunctor mark, Data::FreeFunctor free) {
    Data* data;

    data = state->new_object<Data>(G(data));

    // Data is just a heap alias for the handle, so go ahead and create
    // the handle and populate it as an RData now.
    InflatedHeader* ih = state->om->inflate_header(state, data);
    capi::Handle* handle = ih->handle();

    assert(!handle && "can't already have a handle, it's brand new!");

    handle = new capi::Handle(state, data);
    ih->set_handle(handle);

    // Don't call ->ref() on handle! We don't want the handle to keep the object
    // alive by default. The handle needs to have the lifetime of the object.

    state->shared.add_global_handle(state, handle);

    RDataShadow* rdata = reinterpret_cast<RDataShadow*>(handle->as_rdata(0));

    rdata->data = data_ptr;
    rdata->dmark = mark;
    rdata->dfree = free;

    data->internal_ = rdata;

    // If this Data requires a free function, register this object
    // as needing finalization.
    if(free) {
      state->om->needs_finalization(data, (FinalizerFunction)&Data::finalize);
    }

    return data;
  }

<<<<<<< HEAD
  RDataShadow* Data::rdata(STATE) {
    InflatedHeader* ih = state->om->inflate_header(state, this);
=======
  RDataShadow* Data::slow_rdata(STATE) {
    InflatedHeader* ih = state->om->inflate_header(this);
>>>>>>> 0764ce32
    capi::Handle* handle = ih->handle();

    assert(handle && handle->is_rdata() && "invalid initialized Data object");

    return reinterpret_cast<RDataShadow*>(handle->as_rdata(0));
  }

  void* Data::data(STATE) {
    return rdata(state)->data;
  }

  Data::FreeFunctor Data::free(STATE) {
    return rdata(state)->dfree;
  }

  Data::MarkFunctor Data::mark(STATE) {
    return rdata(state)->dmark;
  }

  void Data::finalize(STATE, Data* data) {
    // MRI only calls free if the data_ptr is not NULL.
    void* data_ptr = data->data(state);

    if(data_ptr) {
      Data::FreeFunctor f = data->free(state);
      if(f) {
        // If the user specifies -1, then we call free. We check here rather
        // than when Data_Make_Struct is called because the user is allowed to
        // change dfree.
        if(reinterpret_cast<intptr_t>(f) == -1) {
          ::free(data_ptr);
        } else {
          f(data_ptr);
        }
      }
    }
  }

  void Data::Info::mark(Object* t, ObjectMark& mark) {
    // auto_mark(t, mark);

    Data* data = force_as<Data>(t);

    RDataShadow* rdata = data->rdata();

    if(rdata->dmark) {
      ObjectMark* cur = capi::current_mark();
      capi::set_current_mark(&mark);

      (*rdata->dmark)(rdata->data);

      capi::set_current_mark(cur);
    }
  }

}<|MERGE_RESOLUTION|>--- conflicted
+++ resolved
@@ -51,13 +51,8 @@
     return data;
   }
 
-<<<<<<< HEAD
-  RDataShadow* Data::rdata(STATE) {
+  RDataShadow* Data::slow_rdata(STATE) {
     InflatedHeader* ih = state->om->inflate_header(state, this);
-=======
-  RDataShadow* Data::slow_rdata(STATE) {
-    InflatedHeader* ih = state->om->inflate_header(this);
->>>>>>> 0764ce32
     capi::Handle* handle = ih->handle();
 
     assert(handle && handle->is_rdata() && "invalid initialized Data object");
