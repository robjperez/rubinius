/* The Channel class, provides a simple, Ruby thread safe communication
 * mechanism. */

#include "vm.hpp"
#include "vm/object_utils.hpp"
#include "objectmemory.hpp"

#include "builtin/object.hpp"
#include "builtin/channel.hpp"
#include "builtin/thread.hpp"
#include "builtin/list.hpp"
#include "builtin/fixnum.hpp"
#include "builtin/float.hpp"
#include "builtin/io.hpp"

#include "arguments.hpp"
#include "dispatch.hpp"
#include "call_frame.hpp"

#include "on_stack.hpp"

#include <sys/time.h>

namespace rubinius {

  void Channel::init(STATE) {
    GO(channel).set(state->new_class("Channel", G(object), G(rubinius)));
    G(channel)->set_object_type(state, Channel::type);
    G(channel)->name(state, state->symbol("Rubinius::Channel"));
  }

  Channel* Channel::create(STATE) {
    Channel* chan = state->new_object_mature<Channel>(G(channel));
    chan->waiters_ = 0;
    chan->semaphore_count_ = 0;

    // Using placement new to call the constructor of condition_
    new(&chan->condition_) thread::Condition();
    new(&chan->mutex_) thread::Mutex();

    chan->value(state, List::create(state));

    return chan;
  }

  /** @todo Remove the event too? Should not affect code, but no need for it either. --rue */
  void Channel::cancel_waiter(STATE, const Thread* waiter) {
    // waiting_->remove(state, waiter);
  }

  Object* Channel::send(STATE, Object* val) {
    thread::Mutex::LockGuard lg(mutex_);

    if(val->nil_p()) {
      semaphore_count_++;
    } else {
      if(semaphore_count_ > 0) {
        for(int i = 0; i < semaphore_count_; i++) {
          value_->append(state, Qnil);
        }
        semaphore_count_ = 0;
      }

      value_->append(state, val);
    }

    if(waiters_ > 0) {
      condition_.signal();
    }

    return Qnil;
  }

  Object* Channel::try_receive(STATE) {
    thread::Mutex::LockGuard lg(mutex_);

    if(semaphore_count_ > 0) {
      semaphore_count_--;
      return Qnil;
    }

    if(value_->empty_p()) return Qnil;
    return value_->shift(state);
  }

  Object* Channel::receive(STATE, CallFrame* call_frame) {
    return receive_timeout(state, Qnil, call_frame);
  }

#define NANOSECONDS 1000000000
  Object* Channel::receive_timeout(STATE, Object* duration, CallFrame* call_frame) {
    thread::Mutex::LockGuard lg(mutex_);

    if(semaphore_count_ > 0) {
      semaphore_count_--;
      return Qnil;
    }

    if(!value_->empty_p()) return value_->shift(state);

    // Otherwise, we need to wait for a value.
    struct timespec ts = {0,0};
    bool use_timed_wait = true;

    if(Fixnum* fix = try_as<Fixnum>(duration)) {
      ts.tv_sec = fix->to_native();
    } else if(Float* flt = try_as<Float>(duration)) {
      uint64_t nano = (uint64_t)(flt->val * NANOSECONDS);
      ts.tv_sec  =  (time_t)(nano / NANOSECONDS);
      ts.tv_nsec =    (long)(nano % NANOSECONDS);
    } else if(duration->nil_p()) {
      use_timed_wait = false;
    } else {
      return Primitives::failure();
    }

    // Passing control away means that the GC might run. So we need
    // to stash this into a root, and read it back out again after
    // control is returned.
    //
    // DO NOT USE this AFTER wait().

    // We have to do this because we can't pass this to OnStack, since C++
    // won't let us reassign it.
    Channel* self = this;
    OnStack<1> sv(state, self);

    // We pin this so we can pass condition_ out without worrying about
    // us moving it.
    this->pin();

    struct timeval tv = {0,0};
    if(use_timed_wait) {
      gettimeofday(&tv, 0);
      uint64_t nano = ts.tv_nsec + tv.tv_usec * 1000;
      ts.tv_sec  += tv.tv_sec + nano / NANOSECONDS;
      ts.tv_nsec  = nano % NANOSECONDS;
    }

    waiters_++;
<<<<<<< HEAD

    state->wait_on_channel(this);
=======
    state->thread->sleep(state, Qtrue);

    for(;;) {
      state->set_call_frame(call_frame);

      WaitingOnCondition waiter(self->condition_, self->mutex_);
      state->install_waiter(waiter);

      state->global_lock().drop();

      bool timedout = false;

      if(use_timed_wait) {
        timedout = (self->condition_.wait_until(self->mutex_, &ts) == thread::cTimedOut);
      } else {
        self->condition_.wait(self->mutex_);
      }
>>>>>>> 56da88cc

    for(;;) {
      {
<<<<<<< HEAD
        GCIndependent gc_guard(state, call_frame);
=======
        thread::Mutex::UnlockGuard ug(self->mutex_);
        state->global_lock().take();
      }
>>>>>>> 56da88cc

        if(use_timed_wait) {
          if(condition_.wait_until(mutex_, &ts) == thread::cTimedOut) break;
        } else {
          condition_.wait(mutex_);
        }
      }

      // or there are values available.
<<<<<<< HEAD
      if(self->semaphore_count_ > 0 || !self->value()->empty_p()) break;
=======
      if(!self->value_->empty_p()) break;
>>>>>>> 56da88cc
    }

    state->clear_waiter();
    state->thread->sleep(state, Qfalse);

    self->unpin();
    self->waiters_--;

    if(!state->check_async(call_frame)) return NULL;

<<<<<<< HEAD
    if(semaphore_count_ > 0) {
      semaphore_count_--;
      return Qnil;
=======
    // We were awoken, but there is no value to use. Return false.
    if(self->value()->empty_p()) {
      return Qfalse;
>>>>>>> 56da88cc
    }

    // We were awoken, but there is no value to use. Return nil.
    if(self->value()->empty_p()) return Qnil;

    return self->value()->shift(state);
  }

  bool Channel::has_readers_p() {
    return waiters_ > 0;
  }

  class SendToChannel : public ObjectCallback {
  public:
    TypedRoot<Channel*> chan;

    SendToChannel(STATE, Channel* chan) : ObjectCallback(state), chan(state, chan) { }

    virtual Object* object() {
      return chan.get();
    }

    virtual void call(Object* obj) {
      chan->send(state, obj);
    }
  };

/* ChannelCallback */

  ChannelCallback::ChannelCallback(STATE, Channel* chan) : ObjectCallback(state) {
    channel.set(chan, &GO(roots));
  }

  void ChannelCallback::call(Object* obj) {
    channel->send(state, obj);
  }
}<|MERGE_RESOLUTION|>--- conflicted
+++ resolved
@@ -138,38 +138,12 @@
     }
 
     waiters_++;
-<<<<<<< HEAD
 
     state->wait_on_channel(this);
-=======
-    state->thread->sleep(state, Qtrue);
-
-    for(;;) {
-      state->set_call_frame(call_frame);
-
-      WaitingOnCondition waiter(self->condition_, self->mutex_);
-      state->install_waiter(waiter);
-
-      state->global_lock().drop();
-
-      bool timedout = false;
-
-      if(use_timed_wait) {
-        timedout = (self->condition_.wait_until(self->mutex_, &ts) == thread::cTimedOut);
-      } else {
-        self->condition_.wait(self->mutex_);
-      }
->>>>>>> 56da88cc
 
     for(;;) {
       {
-<<<<<<< HEAD
         GCIndependent gc_guard(state, call_frame);
-=======
-        thread::Mutex::UnlockGuard ug(self->mutex_);
-        state->global_lock().take();
-      }
->>>>>>> 56da88cc
 
         if(use_timed_wait) {
           if(condition_.wait_until(mutex_, &ts) == thread::cTimedOut) break;
@@ -179,11 +153,7 @@
       }
 
       // or there are values available.
-<<<<<<< HEAD
       if(self->semaphore_count_ > 0 || !self->value()->empty_p()) break;
-=======
-      if(!self->value_->empty_p()) break;
->>>>>>> 56da88cc
     }
 
     state->clear_waiter();
@@ -194,19 +164,13 @@
 
     if(!state->check_async(call_frame)) return NULL;
 
-<<<<<<< HEAD
     if(semaphore_count_ > 0) {
       semaphore_count_--;
       return Qnil;
-=======
+    }
+
     // We were awoken, but there is no value to use. Return false.
-    if(self->value()->empty_p()) {
-      return Qfalse;
->>>>>>> 56da88cc
-    }
-
-    // We were awoken, but there is no value to use. Return nil.
-    if(self->value()->empty_p()) return Qnil;
+    if(self->value()->empty_p()) return Qfalse;
 
     return self->value()->shift(state);
   }
