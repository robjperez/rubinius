#include "vm.hpp"
#include "vm/object_utils.hpp"
#include "objectmemory.hpp"
#include "configuration.hpp"
#include "on_stack.hpp"

#include "builtin/class.hpp"
#include "builtin/compiledmethod.hpp"
#include "builtin/fixnum.hpp"
#include "builtin/lookuptable.hpp"
#include "builtin/methodtable.hpp"
#include "builtin/module.hpp"
#include "builtin/symbol.hpp"
#include "builtin/staticscope.hpp"
#include "builtin/string.hpp"
#include "builtin/system.hpp"
#include "builtin/packed_object.hpp"
#include "builtin/array.hpp"
#include "builtin/exception.hpp"

#include "builtin/executable.hpp"

#include <iostream>

namespace rubinius {

  Class* Class::create(STATE, Class* super) {
    Class* cls = state->om->new_object_enduring<Class>(state, G(klass));

    cls->init(state->shared.inc_class_count(state));

    cls->name(state, nil<Symbol>());
    cls->instance_type(state, super->instance_type());

    if(super->type_info()->type == PackedObject::type) {
      cls->set_type_info(state->om->type_info[ObjectType]);
    } else {
      cls->set_type_info(super->type_info());
    }

    cls->superclass(state, super);

    cls->setup(state);

    SingletonClass::attach(state, cls, super->singleton_class(state)); // HACK test

    return cls;
  }

  Class* Class::s_allocate(STATE) {
    Class* cls = as<Class>(state->om->new_object_enduring<Class>(state, G(klass)));

    cls->init(state->shared.inc_class_count(state));
    cls->setup(state);

    cls->set_type_info(state->om->type_info[ObjectType]);
    return cls;
  }

  void Class::init(int id) {
    class_id_ = id;
    set_packed_size(0);
  }

  Object* Class::allocate(STATE, CallFrame* calling_environment) {
    if(type_info_->type == PackedObject::type) {
use_packed:
      assert(packed_size_ > 0);

      // Pull the size out into a local to deal with this moving later on.
      uint32_t size = packed_size_;

      PackedObject* obj = state->local_slab().allocate(size).as<PackedObject>();

      if(likely(obj)) {
        obj->init_header(this, YoungObjectZone, PackedObject::type);
      } else {
        if(state->shared.om->refill_slab(state, state->local_slab())) {
          obj = state->local_slab().allocate(size).as<PackedObject>();

          if(likely(obj)) {
            obj->init_header(this, YoungObjectZone, PackedObject::type);
          } else {
            obj = reinterpret_cast<PackedObject*>(
                state->om->new_object_fast(state, this, size, PackedObject::type));
          }
        } else {
          state->shared.om->collect_young_now = true;

          Class* self = this;

          OnStack<1> os(state, self);

          state->collect_maybe(calling_environment);

          // Don't use 'this' after here! it's been moved! use 'self'!

          obj = state->local_slab().allocate(size).as<PackedObject>();

          if(likely(obj)) {
            obj->init_header(self, YoungObjectZone, PackedObject::type);
          } else {
            obj = reinterpret_cast<PackedObject*>(
                state->om->new_object_fast(state, self, size, PackedObject::type));
          }
        }
      }

      // Don't use 'this' !!! The above code might have GC'd

      uintptr_t body = reinterpret_cast<uintptr_t>(obj->body_as_array());
      for(size_t i = 0; i < size - sizeof(ObjectHeader);
          i += sizeof(Object*)) {
        Object** pos = reinterpret_cast<Object**>(body + i);
        *pos = Qundef;
      }

      return obj;
    } else if(!type_info_->allow_user_allocate || kind_of<SingletonClass>(this)) {
      Exception::type_error(state, "direct allocation disabled");
      return Qnil;
    } else if(type_info_->type == Object::type) {
      // transition all normal object classes to PackedObject
      auto_pack(state);
      goto use_packed;
    }

    // type_info_->type is neither PackedObject nor Object, so use the
    // generic path.
    return state->om->new_object_typed(state, this,
        type_info_->instance_size, type_info_->type);
  }

  Class* Class::true_superclass(STATE) {
    Module* super = superclass();

    while(kind_of<IncludedModule>(super)) {
      super = super->superclass();
    }

    return as<Class>(super);
  }

  Object* Class::set_superclass(STATE, Object* obj) {
    if(obj->nil_p()) {
      superclass(state, nil<Class>());
      return Qnil;
    }

    Class* sup;
    if((sup = try_as<Class>(obj)) == 0) {
      return Primitives::failure();
    }

    if(try_as<SingletonClass>(sup)) {
      Exception::type_error(state, "cannot inherit from a singleton class");
    }

    superclass(state, sup);

    instance_type(state, sup->instance_type());
    if(sup->type_info()->type == PackedObject::type) {
      set_type_info(state->om->type_info[ObjectType]);
    } else {
      set_type_info(sup->type_info());
    }

    SingletonClass::attach(state, this, sup->singleton_class(state));

    return Qnil;
  }

  void Class::set_object_type(STATE, size_t type) {
    instance_type(state, Fixnum::from(type));
    type_info_ = state->om->type_info[type];
  }

  /* Look at this class and it's superclass contents (which includes
   * included modules) and calculate out how to allocate the slots.
   *
   * This locks the class so that construction is serialized.
   */
  void Class::auto_pack(STATE) {
    if(lock(state) != eLocked) rubinius::abort();

    // If another thread did this work while we were waiting on the lock,
    // don't redo it.
    if(type_info_->type == PackedObject::type) return;

    size_t slots = 0;

    LookupTable* lt = LookupTable::create(state);

    // If autopacking is enabled, figure out how many slots to use.
    if(state->shared.config.gc_autopack) {
      Module* mod = this;

      int slot = 0;

      while(!mod->nil_p()) {
        Array* info = 0;

        if(Class* cls = try_as<Class>(mod)) {
          info = cls->seen_ivars();
        } else if(IncludedModule* im = try_as<IncludedModule>(mod)) {
          info = im->module()->seen_ivars();
        }

        if(info && !info->nil_p()) {
          for(size_t i = 0; i < info->size(); i++) {
            if(Symbol* sym = try_as<Symbol>(info->get(state, i))) {
              bool found = false;
              lt->fetch(state, sym, &found);

              if(!found) {
                lt->store(state, sym, Fixnum::from(slot++));
              }
            }

            // Limit the number of packed ivars to 25.
            if(slot > 25) break;
          }
        }

        mod = mod->superclass();
      }
      slots = lt->entries()->to_native();
    }

    packed_size_ = sizeof(Object) + (slots * sizeof(Object*));
    packed_ivar_info(state, lt);

    set_object_type(state, PackedObject::type);

    if(unlock(state) != eUnlocked) rubinius::abort();
  }

  Object* Class::set_packed(STATE, Array* info) {
    // Only transition Object typed objects to Packed
    if(type_info_->type != Object::type) return Fixnum::from(1);

    // Reject methods that already have packing.
    if(packed_size_) return Fixnum::from(2);

    LookupTable* lt = LookupTable::create(state);

    size_t s = info->size();
    for(size_t i = 0; i < s; i++) {
      Symbol* sym = as<Symbol>(info->get(state, i));
      lt->store(state, sym, Fixnum::from(i));
    }

    packed_size_ = sizeof(Object) + (s * sizeof(Object*));
    packed_ivar_info(state, lt);

    set_object_type(state, PackedObject::type);

    return Qtrue;
  }

  Class* Class::real_class(STATE, Class* klass) {
    if(SingletonClass* sc = try_as<SingletonClass>(klass)) {
      return sc->true_superclass(state);
    } else {
      return klass;
    }
  }

<<<<<<< HEAD
  MetaClass* MetaClass::attach(STATE, Object* obj, Class* sup) {
    MetaClass *meta;
    meta = state->om->new_object_enduring<MetaClass>(state, G(klass));
    meta->init(state->shared.inc_class_count(state));
=======
  SingletonClass* SingletonClass::attach(STATE, Object* obj, Class* sup) {
    SingletonClass *sc;
    sc = state->om->new_object_enduring<SingletonClass>(G(klass));
    sc->init(state->shared.inc_class_count());
>>>>>>> 087ae791

    sc->attached_instance(state, obj);
    sc->setup(state);

    if(kind_of<PackedObject>(obj)) {
      sc->set_type_info(state->om->type_info[Object::type]);
    } else {
      sc->set_type_info(obj->klass()->type_info());
    }

    sc->set_packed_size(obj->klass()->packed_size());
    sc->packed_ivar_info(state, obj->klass()->packed_ivar_info());

    /* The superclass hierarchy for singleton classes lives in parallel to
     * that of classes.  This code ensures that the superclasses of singleton
     * classes are also singleton classes.
     */
    if(SingletonClass* already_sc = try_as<SingletonClass>(obj)) {
      /* If we are attaching a singleton class to something that is already a
       * SingletonClass, make the singleton class's superclass be the attachee's
       * superclass.  klass and superclass are both singleton classes in this
       * case.
       */
      sc->klass(state, sc);
      sc->superclass(state, already_sc->true_superclass(state)->singleton_class(state));
    } else {
      /* If we are attaching to anything but a SingletonClass, the new
       * singleton class's class is the same as its superclass.  This is where
       * the superclass chains for singleton and non-singleton classes
       * diverge.  If no superclass argument was provided, we use the klass we
       * are replacing.
       */
      if(!sup) { sup = obj->klass(); }
      /* Tell the new SingletonClass about the attachee's existing hierarchy */
      Class* super_klass = Class::real_class(state, sup)->klass();
      sc->klass(state, super_klass);
      sc->superclass(state, sup);
    }

    /* Finally, attach the new SingletonClass */
    obj->klass(state, sc);

    return sc;
  }

  void SingletonClass::Info::show(STATE, Object* self, int level) {
    SingletonClass* cls = as<SingletonClass>(self);
    Module* mod = try_as<Module>(cls->attached_instance());

    const char* name;

    if(mod) {
      name = mod->name()->nil_p() ? "<anonymous>" : mod->name()->c_str(state);
    } else {
      name = "<some object>";
    }

    std::cout << "#<SingletonClass:" << self->class_object(state)->name()->c_str(state) <<
      " " << name << ":" << (void*)self << ">" << std::endl;
  }
}<|MERGE_RESOLUTION|>--- conflicted
+++ resolved
@@ -266,17 +266,10 @@
     }
   }
 
-<<<<<<< HEAD
-  MetaClass* MetaClass::attach(STATE, Object* obj, Class* sup) {
-    MetaClass *meta;
-    meta = state->om->new_object_enduring<MetaClass>(state, G(klass));
-    meta->init(state->shared.inc_class_count(state));
-=======
   SingletonClass* SingletonClass::attach(STATE, Object* obj, Class* sup) {
     SingletonClass *sc;
-    sc = state->om->new_object_enduring<SingletonClass>(G(klass));
-    sc->init(state->shared.inc_class_count());
->>>>>>> 087ae791
+    sc = state->om->new_object_enduring<SingletonClass>(state, G(klass));
+    sc->init(state->shared.inc_class_count(state));
 
     sc->attached_instance(state, obj);
     sc->setup(state);
