--- conflicted
+++ resolved
@@ -89,23 +89,13 @@
   }
 
   void Module::set_const(STATE, Object* sym, Object* val) {
-<<<<<<< HEAD
-    constants_->store(state, sym, val);
+    constants()->store(state, sym, val);
     state->shared.inc_global_serial(state);
-  }
-
-  void Module::del_const(STATE, Symbol* sym) {
-    constants_->remove(state, sym);
-    state->shared.inc_global_serial(state);
-=======
-    constants()->store(state, sym, val);
-    state->shared.inc_global_serial();
   }
 
   void Module::del_const(STATE, Symbol* sym) {
     constants()->remove(state, sym);
-    state->shared.inc_global_serial();
->>>>>>> 090c86c6
+    state->shared.inc_global_serial(state);
   }
 
   void Module::set_const(STATE, const char* name, Object* val) {
