#include "oniguruma.h" // Must be first.

#include "builtin/regexp.hpp"
#include "builtin/class.hpp"
#include "builtin/integer.hpp"
#include "builtin/lookuptable.hpp"
#include "builtin/string.hpp"
#include "builtin/symbol.hpp"
#include "builtin/tuple.hpp"
#include "builtin/bytearray.hpp"
#include "builtin/block_environment.hpp"
#include "builtin/proc.hpp"

#include "vm.hpp"
#include "vm/object_utils.hpp"
#include "objectmemory.hpp"
#include "call_frame.hpp"
#include "arguments.hpp"

#include "gc/gc.hpp"

#define OPTION_IGNORECASE         ONIG_OPTION_IGNORECASE
#define OPTION_EXTENDED           ONIG_OPTION_EXTEND
#define OPTION_MULTILINE          ONIG_OPTION_MULTILINE
#define OPTION_DONT_CAPTURE_GROUP ONIG_OPTION_DONT_CAPTURE_GROUP
#define OPTION_CAPTURE_GROUP      ONIG_OPTION_CAPTURE_GROUP
#define OPTION_MASK               (OPTION_IGNORECASE|OPTION_EXTENDED|OPTION_MULTILINE|ONIG_OPTION_DONT_CAPTURE_GROUP|ONIG_OPTION_CAPTURE_GROUP)

#define KCODE_ASCII       0
#define KCODE_NONE        16
#define KCODE_EUC         32
#define KCODE_SJIS        48
#define KCODE_UTF8        64
#define KCODE_MASK        (KCODE_EUC|KCODE_SJIS|KCODE_UTF8)

namespace rubinius {

  void Regexp::init(STATE) {
    onig_init();
    GO(regexp).set(state->new_class("Regexp", G(object), 0));
    G(regexp)->set_object_type(state, RegexpType);

    GO(matchdata).set(state->new_class("MatchData", G(object), 0));
    G(matchdata)->set_object_type(state, MatchDataType);
  }

  char *Regexp::version(STATE) {
    return (char*)onig_version();
  }

  static OnigEncoding get_enc_from_kcode(int kcode) {
    OnigEncoding r;

    r = ONIG_ENCODING_ASCII;
    switch (kcode) {
      case KCODE_NONE:
        r = ONIG_ENCODING_ASCII;
        break;
      case KCODE_EUC:
        r = ONIG_ENCODING_EUC_JP;
        break;
      case KCODE_SJIS:
        r = ONIG_ENCODING_SJIS;
        break;
      case KCODE_UTF8:
        r = ONIG_ENCODING_UTF8;
        break;
    }
    return r;
  }

  static OnigEncoding current_encoding(STATE) {
    switch(state->shared.kcode_page()) {
    default:
    case kcode::eAscii:
      return ONIG_ENCODING_ASCII;
    case kcode::eEUC:
      return ONIG_ENCODING_EUC_JP;
    case kcode::eSJIS:
      return ONIG_ENCODING_SJIS;
    case kcode::eUTF8:
      return ONIG_ENCODING_UTF8;
    }
  }

  int get_kcode_from_enc(OnigEncoding enc) {
    int r;

    r = KCODE_ASCII;
    if (enc == ONIG_ENCODING_ASCII)  r = KCODE_NONE;
    if (enc == ONIG_ENCODING_EUC_JP) r = KCODE_EUC;
    if (enc == ONIG_ENCODING_SJIS)   r = KCODE_SJIS;
    if (enc == ONIG_ENCODING_UTF8)   r = KCODE_UTF8;
    return r;
  }

  struct _gather_data {
    STATE;
    LookupTable* tbl;
  };

  static int _gather_names(const UChar *name, const UChar *name_end,
      int ngroup_num, int *group_nums, regex_t *reg, struct _gather_data *gd) {

    int gn;
    STATE;
    LookupTable* tbl = gd->tbl;

    state = gd->state;

    gn = group_nums[0];
    tbl->store(state, state->symbol((char*)name), Fixnum::from(gn - 1));
    return 0;
  }

  /*
   * Only initialize the object, not oniguruma.  This allows copying of the
   * regular expression via Regexp#initialize_copy
   */
  Regexp* Regexp::create(STATE) {
    Regexp* o_reg = state->new_object<Regexp>(G(regexp));

    o_reg->onig_data = NULL;
    o_reg->forced_encoding_ = false;

    return o_reg;
  }

  void Regexp::make_managed(STATE) {
    Regexp* obj = this;
    regex_t* reg = onig_data;

    assert(reg->chain == 0);

    ByteArray* reg_ba = ByteArray::create(state, sizeof(regex_t));
    memcpy(reg_ba->raw_bytes(), reg, sizeof(regex_t));

    regex_t* old_reg = reg;
    reg = reinterpret_cast<regex_t*>(reg_ba->raw_bytes());

    obj->onig_data = reg;
    write_barrier(state, reg_ba);

    if(reg->p) {
      ByteArray* pattern = ByteArray::create(state, reg->alloc);
      memcpy(pattern->raw_bytes(), reg->p, reg->alloc);

      reg->p = reinterpret_cast<unsigned char*>(pattern->raw_bytes());

      obj->write_barrier(state, pattern);
    }

    if(reg->exact) {
      int exact_size = reg->exact_end - reg->exact;
      ByteArray* exact = ByteArray::create(state, exact_size);
      memcpy(exact->raw_bytes(), reg->exact, exact_size);

      reg->exact = reinterpret_cast<unsigned char*>(exact->raw_bytes());
      reg->exact_end = reg->exact + exact_size;

      obj->write_barrier(state, exact);
    }

    int int_map_size = sizeof(int) * ONIG_CHAR_TABLE_SIZE;

    if(reg->int_map) {
      ByteArray* intmap = ByteArray::create(state, int_map_size);
      memcpy(intmap->raw_bytes(), reg->int_map, int_map_size);

      reg->int_map = reinterpret_cast<int*>(intmap->raw_bytes());

      obj->write_barrier(state, intmap);
    }

    if(reg->int_map_backward) {
      ByteArray* intmap_back = ByteArray::create(state, int_map_size);
      memcpy(intmap_back->raw_bytes(), reg->int_map_backward, int_map_size);

      reg->int_map_backward = reinterpret_cast<int*>(intmap_back->raw_bytes());

      obj->write_barrier(state, intmap_back);
    }

    if(reg->repeat_range) {
      int rrange_size = sizeof(OnigRepeatRange) * reg->repeat_range_alloc;
      ByteArray* rrange = ByteArray::create(state, rrange_size);
      memcpy(rrange->raw_bytes(), reg->repeat_range, rrange_size);

      reg->repeat_range = reinterpret_cast<OnigRepeatRange*>(rrange->raw_bytes());

      obj->write_barrier(state, rrange);
    }

    onig_free(old_reg);
  }

  // Called with the onig_lock held.
  void Regexp::maybe_recompile(STATE) {
    const UChar *pat;
    const UChar *end;
    OnigEncoding enc;
    OnigErrorInfo err_info;
    int err;

    if(forced_encoding_) return;

    enc = current_encoding(state);
    if(enc == onig_data->enc) return;

    pat = (UChar*)source()->c_str(state);
    end = pat + source()->size();

    int options = onig_data->options;
    OnigEncoding orig_enc = onig_data->enc;

    err = onig_new(&this->onig_data, pat, end, options,
                   enc, ONIG_SYNTAX_RUBY, &err_info);

    // If it doesn't work out, then abort and reset the encoding back
    // and say that it's forced.
    if(err != ONIG_NORMAL) {

      err = onig_new(&this->onig_data, pat, end, options,
                     orig_enc, ONIG_SYNTAX_RUBY, &err_info);

      // Ok, wtf. Well, no way to proceed now.
      if(err != ONIG_NORMAL) {
        OnigUChar buf[1024];
        onig_error_code_to_str((UChar*)buf, err, &err_info);
        std::cout << "Fatal ONIG error: " << buf << "\n";
        assert(err == ONIG_NORMAL);
      }

      forced_encoding_ = true;
    }

    make_managed(state);
  }

  /*
   * This is a primitive so #initialize_copy can work.
   */
  Regexp* Regexp::initialize(STATE, String* pattern, Fixnum* options) {
    const UChar *pat;
    const UChar *end;
    OnigErrorInfo err_info;
    OnigOptionType opts;
    OnigEncoding enc;
    int err, num_names, kcode;

    pat = (UChar*)pattern->c_str(state);
    end = pat + pattern->size();

    opts  = options->to_native();
    kcode = opts & KCODE_MASK;
    opts &= OPTION_MASK;

    if(kcode == 0) {
      enc = current_encoding(state);
    } else {
      // Don't attempt to fix the encoding later, it's been specified by the
      // user.
      enc = get_enc_from_kcode(kcode);
      forced_encoding_ = true;
    }

    thread::Mutex::LockGuard lg(state->shared.onig_lock());

    err = onig_new(&this->onig_data, pat, end, opts, enc, ONIG_SYNTAX_RUBY, &err_info);

    if(err != ONIG_NORMAL) {
      UChar onig_err_buf[ONIG_MAX_ERROR_MESSAGE_LEN];
      char err_buf[1024];
      onig_error_code_to_str(onig_err_buf, err, &err_info);
      snprintf(err_buf, 1024, "%s: %s", onig_err_buf, pat);

      Exception::regexp_error(state, err_buf);
      return 0;
    }

    this->source(state, pattern);

    num_names = onig_number_of_names(this->onig_data);

    if(num_names == 0) {
      this->names(state, nil<LookupTable>());
    } else {
      struct _gather_data gd;
      gd.state = state;
      LookupTable* tbl = LookupTable::create(state);
      gd.tbl = tbl;
      onig_foreach_name(this->onig_data, (int (*)(const OnigUChar*, const OnigUChar*,int,int*,OnigRegex,void*))_gather_names, (void*)&gd);
      this->names(state, tbl);
    }

    make_managed(state);

    return this;
  }

  // 'self' is passed in automatically by the primitive glue
  Regexp* Regexp::allocate(STATE, Object* self) {
    Regexp* re = Regexp::create(state);
    re->onig_data = NULL;
    re->klass(state, (Class*)self);
    return re;
  }

  Fixnum* Regexp::options(STATE) {
    if(unlikely(!onig_data)) {
      Exception::argument_error(state, "Not properly initialized Regexp");
    }

    int result = ((int)onig_get_options(onig_data) & OPTION_MASK);

    if(forced_encoding_) {
      result |= get_kcode_from_enc(onig_get_encoding(onig_data));
    }

    return Fixnum::from(result);
  }

  static Tuple* _md_region_to_tuple(STATE, OnigRegion *region, int pos) {
    Tuple* tup = Tuple::create(state, region->num_regs - 1);
    for(int i = 1; i < region->num_regs; i++) {
      int beg = region->beg[i];

      Tuple* sub;

      // If onig says the beginning is less than 0, then it's indicating
      // that there was no match for it. This happens with an optional
      // match like (a)?. We want to preserve this knowledge so we
      // don't add pos to it.
      if(beg < 0) {
        sub = Tuple::from(state, 2,
                          Fixnum::from(region->beg[i]),
                          Fixnum::from(region->end[i]));
      } else {
        sub = Tuple::from(state, 2,
                          Fixnum::from(region->beg[i] + pos),
                          Fixnum::from(region->end[i] + pos));
      }
      tup->put(state, i - 1, sub);
    }
    return tup;
  }

  static Object* get_match_data(STATE, OnigRegion *region, String* string, Regexp* regexp, int pos) {
    MatchData* md = state->new_object<MatchData>(G(matchdata));
    md->source(state, string->string_dup(state));
    md->regexp(state, regexp);
    // Unsure if the first region (the full match) can be less than 0 (meaning
    // the match was length length but did still match). We have to support
    // that for the > 0 case, so we'll do the same for 0.
    //

    if(region->beg[0] < 0) {
      Tuple* tup = Tuple::from(state, 2,
                               Fixnum::from(region->beg[0]),
                               Fixnum::from(region->end[0]));
      md->full(state, tup);
    } else {
      Tuple* tup = Tuple::from(state, 2,
                               Fixnum::from(region->beg[0] + pos),
                               Fixnum::from(region->end[0] + pos));
      md->full(state, tup);
    }
    md->region(state, _md_region_to_tuple(state, region, pos));
    return md;
  }

  Object* Regexp::match_region(STATE, String* string, Fixnum* start,
                               Fixnum* end, Object* forward)
  {
    int beg, max;
    const UChar *str;
    OnigRegion *region;
    Object* md;

<<<<<<< HEAD
    thread::Mutex::LockGuard lg(state->shared.onig_lock());
=======
    if(unlikely(!onig_data)) {
      Exception::argument_error(state, "Not properly initialized Regexp");
    }
>>>>>>> 087ae791

    maybe_recompile(state);

    region = onig_region_new();

    max = string->size();
    str = (UChar*)string->c_str(state);

    int* back_match = onig_data->int_map_backward;

    if(!RTEST(forward)) {
      beg = onig_search(onig_data, str, str + max,
                        str + end->to_native(),
                        str + start->to_native(),
                        region, ONIG_OPTION_NONE);
    } else {
      beg = onig_search(onig_data, str, str + max,
                        str + start->to_native(),
                        str + end->to_native(),
                        region, ONIG_OPTION_NONE);
    }

    // Seems like onig must setup int_map_backward lazily, so we have to watch
    // for it to appear here.
    if(onig_data->int_map_backward != back_match) {
      native_int size = sizeof(int) * ONIG_CHAR_TABLE_SIZE;
      ByteArray* ba = ByteArray::create(state, size);
      memcpy(ba->raw_bytes(), onig_data->int_map_backward, size);

      // Dispose of the old one.
      free(onig_data->int_map_backward);

      onig_data->int_map_backward = reinterpret_cast<int*>(ba->raw_bytes());

      write_barrier(state, ba);
    }


    if(beg == ONIG_MISMATCH) {
      onig_region_free(region, 1);
      return Qnil;
    }

    md = get_match_data(state, region, string, this, 0);
    onig_region_free(region, 1);
    return md;
  }

  Object* Regexp::match_start(STATE, String* string, Fixnum* start) {
    int beg, max;
    const UChar *str;
    const UChar *fin;
    OnigRegion *region;
    Object* md = Qnil;

<<<<<<< HEAD
    thread::Mutex::LockGuard lg(state->shared.onig_lock());
=======
    if(unlikely(!onig_data)) {
      Exception::argument_error(state, "Not properly initialized Regexp");
    }
>>>>>>> 087ae791

    maybe_recompile(state);
    region = onig_region_new();

    max = string->size();
    native_int pos = start->to_native();

    str = (UChar*)string->c_str(state);
    fin = str + max;

    str += pos;

    int* back_match = onig_data->int_map_backward;

    beg = onig_match(onig_data, str, fin, str, region,
                     ONIG_OPTION_NONE);

    // Seems like onig must setup int_map_backward lazily, so we have to watch
    // for it to appear here.
    if(onig_data->int_map_backward != back_match) {
      native_int size = sizeof(int) * ONIG_CHAR_TABLE_SIZE;
      ByteArray* ba = ByteArray::create(state, size);
      memcpy(ba->raw_bytes(), onig_data->int_map_backward, size);

      // Dispose of the old one.
      free(onig_data->int_map_backward);

      onig_data->int_map_backward = reinterpret_cast<int*>(ba->raw_bytes());

      write_barrier(state, ba);
    }

    if(beg != ONIG_MISMATCH) {
      md = get_match_data(state, region, string, this, pos);
    }

    onig_region_free(region, 1);
    return md;
  }

  Object* Regexp::search_from(STATE, String* string, Fixnum* start) {
    int beg, max;
    const UChar *str;
    const UChar *fin;
    OnigRegion *region;
    Object* md = Qnil;

    if(unlikely(!onig_data)) {
      Exception::argument_error(state, "Not properly initialized Regexp");
    }

    maybe_recompile(state);
    region = onig_region_new();

    max = string->size();
    native_int pos = start->to_native();

    str = (UChar*)string->c_str(state);
    fin = str + max;

    str += pos;

    int* back_match = onig_data->int_map_backward;

    beg = onig_search(onig_data, str, fin, str, fin,
                      region, ONIG_OPTION_NONE);

    // Seems like onig must setup int_map_backward lazily, so we have to watch
    // for it to appear here.
    if(onig_data->int_map_backward != back_match) {
      native_int size = sizeof(int) * ONIG_CHAR_TABLE_SIZE;
      ByteArray* ba = ByteArray::create(state, size);
      memcpy(ba->raw_bytes(), onig_data->int_map_backward, size);

      // Dispose of the old one.
      free(onig_data->int_map_backward);

      onig_data->int_map_backward = reinterpret_cast<int*>(ba->raw_bytes());

      write_barrier(state, ba);
    }

    if(beg != ONIG_MISMATCH) {
      md = get_match_data(state, region, string, this, pos);
    }

    onig_region_free(region, 1);
    return md;
  }

  String* MatchData::matched_string(STATE) {
    Fixnum* beg = try_as<Fixnum>(full_->at(state, 0));
    Fixnum* fin = try_as<Fixnum>(full_->at(state, 1));

    if(!beg || !fin ||
        fin->to_native() > source_->size() ||
        beg->to_native() < 0) {
      return String::create(state, 0, 0);
    }

    const char* str = source_->c_str(state);
    native_int sz = fin->to_native() - beg->to_native();

    return String::create(state, str + beg->to_native(), sz);
  }

  String* MatchData::pre_matched(STATE) {
    Fixnum* beg = try_as<Fixnum>(full_->at(state, 0));

    if(!beg || beg->to_native() <= 0) {
      return String::create(state, 0, 0);
    }

    const char* str = source_->c_str(state);
    native_int sz = beg->to_native();

    return String::create(state, str, sz);
  }

  String* MatchData::post_matched(STATE) {
    Fixnum* fin = try_as<Fixnum>(full_->at(state, 1));

    if(!fin || fin->to_native() >= source_->size()) {
      return String::create(state, 0, 0);
    }

    const char* str = source_->c_str(state);
    native_int sz = (native_int)source_->size() - fin->to_native();

    return String::create(state, str + fin->to_native(), sz);
  }

  Object* MatchData::nth_capture(STATE, native_int which) {
    if(region_->num_fields() <= which) return Qnil;

    Tuple* sub = try_as<Tuple>(region_->at(state, which));
    if(!sub) return Qnil;

    Fixnum* beg = try_as<Fixnum>(sub->at(state, 0));
    Fixnum* fin = try_as<Fixnum>(sub->at(state, 1));

    if(!beg || !fin ||
        fin->to_native() > source_->size() ||
        beg->to_native() < 0) {
      return Qnil;
    }

    const char* str = source_->c_str(state);
    native_int sz = fin->to_native() - beg->to_native();

    return String::create(state, str + beg->to_native(), sz);
  }

  Object* MatchData::last_capture(STATE) {
    if(region_->num_fields() == 0) return Qnil;
    return nth_capture(state, region_->num_fields() - 1);
  }

  Object* Regexp::last_match_result(STATE, Fixnum* mode, Fixnum* which,
                                    CallFrame* call_frame)
  {
    Object* current_match = call_frame->last_match(state);

    if(MatchData* match = try_as<MatchData>(current_match)) {
      switch(mode->to_native()) {
      case 0:
        return match;
      case 1:
        return match->matched_string(state);
      case 2:
        return match->pre_matched(state);
      case 3:
        return match->post_matched(state);
      case 4:
        return match->last_capture(state);
      case 5:
        return match->nth_capture(state, which->to_native());
      }
    }
    return Qnil;
  }

  Object* Regexp::last_match(STATE, Arguments& args, CallFrame* call_frame) {
    MatchData* match = try_as<MatchData>(call_frame->last_match(state));
    if(!match) return Qnil;

    if(args.total() == 0) return match;
    if(args.total() > 1) return Primitives::failure();

    native_int which = as<Fixnum>(args.get_argument(0))->to_native();

    if(which == 0) {
      return match->matched_string(state);
    } else {
      return match->nth_capture(state, which - 1);
    }
  }

  Object* Regexp::set_last_match(STATE, Object* obj, CallFrame* call_frame) {
    if(!obj->nil_p() && !kind_of<MatchData>(obj)) {
      return Primitives::failure();
    }

    if(CallFrame* parent = call_frame->previous) {
      parent->set_last_match(state, obj);
    }

    return obj;
  }

  Object* Regexp::propagate_last_match(STATE, CallFrame* call_frame) {
    Object* obj = call_frame->last_match(state);
    if(RTEST(obj)) {
      Regexp::set_last_match(state, obj, call_frame);
    }
    return obj;
  }

  Object* Regexp::set_block_last_match(STATE, CallFrame* call_frame) {
    Object* blk = call_frame->scope->block();
    MatchData* match = try_as<MatchData>(call_frame->last_match(state));
    if(!match) return Qnil;

    if(BlockEnvironment* env = try_as<BlockEnvironment>(blk)) {
      env->top_scope()->last_match(state, match);
    } else if(Proc* proc = try_as<Proc>(blk)) {
      proc->block()->top_scope()->last_match(state, match);
    }

    return match;
  }

  void Regexp::Info::mark(Object* obj, ObjectMark& mark) {
    auto_mark(obj, mark);

    Regexp* reg_o = force_as<Regexp>(obj);
    regex_t* reg = reg_o->onig_data;

    if(!reg) return;

    ByteArray* reg_ba = ByteArray::from_body(reg);

    if(ByteArray* reg_tmp = force_as<ByteArray>(mark.call(reg_ba))) {
      reg_o->onig_data = reinterpret_cast<regex_t*>(reg_tmp->raw_bytes());
      mark.just_set(obj, reg_tmp);

      reg_ba = reg_tmp;
      reg = reg_o->onig_data;
    }

    if(reg->p) {
      ByteArray* ba = ByteArray::from_body(reg->p);

      ByteArray* tmp = force_as<ByteArray>(mark.call(ba));
      if(tmp) {
        reg->p = reinterpret_cast<unsigned char*>(tmp->raw_bytes());
        mark.just_set(obj, tmp);
      }
    }

    if(reg->exact) {
      int exact_size = reg->exact_end - reg->exact;
      ByteArray* ba = ByteArray::from_body(reg->exact);

      ByteArray* tmp = force_as<ByteArray>(mark.call(ba));
      if(tmp) {
        reg->exact = reinterpret_cast<unsigned char*>(tmp->raw_bytes());
        reg->exact_end = reg->exact + exact_size;
        mark.just_set(obj, tmp);
      }
    }

    if(reg->int_map) {
      ByteArray* ba = ByteArray::from_body(reg->int_map);

      ByteArray* tmp = force_as<ByteArray>(mark.call(ba));
      if(tmp) {
        reg->int_map = reinterpret_cast<int*>(tmp->raw_bytes());
        mark.just_set(obj, tmp);
      }
    }

    if(reg->int_map_backward) {
      ByteArray* ba = ByteArray::from_body(reg->int_map_backward);

      ByteArray* tmp = force_as<ByteArray>(mark.call(ba));
      if(tmp) {
        reg->int_map_backward = reinterpret_cast<int*>(tmp->raw_bytes());
        mark.just_set(obj, tmp);
      }
    }

    if(reg->repeat_range) {
      ByteArray* ba = ByteArray::from_body(reg->repeat_range);

      ByteArray* tmp = force_as<ByteArray>(mark.call(ba));
      if(tmp) {
        reg->repeat_range = reinterpret_cast<OnigRepeatRange*>(tmp->raw_bytes());
        mark.just_set(obj, tmp);
      }
    }
  }

  void Regexp::Info::visit(Object* obj, ObjectVisitor& visit) {
    auto_visit(obj, visit);

    Regexp* reg_o = force_as<Regexp>(obj);
    regex_t* reg = reg_o->onig_data;

    if(!reg) return;

    ByteArray* reg_ba = ByteArray::from_body(reg);
    visit.call(reg_ba);

    if(reg->p) {
      ByteArray* ba = ByteArray::from_body(reg->p);
      visit.call(ba);
    }

    if(reg->exact) {
      ByteArray* ba = ByteArray::from_body(reg->exact);
      visit.call(ba);
    }

    if(reg->int_map) {
      ByteArray* ba = ByteArray::from_body(reg->int_map);
      visit.call(ba);
    }

    if(reg->int_map_backward) {
      ByteArray* ba = ByteArray::from_body(reg->int_map_backward);
      visit.call(ba);
    }

    if(reg->repeat_range) {
      ByteArray* ba = ByteArray::from_body(reg->repeat_range);
      visit.call(ba);
    }
  }
}<|MERGE_RESOLUTION|>--- conflicted
+++ resolved
@@ -377,13 +377,11 @@
     OnigRegion *region;
     Object* md;
 
-<<<<<<< HEAD
-    thread::Mutex::LockGuard lg(state->shared.onig_lock());
-=======
     if(unlikely(!onig_data)) {
       Exception::argument_error(state, "Not properly initialized Regexp");
     }
->>>>>>> 087ae791
+
+    thread::Mutex::LockGuard lg(state->shared.onig_lock());
 
     maybe_recompile(state);
 
@@ -439,13 +437,11 @@
     OnigRegion *region;
     Object* md = Qnil;
 
-<<<<<<< HEAD
-    thread::Mutex::LockGuard lg(state->shared.onig_lock());
-=======
     if(unlikely(!onig_data)) {
       Exception::argument_error(state, "Not properly initialized Regexp");
     }
->>>>>>> 087ae791
+
+    thread::Mutex::LockGuard lg(state->shared.onig_lock());
 
     maybe_recompile(state);
     region = onig_region_new();
