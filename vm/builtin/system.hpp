--- conflicted
+++ resolved
@@ -274,7 +274,6 @@
     // Ruby.primitive :vm_set_finalizer
     static Object* vm_set_finalizer(STATE, Object* obj, Object* fin);
 
-<<<<<<< HEAD
     // Ruby.primitive :vm_object_lock
     static Object* vm_object_lock(STATE, Object* obj, CallFrame* calling_environment);
 
@@ -292,7 +291,7 @@
 
     // Ruby.primitive :vm_memory_barrier
     static Object* vm_memory_barrier(STATE);
-=======
+
     // Ruby.primitive :vm_ruby19_p
     static Object* vm_ruby19_p(STATE);
 
@@ -301,7 +300,6 @@
 
     // Ruby.primitive :vm_windows_p
     static Object* vm_windows_p(STATE);
->>>>>>> f0d9f375
 
   public:   /* Type info */
 
