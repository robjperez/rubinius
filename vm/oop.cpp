--- conflicted
+++ resolved
@@ -7,12 +7,8 @@
 
 #include "objectmemory.hpp"
 
-<<<<<<< HEAD
-#include <cassert>
+#include <assert.h>
 #include <sys/time.h>
-=======
-#include <assert.h>
->>>>>>> c97cded9
 
 namespace rubinius {
 
