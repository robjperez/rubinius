--- conflicted
+++ resolved
@@ -101,11 +101,6 @@
       return obj;
     }
 
-<<<<<<< HEAD
-    void visit_roots(Roots& roots, ObjectVisitor& visit);
-    void unmark_all(GCData& data);
-=======
->>>>>>> ef2015e4
     void clean_weakrefs(bool check_forwards=false);
 
     void scan(ManagedThread* thr, bool young_only);
