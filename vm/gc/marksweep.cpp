#include "gc/gc.hpp"
#include "gc/marksweep.hpp"
#include "objectmemory.hpp"

#include "object_utils.hpp"

#include "builtin/tuple.hpp"
#include "builtin/string.hpp"
#include "builtin/class.hpp"
#include "builtin/symbol.hpp"

#include "instruments/stats.hpp"

#include "configuration.hpp"

#include <iostream>
#include <algorithm>

namespace rubinius {

  MarkSweepGC::MarkSweepGC(ObjectMemory *om, Configuration& config)
    : GarbageCollector(om)
    , allocated_bytes(0)
    , allocated_objects(0)
    , collection_threshold(config.gc_marksweep_threshold)
    , next_collection_bytes(collection_threshold)
    , free_entries(true)
    , times_collected(0)
    , last_freed(0)
  {}

  MarkSweepGC::~MarkSweepGC() { }

  void MarkSweepGC::free_objects() {
    std::list<Object*>::iterator i;

    for(i = entries.begin(); i != entries.end(); ++i) {
      free_object(*i, true);
    }
  }

  Object* MarkSweepGC::allocate(size_t bytes, bool *collect_now) {
    Object* obj;

#ifdef USE_DLMALLOC
    obj = reinterpret_cast<Object*>(malloc_.allocate(bytes));
#else
    obj = reinterpret_cast<Object*>(malloc(bytes));
#endif

    // If the allocation failed, we return a NULL pointer
    if(unlikely(!obj)) {
        return NULL;
    }

    entries.push_back(obj);

    allocated_objects++;
    allocated_bytes += bytes;

    next_collection_bytes -= bytes;
    if(next_collection_bytes < 0) {
      *collect_now = true;
      next_collection_bytes = collection_threshold;
    }

    obj->init_header(MatureObjectZone, InvalidType);

    return obj;
  }

  void MarkSweepGC::free_object(Object* obj, bool fast) {
    if(!fast) {
      delete_object(obj);

      last_freed++;

      allocated_objects--;
      allocated_bytes -= obj->size_in_bytes(object_memory_->state());
    }

    obj->set_zone(UnspecifiedZone);

#ifdef USE_DLMALLOC
    malloc_.release(reinterpret_cast<void*>(obj));
#else
    free(reinterpret_cast<void*>(obj));
#endif
  }

  Object* MarkSweepGC::move_object(Object* orig, size_t bytes,
                                   bool* collect_now)
  {
    Object* obj = allocate(bytes, collect_now);
    memcpy(obj, orig, bytes);

    // If the header is inflated, repoint it.
    if(obj->inflated_header_p()) {
      orig->deflate_header();
      obj->inflated_header()->set_object(obj);
    }

    obj->flags().zone = MatureObjectZone;
    obj->flags().age = 0;

    orig->set_forward(obj);

    return obj;
  }

  Object* MarkSweepGC::copy_object(Object* orig) {
    bool collect;
    Object* obj = allocate(orig->size_in_bytes(object_memory_->state()), &collect);

    obj->initialize_full_state(object_memory_->state(), orig, 0);

    return obj;
  }

  Object* MarkSweepGC::saw_object(Object* obj) {
    if(obj->marked_p(object_memory_->mark())) return NULL;
    obj->mark(object_memory_->mark());

    // Add the object to the mark stack, to be scanned later.
    mark_stack_.push_back(obj);
    return NULL;
  }

  void MarkSweepGC::collect(Roots &roots, CallFrameLocationList& call_frames) {
    Object* tmp;

    Root* root = static_cast<Root*>(roots.head());
    while(root) {
      tmp = root->get();
      if(tmp->reference_p()) {
        saw_object(tmp);
      }

      root = static_cast<Root*>(root->next());
    }

    // Walk all the call frames
    for(CallFrameLocationList::const_iterator i = call_frames.begin();
        i != call_frames.end();
        ++i) {
      CallFrame** loc = *i;
      walk_call_frame(*loc);
    }

    while(!mark_stack_.empty()) {
      tmp = mark_stack_.back();
      mark_stack_.pop_back();
      scan_object(tmp);
    }

    after_marked();
  }

  void MarkSweepGC::after_marked() {
    times_collected++;
    last_freed = 0;

    // Cleanup all weakrefs seen
    clean_weakrefs();

    // Sweep up the garbage
    sweep_objects();
  }

  void MarkSweepGC::sweep_objects() {
    std::list<Object*>::iterator i;

    for(i = entries.begin(); i != entries.end();) {
      Object* obj = *i;
      if(obj->marked_p(object_memory_->mark())) {
        ++i;
      } else {
        free_object(obj);
        i = entries.erase(i);
      }
    }
  }

  /*
  static bool sort_by_size(Object* a, Object* b) {
    STATE = rubinius::VM::current_state();
    size_t a_size = a->size_in_bytes(state);
    size_t b_size = b->size_in_bytes(state);

    return b_size < a_size;
  }
  */

  struct PerClass {
    int objects;
    int bytes;

    PerClass()
      : objects(0)
      , bytes(0)
    {}
  };

  void MarkSweepGC::profile() {

    std::map<Class*, PerClass> stats;

    for(std::list<Object*>::iterator i = entries.begin();
        i != entries.end();
        ++i) {
      Object* obj = *i;
      Class* cls = obj->class_object(object_memory_->state());

      std::map<Class*,PerClass>::iterator j = stats.find(cls);
      if(j == stats.end()) {
        PerClass pc;
        pc.objects++;
        pc.bytes += obj->size_in_bytes(object_memory_->state());

        stats[cls] = pc;
      } else {
        j->second.objects++;
        j->second.bytes += obj->size_in_bytes(object_memory_->state());
      }
    }

    std::cout << stats.size() << " classes:\n";

    for(std::map<Class*,PerClass>::iterator i = stats.begin();
        i != stats.end();
<<<<<<< HEAD
        i++) {
      std::cout << i->first->name()->c_str(object_memory_->state()) << "\n"
=======
        ++i) {
      std::cout << i->first->name()->c_str(object_memory_->state) << "\n"
>>>>>>> 0764ce32
                << "  objects: " << i->second.objects << "\n"
                << "    bytes: " << i->second.bytes << "\n";
    }

    /*
    int count = 0;

    for(std::list<Object*>::reverse_iterator i = entries.rbegin();
        i != entries.rend();
        i++) {
      Object* obj = *i;
      if(ByteArray* ba = try_as<ByteArray>(obj)) {
        ba->show(object_memory_->state());
        if(++count == 10) break;
      }
    }
    */

    /*
    std::list<Object*> sorted = entries;
    sorted.sort(sort_by_size);

    std::list<Object*>::iterator i;

    std::cout << "Top 30:\n";

    int count = 0;

    for(i = sorted.begin(); i != sorted.end();) {
      Object* obj = *i;

      size_t sz = obj->size_in_bytes(object_memory_->state());

      std::cout << obj->to_s(object_memory_->state(), true)->c_str() << " bytes=" << sz << "\n";
      if(++count == 30) break;

      i++;
    }
    */
  }

  ObjectPosition MarkSweepGC::validate_object(Object* obj) {
    std::list<Object*>::iterator i;

    for(i = entries.begin(); i != entries.end(); ++i) {
      if(*i == obj) return cMatureObject;
    }

    return cUnknown;
  }
}<|MERGE_RESOLUTION|>--- conflicted
+++ resolved
@@ -228,13 +228,8 @@
 
     for(std::map<Class*,PerClass>::iterator i = stats.begin();
         i != stats.end();
-<<<<<<< HEAD
-        i++) {
+        ++i) {
       std::cout << i->first->name()->c_str(object_memory_->state()) << "\n"
-=======
-        ++i) {
-      std::cout << i->first->name()->c_str(object_memory_->state) << "\n"
->>>>>>> 0764ce32
                 << "  objects: " << i->second.objects << "\n"
                 << "    bytes: " << i->second.bytes << "\n";
     }
