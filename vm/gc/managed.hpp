--- conflicted
+++ resolved
@@ -35,14 +35,10 @@
     Roots roots_;
     Kind kind_;
     const char* name_;
-<<<<<<< HEAD
     VariableRootBuffers variable_root_buffers_;
     RootBuffers root_buffers_;
     RunState run_state_;
     std::list<ObjectHeader*> locked_objects_;
-=======
-    int thread_id_;
->>>>>>> 087ae791
 
   protected:
     gc::Slab local_slab_;
@@ -51,17 +47,7 @@
     CallFrame* saved_call_frame_;
 
   public:
-<<<<<<< HEAD
-    ManagedThread(uint32_t id, SharedState& ss, Kind kind)
-      : shared_(ss)
-      , kind_(kind)
-      , name_(kind == eRuby ? "<ruby>" : "<system>")
-      , run_state_(eIndependent)
-      , id_(id)
-    {}
-=======
-    ManagedThread(SharedState& ss, Kind kind);
->>>>>>> 087ae791
+    ManagedThread(uint32_t id, SharedState& ss, Kind kind);
 
     Roots& roots() {
       return roots_;
@@ -108,7 +94,6 @@
       name_ = name;
     }
 
-<<<<<<< HEAD
     uint32_t thread_id() {
       return id_;
     }
@@ -128,12 +113,6 @@
   public:
     static ManagedThread* current();
     static void set_current(ManagedThread* vm);
-=======
-    int thread_id() {
-      return thread_id_;
-    }
-
->>>>>>> 087ae791
   };
 }
 
