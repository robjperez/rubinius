/* The GC superclass methods, used by both GCs. */
#include "object_utils.hpp"
#include "gc/gc.hpp"

#include "objectmemory.hpp"

#include "gc/object_mark.hpp"

#include "builtin/class.hpp"
#include "builtin/tuple.hpp"
#include "builtin/module.hpp"
#include "builtin/symbol.hpp"
#include "builtin/weakref.hpp"
#include "builtin/compiledmethod.hpp"
#include "call_frame.hpp"
#include "builtin/variable_scope.hpp"
#include "builtin/staticscope.hpp"
#include "builtin/block_environment.hpp"
#include "capi/handle.hpp"

#include "arguments.hpp"

#include "object_watch.hpp"

namespace rubinius {

  GCData::GCData(STATE)
    : roots_(state->globals().roots)
    , handles_(state->shared.global_handles())
    , cached_handles_(state->shared.cached_handles())
    , global_cache_(state->shared.global_cache)
    , threads_(state->shared.threads())
    , global_handle_locations_(state->shared.global_handle_locations())
  {}

  GarbageCollector::GarbageCollector(ObjectMemory *om)
                   :object_memory_(om), weak_refs_(NULL) { }

  VM* GarbageCollector::state() {
    return object_memory_->state();
  }

  /* Understands how to read the inside of an object and find all references
   * located within. It copies the objects pointed to, but does not follow into
   * those further (ie, not recursive) */
  void GarbageCollector::scan_object(Object* obj) {
    Object* slot;

    if(watched_p(obj)) {
      std::cout << "detected " << obj << " during scan_object.\n";
    }

    // Check and update an inflated header
    if(obj->inflated_header_p()) {
      obj->inflated_header()->reset_object(obj);
    }

    slot = saw_object(obj->klass());
    if(slot) obj->klass(object_memory_, force_as<Class>(slot));

    if(obj->ivars()->reference_p()) {
      slot = saw_object(obj->ivars());
      if(slot) obj->ivars(object_memory_, slot);
    }

    // Handle Tuple directly, because it's so common
    if(Tuple* tup = try_as<Tuple>(obj)) {
      int size = tup->num_fields();

      for(int i = 0; i < size; i++) {
        slot = tup->field[i];
        if(slot->reference_p()) {
          slot = saw_object(slot);
          if(slot) {
            tup->field[i] = slot;
            object_memory_->write_barrier(tup, slot);
          }
        }
      }
    } else {
      TypeInfo* ti = object_memory_->type_info[obj->type_id()];

      ObjectMark mark(this);
      ti->mark(obj, mark);
    }
  }

  void GarbageCollector::delete_object(Object* obj) {
    if(obj->remembered_p()) {
      object_memory_->unremember_object(obj);
    }
  }

  void GarbageCollector::saw_variable_scope(CallFrame* call_frame,
      StackVariables* scope)
  {
    scope->self_ = mark_object(scope->self());
    scope->block_ = mark_object(scope->block());
    scope->module_ = (Module*)mark_object(scope->module());

    int locals = call_frame->cm->backend_method()->number_of_locals;
    for(int i = 0; i < locals; i++) {
      Object* local = scope->get_local(i);
      if(local->reference_p()) {
        scope->set_local(i, mark_object(local));
      }
    }

    if(scope->last_match_ && scope->last_match_->reference_p()) {
      scope->last_match_ = mark_object(scope->last_match_);
    }

    VariableScope* parent = scope->parent();
    if(parent) {
      scope->parent_ = (VariableScope*)mark_object(parent);
    }

    VariableScope* heap = scope->on_heap();
    if(heap) {
      scope->on_heap_ = (VariableScope*)mark_object(heap);
    }
  }

  void GarbageCollector::walk_call_frame(CallFrame* top_call_frame) {
    CallFrame* call_frame = top_call_frame;
    while(call_frame) {
      if(call_frame->custom_static_scope_p() &&
          call_frame->static_scope_ &&
          call_frame->static_scope_->reference_p()) {
        call_frame->static_scope_ =
          (StaticScope*)mark_object(call_frame->static_scope_);
      }

      if(call_frame->cm && call_frame->cm->reference_p()) {
        call_frame->cm = (CompiledMethod*)mark_object(call_frame->cm);
      }

      if(call_frame->cm && call_frame->stk) {
        native_int stack_size = call_frame->cm->stack_size()->to_native();
        for(native_int i = 0; i < stack_size; i++) {
          Object* obj = call_frame->stk[i];
          if(obj && obj->reference_p()) {
            call_frame->stk[i] = mark_object(obj);
          }
        }
      }

      if(call_frame->multiple_scopes_p() &&
          call_frame->top_scope_) {
        call_frame->top_scope_ = (VariableScope*)mark_object(call_frame->top_scope_);
      }

      if(BlockEnvironment* env = call_frame->block_env()) {
        call_frame->set_block_env((BlockEnvironment*)mark_object(env));
      }

      Arguments* args = call_frame->arguments;
      if(!call_frame->inline_method_p() && args) {
        args->set_recv(mark_object(args->recv()));
        args->set_block(mark_object(args->block()));

        if(Tuple* tup = args->argument_container()) {
          args->update_argument_container((Tuple*)mark_object(tup));
        } else {
          Object** ary = args->arguments();
          for(uint32_t i = 0; i < args->total(); i++) {
            ary[i] = mark_object(ary[i]);
          }
        }
      }

#ifdef ENABLE_LLVM
      if(jit::RuntimeDataHolder* jd = call_frame->jit_data()) {
        jd->set_mark();

        ObjectMark mark(this);
        jd->mark_all(0, mark);
      }

      if(jit::RuntimeData* rd = call_frame->runtime_data()) {
        rd->method_ = (CompiledMethod*)mark_object(rd->method());
        rd->name_ = (Symbol*)mark_object(rd->name());
        rd->module_ = (Module*)mark_object(rd->module());
      }
#endif

      saw_variable_scope(call_frame, call_frame->scope);

      call_frame = static_cast<CallFrame*>(call_frame->previous);
    }
  }

<<<<<<< HEAD
  void GarbageCollector::visit_variable_scope(CallFrame* call_frame,
      StackVariables* scope, ObjectVisitor& visit)
  {

    scope->self_ = visit.call(scope->self());
    scope->block_ = visit.call(scope->block());
    scope->module_ = (Module*)visit.call(scope->module());

    int locals = call_frame->cm->backend_method()->number_of_locals;

    for(int i = 0; i < locals; i++) {
      Object* local = scope->get_local(i);
      if(local->reference_p()) {
        scope->set_local(i, visit.call(local));
      }
    }

    if(scope->last_match_ && scope->last_match_->reference_p()) {
      scope->last_match_ = visit.call(scope->last_match_);
    }

    VariableScope* parent = scope->parent();
    if(parent && parent->reference_p()) {
      scope->parent_ = ((VariableScope*)visit.call(parent));
    }

    VariableScope* on_heap = scope->on_heap();
    if(on_heap) {
      scope->on_heap_ = ((VariableScope*)visit.call(on_heap));
    }
  }

  void GarbageCollector::visit_call_frame(CallFrame* top_call_frame, ObjectVisitor& visit) {
    CallFrame* call_frame = top_call_frame;
    while(call_frame) {
      if(call_frame->custom_static_scope_p() &&
          call_frame->static_scope_ &&
          call_frame->static_scope_->reference_p()) {
        call_frame->static_scope_ =
          (StaticScope*)visit.call(call_frame->static_scope_);
      }

      if(call_frame->cm && call_frame->cm->reference_p()) {
        call_frame->cm = (CompiledMethod*)visit.call(call_frame->cm);
      }

      if(call_frame->cm && call_frame->stk) {
        native_int stack_size = call_frame->cm->stack_size()->to_native();
        for(native_int i = 0; i < stack_size; i++) {
          Object* obj = call_frame->stk[i];
          if(obj && obj->reference_p()) {
            call_frame->stk[i] = visit.call(obj);
          }
        }
      }

      if(call_frame->multiple_scopes_p() &&
          call_frame->top_scope_) {
        call_frame->top_scope_ = (VariableScope*)visit.call(call_frame->top_scope_);
      }

      if(BlockEnvironment* env = call_frame->block_env()) {
        call_frame->set_block_env((BlockEnvironment*)visit.call(env));
      }

      Arguments* args = call_frame->arguments;
      if(!call_frame->inline_method_p() && args) {
        args->set_recv(visit.call(args->recv()));
        args->set_block(visit.call(args->block()));

        Object** ary = args->arguments();
        for(uint32_t i = 0; i < args->total(); i++) {
          ary[i] = visit.call(ary[i]);
        }
      }

      visit_variable_scope(call_frame, call_frame->scope, visit);

#ifdef ENABLE_LLVM
      if(jit::RuntimeDataHolder* jd = call_frame->jit_data()) {
        jd->visit_all(visit);
      }
#endif

      call_frame = static_cast<CallFrame*>(call_frame->previous);
    }
  }

  void GarbageCollector::scan(ManagedThread* thr, bool young_only) {
    for(Roots::Iterator ri(thr->roots()); ri.more(); ri.advance()) {
      ri->set(saw_object(ri->get()));
    }

    scan(thr->variable_root_buffers(), young_only);
    scan(thr->root_buffers(), young_only);

    if(VM* vm = thr->as_vm()) {
      if(CallFrame* cf = vm->saved_call_frame()) {
        walk_call_frame(cf);
      }
    }

    std::list<ObjectHeader*>& los = thr->locked_objects();
    for(std::list<ObjectHeader*>::iterator i = los.begin();
        i != los.end();
        i++) {
      *i = saw_object((Object*)*i);
    }
  }

  void GarbageCollector::scan(VariableRootBuffers& buffers, bool young_only) {
    for(VariableRootBuffers::Iterator vi(buffers);
        vi.more();
        vi.advance())
    {
      Object*** buffer = vi->buffer();
      for(int idx = 0; idx < vi->size(); idx++) {
        Object** var = buffer[idx];
        Object* tmp = *var;

        if(tmp->reference_p() && (!young_only || tmp->young_object_p())) {
          *var = saw_object(tmp);
        }
      }
    }
  }

  void GarbageCollector::scan(RootBuffers& buffers, bool young_only) {
    for(RootBuffers::Iterator i(buffers);
        i.more();
        i.advance())
    {
      Object** buffer = i->buffer();
      for(int idx = 0; idx < i->size(); idx++) {
        Object* tmp = buffer[idx];

        if(tmp->reference_p() && (!young_only || tmp->young_object_p())) {
          buffer[idx] = saw_object(tmp);
        }
      }
    }
  }

  void GarbageCollector::visit_roots(Roots& roots, ObjectVisitor& visit) {
    Root* root = static_cast<Root*>(roots.head());
    while(root) {
      Object* tmp = root->get();
      if(tmp->reference_p()) {
        visit.call(tmp);
      }

      root = static_cast<Root*>(root->next());
    }
  }

=======
>>>>>>> ef2015e4
  class UnmarkVisitor : public ObjectVisitor {
    std::vector<Object*> stack_;
    ObjectMemory* object_memory_;

  public:

    UnmarkVisitor(ObjectMemory* om)
      : object_memory_(om)
    {}

    Object* call(Object* obj) {
      if(watched_p(obj)) {
        std::cout << "detected " << obj << " during unmarking.\n";
      }

      if(obj->reference_p() && obj->marked_p(object_memory_->mark())) {
        obj->clear_mark();
        stack_.push_back(obj);
      }

      return obj;
    }

  };

<<<<<<< HEAD
  void GarbageCollector::unmark_all(GCData& data) {
    UnmarkVisitor visit(object_memory_);

    visit_roots(data.roots(), visit);

    for(capi::Handles::Iterator i(*data.handles()); i.more(); i.advance()) {
      visit.call(i->object());
    }

    for(capi::Handles::Iterator i(*data.cached_handles()); i.more(); i.advance()) {
      visit.call(i->object());
    }

    visit.drain_stack();
  }

=======
>>>>>>> ef2015e4
  void GarbageCollector::clean_weakrefs(bool check_forwards) {
    if(!weak_refs_) return;

    for(ObjectArray::iterator i = weak_refs_->begin();
        i != weak_refs_->end();
        i++) {
      WeakRef* ref = try_as<WeakRef>(*i);
      if(!ref) continue; // WTF.

      Object* obj = ref->object();
      if(!obj->reference_p()) continue;

      if(check_forwards) {
        if(obj->young_object_p()) {
          if(!obj->forwarded_p()) {
            ref->set_object(object_memory_, Qnil);
          } else {
            ref->set_object(object_memory_, obj->forward());
          }
        }
      } else if(!obj->marked_p(object_memory_->mark())) {
        ref->set_object(object_memory_, Qnil);
      }
    }

    delete weak_refs_;
    weak_refs_ = NULL;
  }
}<|MERGE_RESOLUTION|>--- conflicted
+++ resolved
@@ -190,164 +190,6 @@
     }
   }
 
-<<<<<<< HEAD
-  void GarbageCollector::visit_variable_scope(CallFrame* call_frame,
-      StackVariables* scope, ObjectVisitor& visit)
-  {
-
-    scope->self_ = visit.call(scope->self());
-    scope->block_ = visit.call(scope->block());
-    scope->module_ = (Module*)visit.call(scope->module());
-
-    int locals = call_frame->cm->backend_method()->number_of_locals;
-
-    for(int i = 0; i < locals; i++) {
-      Object* local = scope->get_local(i);
-      if(local->reference_p()) {
-        scope->set_local(i, visit.call(local));
-      }
-    }
-
-    if(scope->last_match_ && scope->last_match_->reference_p()) {
-      scope->last_match_ = visit.call(scope->last_match_);
-    }
-
-    VariableScope* parent = scope->parent();
-    if(parent && parent->reference_p()) {
-      scope->parent_ = ((VariableScope*)visit.call(parent));
-    }
-
-    VariableScope* on_heap = scope->on_heap();
-    if(on_heap) {
-      scope->on_heap_ = ((VariableScope*)visit.call(on_heap));
-    }
-  }
-
-  void GarbageCollector::visit_call_frame(CallFrame* top_call_frame, ObjectVisitor& visit) {
-    CallFrame* call_frame = top_call_frame;
-    while(call_frame) {
-      if(call_frame->custom_static_scope_p() &&
-          call_frame->static_scope_ &&
-          call_frame->static_scope_->reference_p()) {
-        call_frame->static_scope_ =
-          (StaticScope*)visit.call(call_frame->static_scope_);
-      }
-
-      if(call_frame->cm && call_frame->cm->reference_p()) {
-        call_frame->cm = (CompiledMethod*)visit.call(call_frame->cm);
-      }
-
-      if(call_frame->cm && call_frame->stk) {
-        native_int stack_size = call_frame->cm->stack_size()->to_native();
-        for(native_int i = 0; i < stack_size; i++) {
-          Object* obj = call_frame->stk[i];
-          if(obj && obj->reference_p()) {
-            call_frame->stk[i] = visit.call(obj);
-          }
-        }
-      }
-
-      if(call_frame->multiple_scopes_p() &&
-          call_frame->top_scope_) {
-        call_frame->top_scope_ = (VariableScope*)visit.call(call_frame->top_scope_);
-      }
-
-      if(BlockEnvironment* env = call_frame->block_env()) {
-        call_frame->set_block_env((BlockEnvironment*)visit.call(env));
-      }
-
-      Arguments* args = call_frame->arguments;
-      if(!call_frame->inline_method_p() && args) {
-        args->set_recv(visit.call(args->recv()));
-        args->set_block(visit.call(args->block()));
-
-        Object** ary = args->arguments();
-        for(uint32_t i = 0; i < args->total(); i++) {
-          ary[i] = visit.call(ary[i]);
-        }
-      }
-
-      visit_variable_scope(call_frame, call_frame->scope, visit);
-
-#ifdef ENABLE_LLVM
-      if(jit::RuntimeDataHolder* jd = call_frame->jit_data()) {
-        jd->visit_all(visit);
-      }
-#endif
-
-      call_frame = static_cast<CallFrame*>(call_frame->previous);
-    }
-  }
-
-  void GarbageCollector::scan(ManagedThread* thr, bool young_only) {
-    for(Roots::Iterator ri(thr->roots()); ri.more(); ri.advance()) {
-      ri->set(saw_object(ri->get()));
-    }
-
-    scan(thr->variable_root_buffers(), young_only);
-    scan(thr->root_buffers(), young_only);
-
-    if(VM* vm = thr->as_vm()) {
-      if(CallFrame* cf = vm->saved_call_frame()) {
-        walk_call_frame(cf);
-      }
-    }
-
-    std::list<ObjectHeader*>& los = thr->locked_objects();
-    for(std::list<ObjectHeader*>::iterator i = los.begin();
-        i != los.end();
-        i++) {
-      *i = saw_object((Object*)*i);
-    }
-  }
-
-  void GarbageCollector::scan(VariableRootBuffers& buffers, bool young_only) {
-    for(VariableRootBuffers::Iterator vi(buffers);
-        vi.more();
-        vi.advance())
-    {
-      Object*** buffer = vi->buffer();
-      for(int idx = 0; idx < vi->size(); idx++) {
-        Object** var = buffer[idx];
-        Object* tmp = *var;
-
-        if(tmp->reference_p() && (!young_only || tmp->young_object_p())) {
-          *var = saw_object(tmp);
-        }
-      }
-    }
-  }
-
-  void GarbageCollector::scan(RootBuffers& buffers, bool young_only) {
-    for(RootBuffers::Iterator i(buffers);
-        i.more();
-        i.advance())
-    {
-      Object** buffer = i->buffer();
-      for(int idx = 0; idx < i->size(); idx++) {
-        Object* tmp = buffer[idx];
-
-        if(tmp->reference_p() && (!young_only || tmp->young_object_p())) {
-          buffer[idx] = saw_object(tmp);
-        }
-      }
-    }
-  }
-
-  void GarbageCollector::visit_roots(Roots& roots, ObjectVisitor& visit) {
-    Root* root = static_cast<Root*>(roots.head());
-    while(root) {
-      Object* tmp = root->get();
-      if(tmp->reference_p()) {
-        visit.call(tmp);
-      }
-
-      root = static_cast<Root*>(root->next());
-    }
-  }
-
-=======
->>>>>>> ef2015e4
   class UnmarkVisitor : public ObjectVisitor {
     std::vector<Object*> stack_;
     ObjectMemory* object_memory_;
@@ -373,25 +215,6 @@
 
   };
 
-<<<<<<< HEAD
-  void GarbageCollector::unmark_all(GCData& data) {
-    UnmarkVisitor visit(object_memory_);
-
-    visit_roots(data.roots(), visit);
-
-    for(capi::Handles::Iterator i(*data.handles()); i.more(); i.advance()) {
-      visit.call(i->object());
-    }
-
-    for(capi::Handles::Iterator i(*data.cached_handles()); i.more(); i.advance()) {
-      visit.call(i->object());
-    }
-
-    visit.drain_stack();
-  }
-
-=======
->>>>>>> ef2015e4
   void GarbageCollector::clean_weakrefs(bool check_forwards) {
     if(!weak_refs_) return;
 
