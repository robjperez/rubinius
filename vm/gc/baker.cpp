#include <stdlib.h>
#include <iostream>

#include "gc/baker.hpp"
#include "objectmemory.hpp"
#include "object_utils.hpp"

#include "builtin/tuple.hpp"
#include "builtin/class.hpp"
#include "builtin/io.hpp"

#include "call_frame.hpp"

#include "gc/gc.hpp"

#include "capi/handle.hpp"
#include "capi/tag.hpp"

namespace rubinius {

  /**
   * Creates a BakerGC of the specified size.
   *
   * The requested size is allocated as a contiguous heap, which is then split
   * into three spaces:
   * - Eden, which gets half of the heap
   * - Heap A and Heap B, which get one quarter of the heap each. Heaps A and B
   *   alternate between being the Current and Next space on each collection.
   */
  BakerGC::BakerGC(ObjectMemory *om, size_t bytes)
    : GarbageCollector(om)
    , full(bytes * 2)
    , eden(full.allocate(bytes), bytes)
    , heap_a(full.allocate(bytes / 2), bytes / 2)
    , heap_b(full.allocate(bytes / 2), bytes / 2)
    , total_objects(0)
    , copy_spills_(0)
    , autotune_(false)
    , tune_threshold_(0)
    , original_lifetime_(1)
    , lifetime_(1)
  {
    current = &heap_a;
    next = &heap_b;
  }

  BakerGC::~BakerGC() { }

  /**
   * Called for each object in the young generation that is seen during garbage
   * collection. An object is seen by scanning from the root objects to all
   * reachable objects. Therefore, only reachable objects will be seen, and
   * reachable objects may be seen more than once.
   *
   * @returns the new address for the object, so that the source reference can
   * be updated when the object has been moved.
   */
  Object* BakerGC::saw_object(Object* obj) {
    Object* copy;

#ifdef ENABLE_OBJECT_WATCH
    if(watched_p(obj)) {
      std::cout << "detected " << obj << " during baker collection\n";
    }
#endif

    if(!obj->reference_p()) return obj;

    if(obj->zone() != YoungObjectZone) return obj;

    if(obj->forwarded_p()) return obj->forward();

    // This object is already in the next space, we don't want to
    // copy it again!
    if(next->contains_p(obj)) return obj;

    if(unlikely(obj->inc_age() >= lifetime_)) {
      copy = object_memory_->promote_object(obj);

      promoted_push(copy);
    } else if(likely(next->enough_space_p(
                obj->size_in_bytes(object_memory_->state())))) {
      copy = next->move_object(object_memory_->state(), obj);
      total_objects++;
    } else {
      copy_spills_++;
      copy = object_memory_->promote_object(obj);
      promoted_push(copy);
    }

#ifdef ENABLE_OBJECT_WATCH
    if(watched_p(copy)) {
      std::cout << "detected " << copy << " during baker collection (2)\n";
    }
#endif

    return copy;
  }


  /**
   * Scans the remaining unscanned portion of the Next heap.
   */
  void BakerGC::copy_unscanned() {
    Object* iobj = next->next_unscanned(object_memory_->state());

    while(iobj) {
      assert(iobj->zone() == YoungObjectZone);
      if(!iobj->forwarded_p()) scan_object(iobj);
      iobj = next->next_unscanned(object_memory_->state());
    }
  }


  /**
   * Returns true if the young generation has been fully scanned in the
   * current collection.
   */
  bool BakerGC::fully_scanned_p() {
    // Note: The spaces are swapped at the start of collection, which is why we
    // check the Next heap
    return next->fully_scanned_p();
  }

  const static double cOverFullThreshold = 95.0;
  const static int cOverFullTimes = 3;
  const static size_t cMinimumLifetime = 1;

  const static double cUnderFullThreshold = 20.0;
  const static int cUnderFullTimes = -3;
  const static size_t cMaximumLifetime = 6;

  /**
   * Perform garbage collection on the young objects.
   */
  void BakerGC::collect(GCData& data, YoungCollectStats* stats) {

    Object* tmp;
    ObjectArray *current_rs = object_memory_->swap_remember_set();

    total_objects = 0;

    copy_spills_ = 0;
    reset_promoted();

    // Start by copying objects in the remember set
    for(ObjectArray::iterator oi = current_rs->begin();
        oi != current_rs->end();
        ++oi) {
      tmp = *oi;
      // unremember_object throws a NULL in to remove an object
      // so we don't have to compact the set in unremember
      if(tmp) {
        // assert(tmp->zone == MatureObjectZone);
        // assert(!tmp->forwarded_p());

        // Remove the Remember bit, since we're clearing the set.
        tmp->clear_remember();
        scan_object(tmp);
      }
    }

    delete current_rs;

    for(std::list<gc::WriteBarrier*>::iterator wbi = object_memory_->aux_barriers().begin();
        wbi != object_memory_->aux_barriers().end();
        ++wbi) {
      gc::WriteBarrier* wb = *wbi;
      ObjectArray* rs = wb->swap_remember_set();
      for(ObjectArray::iterator oi = rs->begin();
          oi != rs->end();
          ++oi) {
        tmp = *oi;

        if(tmp) {
          tmp->clear_remember();
          scan_object(tmp);
        }
      }

      delete rs;
    }

    for(Roots::Iterator i(data.roots()); i.more(); i.advance()) {
      i->set(saw_object(i->get()));
    }

    if(data.threads()) {
      for(std::list<ManagedThread*>::iterator i = data.threads()->begin();
          i != data.threads()->end();
<<<<<<< HEAD
          i++) {
        scan(*i, true);
=======
          ++i) {
        for(Roots::Iterator ri((*i)->roots()); ri.more(); ri.advance()) {
          ri->set(saw_object(ri->get()));
        }
>>>>>>> 0764ce32
      }
    }

    for(capi::Handles::Iterator i(*data.handles()); i.more(); i.advance()) {
      if(!i->in_use_p()) continue;

      if(!i->weak_p() && i->object()->young_object_p()) {
        i->set_object(saw_object(i->object()));
        assert(i->object()->inflated_header_p());

      // Users manipulate values accessible from the data* within an
      // RData without running a write barrier. Thusly if we see a mature
      // rdata, we must always scan it because it could contain
      // young pointers.
      } else if(!i->object()->young_object_p() && i->is_rdata()) {
        scan_object(i->object());
      }

      assert(i->object()->type_id() != InvalidType);
    }

    for(capi::Handles::Iterator i(*data.cached_handles()); i.more(); i.advance()) {
      if(!i->in_use_p()) continue;

      if(!i->weak_p() && i->object()->young_object_p()) {
        i->set_object(saw_object(i->object()));
        assert(i->object()->inflated_header_p());

      // Users manipulate values accessible from the data* within an
      // RData without running a write barrier. Thusly if we see a mature
      // rdata, we must always scan it because it could contain
      // young pointers.
      } else if(!i->object()->young_object_p() && i->is_rdata()) {
        scan_object(i->object());
      }

      assert(i->object()->type_id() != InvalidType);
    }

    std::list<capi::Handle**>* gh = data.global_handle_locations();

    if(gh) {
      for(std::list<capi::Handle**>::iterator i = gh->begin();
          i != gh->end();
          ++i) {
        capi::Handle** loc = *i;
        if(capi::Handle* hdl = *loc) {
          if(!CAPI_REFERENCE_P(hdl)) continue;
          if(hdl->valid_p()) {
            Object* obj = hdl->object();
            if(obj && obj->reference_p() && obj->young_object_p()) {
              hdl->set_object(saw_object(obj));
            }
          } else {
            std::cerr << "Detected bad handle checking global capi handles\n";
          }
        }
      }
    }

<<<<<<< HEAD
=======
    for(VariableRootBuffers::Iterator i(data.variable_buffers());
        i.more(); i.advance()) {
      Object*** buffer = i->buffer();
      for(int idx = 0; idx < i->size(); idx++) {
        Object** var = buffer[idx];
        Object* tmp = *var;

        if(tmp->reference_p() && tmp->young_object_p()) {
          *var = saw_object(tmp);
        }
      }
    }

    RootBuffers* rb = data.root_buffers();
    if(rb) {
      for(RootBuffers::Iterator i(*rb);
          i.more();
          i.advance())
      {
        Object** buffer = i->buffer();
        for(int idx = 0; idx < i->size(); idx++) {
          Object* tmp = buffer[idx];

          if(tmp->reference_p() && tmp->young_object_p()) {
            buffer[idx] = saw_object(tmp);
          }
        }
      }
    }

    // Walk all the call frames
    for(CallFrameLocationList::iterator i = data.call_frames().begin();
        i != data.call_frames().end();
        ++i) {
      CallFrame** loc = *i;
      walk_call_frame(*loc);
    }

>>>>>>> 0764ce32
    // Handle all promotions to non-young space that occured.
    handle_promotions();

    assert(fully_scanned_p());
    // We're now done seeing the entire object graph of normal, live references.
    // Now we get to handle the unusual references, like finalizers and such.

    // Update finalizers. Doing so can cause objects that would have just died
    // to continue life until we can get around to running the finalizer. That
    // means more promoted objects, etc.
    check_finalize();

    // Run promotions again, because checking finalizers can keep more objects
    // alive (and thus promoted).
    handle_promotions();

    assert(fully_scanned_p());

    // Check any weakrefs and replace dead objects with nil
    clean_weakrefs(true);

    // Swap the 2 halves
    Heap *x = next;
    next = current;
    current = x;
    next->reset();

    // Reset eden to empty
    eden.reset();

    if(stats) {
      stats->lifetime = lifetime_;
      stats->percentage_used = current->percentage_used();
      stats->promoted_objects = promoted_objects_;
      stats->excess_objects = copy_spills_;
    }

    // Tune the age at which promotion occurs
    if(autotune_) {
      double used = current->percentage_used();
      if(used > cOverFullThreshold) {
        if(tune_threshold_ >= cOverFullTimes) {
          if(lifetime_ > cMinimumLifetime) lifetime_--;
        } else {
          tune_threshold_++;
        }
      } else if(used < cUnderFullThreshold) {
        if(tune_threshold_ <= cUnderFullTimes) {
          if(lifetime_ < cMaximumLifetime) lifetime_++;
        } else {
          tune_threshold_--;
        }
      } else if(tune_threshold_ > 0) {
        tune_threshold_--;
      } else if(tune_threshold_ < 0) {
        tune_threshold_++;
      } else if(tune_threshold_ == 0) {
        if(lifetime_ < original_lifetime_) {
          lifetime_++;
        } else if(lifetime_ > original_lifetime_) {
          lifetime_--;
        }
      }
    }

  }

  void BakerGC::handle_promotions() {
    while(!promoted_stack_.empty() || !fully_scanned_p()) {
      while(!promoted_stack_.empty()) {
        Object* obj = promoted_stack_.back();
        promoted_stack_.pop_back();

        scan_object(obj);
      }

      copy_unscanned();
    }
  }

  void BakerGC::check_finalize() {
    // If finalizers are running right now, just fixup any finalizer references
    if(object_memory_->running_finalizers()) {
      for(std::list<FinalizeObject>::iterator i = object_memory_->finalize().begin();
          i != object_memory_->finalize().end();
          ++i) {
        if(i->object) {
          i->object = saw_object(i->object);
        }

        if(i->ruby_finalizer) {
          i->ruby_finalizer = saw_object(i->ruby_finalizer);
        }
      }
      return;
    }

    for(std::list<FinalizeObject>::iterator i = object_memory_->finalize().begin();
        i != object_memory_->finalize().end(); )
    {
      FinalizeObject& fi = *i;

      if(i->ruby_finalizer) {
        i->ruby_finalizer = saw_object(i->ruby_finalizer);
      }

      bool remove = false;

      if(i->object->young_object_p()) {
        Object* orig = i->object;
        switch(i->status) {
        case FinalizeObject::eLive:
          if(!i->object->forwarded_p()) {
            // Run C finalizers now rather that queue them.
            if(i->finalizer) {
              (*i->finalizer)(state(), i->object);
              i->status = FinalizeObject::eFinalized;
              remove = true;
            } else {
              i->queued();
              object_memory_->add_to_finalize(&fi);

              // We need to keep it alive still.
              i->object = saw_object(orig);
            }
          } else {
            // Still alive, update the reference.
            i->object = saw_object(orig);
          }
          break;
        case FinalizeObject::eQueued:
          // Nothing, we haven't gotten to it yet.
          // Keep waiting and keep i->object updated.
          i->object = saw_object(i->object);
          i->queue_count++;
          break;
        case FinalizeObject::eFinalized:
          if(!i->object->forwarded_p()) {
            // finalized and done with.
            remove = true;
          } else {
            // RESURRECTION!
            i->queued();
            i->object = saw_object(i->object);
          }
          break;
        }
      }

      if(remove) {
        i = object_memory_->finalize().erase(i);
      } else {
        ++i;
      }
    }
  }

  bool BakerGC::in_current_p(Object* obj) {
    return current->contains_p(obj);
  }

  ObjectPosition BakerGC::validate_object(Object* obj) {
    if(current->contains_p(obj) || eden.contains_p(obj)) {
      return cValid;
    } else if(next->contains_p(obj)) {
      return cInWrongYoungHalf;
    } else {
      return cUnknown;
    }
  }
}<|MERGE_RESOLUTION|>--- conflicted
+++ resolved
@@ -188,15 +188,8 @@
     if(data.threads()) {
       for(std::list<ManagedThread*>::iterator i = data.threads()->begin();
           i != data.threads()->end();
-<<<<<<< HEAD
-          i++) {
+          ++i) {
         scan(*i, true);
-=======
-          ++i) {
-        for(Roots::Iterator ri((*i)->roots()); ri.more(); ri.advance()) {
-          ri->set(saw_object(ri->get()));
-        }
->>>>>>> 0764ce32
       }
     }
 
@@ -257,47 +250,6 @@
       }
     }
 
-<<<<<<< HEAD
-=======
-    for(VariableRootBuffers::Iterator i(data.variable_buffers());
-        i.more(); i.advance()) {
-      Object*** buffer = i->buffer();
-      for(int idx = 0; idx < i->size(); idx++) {
-        Object** var = buffer[idx];
-        Object* tmp = *var;
-
-        if(tmp->reference_p() && tmp->young_object_p()) {
-          *var = saw_object(tmp);
-        }
-      }
-    }
-
-    RootBuffers* rb = data.root_buffers();
-    if(rb) {
-      for(RootBuffers::Iterator i(*rb);
-          i.more();
-          i.advance())
-      {
-        Object** buffer = i->buffer();
-        for(int idx = 0; idx < i->size(); idx++) {
-          Object* tmp = buffer[idx];
-
-          if(tmp->reference_p() && tmp->young_object_p()) {
-            buffer[idx] = saw_object(tmp);
-          }
-        }
-      }
-    }
-
-    // Walk all the call frames
-    for(CallFrameLocationList::iterator i = data.call_frames().begin();
-        i != data.call_frames().end();
-        ++i) {
-      CallFrame** loc = *i;
-      walk_call_frame(*loc);
-    }
-
->>>>>>> 0764ce32
     // Handle all promotions to non-young space that occured.
     handle_promotions();
 
