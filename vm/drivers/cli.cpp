#include <iostream>
#include <fstream>

#include <sys/stat.h>

#include "vm/environment.hpp"
#include "vm/oop.hpp"
#include "vm/type_info.hpp"
#include "vm/exception.hpp"

#include "vm/config.h"


using namespace std;
using namespace rubinius;

static void check_directory(std::string root);

/**
 * Main rbx entry point.
 *
 * The main function here handles the environment settings and command-line
 * arguments passed to it. It then boots the VM, runs the appropriate file
 * (`loader`), and returns 0 if no errors occur along the way.
 *
 * If there is an Assertion raised or an Exception, it prints the backtrace
 * supplied. This function is the wrapper for the entire VM, as it deals with
 * anything that could possibly happen to the VM. It's like the person
 * playing whack-a-mole, in that if something tries to come out of the VM
 * that's evil (such as a failed assertion or exception), it catches it and
 * skins it and shows it to the user.
 */
int main(int argc, char** argv) {
  Environment env(argc, argv);
  env.setup_cpp_terminate();

  try {
    if(const char* var = getenv("RBX_OPTIONS")) {
      env.load_string(var);
    }

    if(const char* path = getenv("RBX_OPTFILE")) {
      env.load_conf(path);
    }

    const char* runtime = getenv("RBX_RUNTIME");

    if(!runtime) runtime = RBX_RUNTIME;

    check_directory(runtime);
    env.run_from_filesystem(runtime);

  } catch(Assertion *e) {
    std::cout << "VM Assertion:" << std::endl;
    std::cout << "  " << e->reason << std::endl << std::endl;
    e->print_backtrace();

    std::cout << std::endl << "Ruby backtrace:" << std::endl;
    env.state->print_backtrace();
    delete e;
    return 1;
  } catch(RubyException &e) {
    std::cout << "Ruby Exception hit toplevel:\n";
    // Prints Ruby backtrace, and VM backtrace if captured
    e.show(env.state);
    return 1;
  } catch(TypeError &e) {

    /* TypeError's here are dealt with specially so that they can deliver
     * more information, such as _why_ there was a type error issue.
     *
     * This has the same name as the RubyException TypeError (run `5 + "string"`
     * as an example), but these are NOT the same - this exception is raised
     * internally when Qnil gets passed to an array method, for instance, when
     * an array was expected.
     */
    std::cout << "Type Error detected:" << std::endl;
    TypeInfo* wanted = env.state->find_type(e.type);

    if(!e.object->reference_p()) {
      std::cout << "  Tried to use non-reference value " << e.object;
    } else {
      TypeInfo* was = env.state->find_type(e.object->type_id());
      std::cout << "  Tried to use object of type " <<
        was->type_name << " (" << was->type << ")";
    }

    std::cout << " as type " << wanted->type_name << " (" <<
      wanted->type << ")" << std::endl;

    e.print_backtrace();

    std::cout << "Ruby backtrace:" << std::endl;
    env.state->print_backtrace();
    return 1;
  } catch(BadKernelFile& e) {
<<<<<<< HEAD
    std::cout << "ERROR: Unable to load: " << e.what() << std::endl << std::endl;
    std::cout << "Please run the following commands to rebuild:" << std::endl;
    std::cout << "  rake clean" << std::endl;
    std::cout << "  rake or rake install" << std::endl << std::endl;
    std::cout << "If the problem persists, please open an issue at:" << std::endl;
    std::cout << "  http://github.com/evanphx/rubinius\n";
=======
    std::cout << "ERROR: BadKernelFile: " << e.what() << "\n\n";
    std::cout << "An invalid kernel file has been detected.\n";
    std::cout << "This is because the VM is out of sync with the kernel.\n";
    std::cout << "Please recompile your kernel using:\n";
    std::cout << "  rake kernel:clean clean\n";
    std::cout << "  rake\n";
    std::cout << "\nIf the problem persists, please open an issue at:\n";
    std::cout << "  http://github.com/rubinius/rubinius\n";
    std::cout << "\nThanks,\n  Management.\n";
>>>>>>> 4b59fc29
    return 1;
  } catch(VMException &e) {
    std::cout << "Unknown VM exception detected." << std::endl;
    e.print_backtrace();
    return 1;
  } catch(std::runtime_error& e) {
    std::cout << "Runtime exception: " << e.what() << std::endl;
    return 1;
  }

  env.halt();
  return env.exit_code();
}

static void check_directory(std::string runtime) {
  struct stat st;

  if(stat(runtime.c_str(), &st) == -1 || !S_ISDIR(st.st_mode)) {

    std::cerr << "ERROR: unable to find runtime directory" << std::endl;
    std::cerr << std::endl;
    std::cerr << "Rubinius was configured to find the runtime directory at:" << std::endl;
    std::cerr << std::endl << "  " << runtime << std::endl;
    std::cerr << std::endl;
    std::cerr << "but that directory does not exist." << std::endl;
    std::cerr << std::endl;
    std::cerr << "Set the environment variable RBX_RUNTIME to the location" << std::endl;
    std::cerr << "of the directory with the compiled Rubinius kernel files." << std::endl;
    std::cerr << std::endl;
    std::cerr << "You may have configured Rubinius for a different install" << std::endl;
    std::cerr << "directory but you have not run \'rake install\' yet." << std::endl;
    std::cerr << std::endl;

    exit(1);
  }
}<|MERGE_RESOLUTION|>--- conflicted
+++ resolved
@@ -94,24 +94,12 @@
     env.state->print_backtrace();
     return 1;
   } catch(BadKernelFile& e) {
-<<<<<<< HEAD
     std::cout << "ERROR: Unable to load: " << e.what() << std::endl << std::endl;
     std::cout << "Please run the following commands to rebuild:" << std::endl;
     std::cout << "  rake clean" << std::endl;
     std::cout << "  rake or rake install" << std::endl << std::endl;
     std::cout << "If the problem persists, please open an issue at:" << std::endl;
-    std::cout << "  http://github.com/evanphx/rubinius\n";
-=======
-    std::cout << "ERROR: BadKernelFile: " << e.what() << "\n\n";
-    std::cout << "An invalid kernel file has been detected.\n";
-    std::cout << "This is because the VM is out of sync with the kernel.\n";
-    std::cout << "Please recompile your kernel using:\n";
-    std::cout << "  rake kernel:clean clean\n";
-    std::cout << "  rake\n";
-    std::cout << "\nIf the problem persists, please open an issue at:\n";
     std::cout << "  http://github.com/rubinius/rubinius\n";
-    std::cout << "\nThanks,\n  Management.\n";
->>>>>>> 4b59fc29
     return 1;
   } catch(VMException &e) {
     std::cout << "Unknown VM exception detected." << std::endl;
