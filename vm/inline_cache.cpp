--- conflicted
+++ resolved
@@ -86,13 +86,6 @@
           Executable* use_exec;
 
           if(Alias* alias = try_as<Alias>(entry->method())) {
-<<<<<<< HEAD
-            mce = MethodCacheEntry::create(state, klass,
-                                           alias->original_module(),
-                                           alias->original_exec());
-          } else {
-            mce = MethodCacheEntry::create(state, klass, module, entry->method());
-=======
             // Same check as above, allow an alias to be for a superclass
             // method.
             if(alias->original_exec()->nil_p()) {
@@ -107,24 +100,16 @@
           } else {
             use_module = module;
             use_exec = entry->method();
->>>>>>> 2c952b20
           }
 
           if(use_exec) {
-            this->module = use_module;
-            this->method = use_exec;
+            mce = MethodCacheEntry::create(state, klass, use_module, use_exec);
 
             if(!vis_entry) vis_entry = entry;
 
-<<<<<<< HEAD
-          state->global_cache()->retain(state, klass, name, mce->stored_module(),
-                mce->method(), false,
-                !vis_entry->public_p(state));
-=======
-            state->global_cache()->retain(state, klass_, name, this->module,
-                  this->method, false,
+            state->global_cache()->retain(state, klass, name, mce->stored_module(),
+                  mce->method(), false,
                   !vis_entry->public_p(state));
->>>>>>> 2c952b20
 
             return eNone;
           }
