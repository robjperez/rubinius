#ifndef RBX_CONFIGURATION_HPP
#define RBX_CONFIGURATION_HPP

#include "util/configuration.hpp"
#include "vm/config.h"

namespace rubinius {
  class Configuration : public config::Configuration {
  public:
    // GC
    config::Bytes   gc_bytes;
    config::Bytes   gc_large_object;
    config::Integer gc_lifetime;
    config::Bool    gc_autotune;
    config::Bool    gc_show;
    config::Bool    gc_immix_debug;
    config::Bool    gc_honor_start;
    config::Bool    gc_autopack;
    config::Bytes   gc_marksweep_threshold;
    config::Bytes   gc_malloc_threshold;

    // Language
#ifdef RBX_ENABLED_18
    config::Bool    version_18;
#define LANGUAGE_18_ENABLED(state)  ((state)->shared.config.version_18)
#else
#define LANGUAGE_18_ENABLED(state)  (false)
#endif

#ifdef RBX_ENABLED_19
    config::Bool    version_19;
#define LANGUAGE_19_ENABLED(state)  ((state)->shared.config.version_19)
#else
#define LANGUAGE_19_ENABLED(state)  (false)
#endif

#ifdef RBX_ENABLED_20
    config::Bool    version_20;
#define LANGUAGE_20_ENABLED(state)  ((state)->shared.config.version_20)
#else
#define LANGUAGE_20_ENABLED(state)  (false)
#endif

    // JIT/Interpreter
    config::Bool    dynamic_interpreter_enabled;
    config::Integer jit_dump_code;
    config::Integer jit_call_til_compile;
    config::Integer jit_max_method_size;
    config::Bool    jit_show_compiling;
    config::Bool    jit_profile;
    config::Bool    jit_inline_generic;
    config::Bool    jit_inline_debug;
    config::Bool    jit_inline_blocks;
    config::String  jit_log;
    config::Bool    jit_disabled;
    config::Bool    jit_debug;
    config::Bool    jit_sync;
    config::Bool    jit_show_uncommon;
    config::Bool    jit_show_remove;
    config::Bool    jit_check_debugging;

    // Tools
    config::String  tool_to_load;

    // CAPI
    config::Bool    capi_global_flush;

    // Query Agent
    config::Integer qa_port;
    config::Bool    qa_verbose;
    config::String  qa_tmpdir;

    // Debug
    config::Bool    gil_debug;
    config::Integer print_config;
    config::Bool    ic_stats;
    config::Bool    profile;
    config::Integer profiler_threshold;
    config::String  report_path;
    config::Bool    thread_debug;

    // defaults
    static const int default_gc_bytes = 1048576 * 3;
    static const int default_gc_large_object = 50 * 1024;
    static const int default_gc_lifetime = 3;
    static const int default_gc_marksweep_threshold = (10 * 1024 * 1024);

    static const int default_jit_dump_code = 0;
    static const int default_jit_call_til_compile = 4000;
    static const int default_jit_max_method_size = 2048;
    static const bool default_jit_on = true;
    static const bool default_gc_autotune = true;
    static const int default_gc_malloc_threshold = 104857600;

    Configuration()
      : gc_bytes(this,        "gc.bytes", default_gc_bytes)
      , gc_large_object(this, "gc.large_object", default_gc_large_object)
      , gc_lifetime(this,     "gc.lifetime", default_gc_lifetime)
      , gc_autotune(this,     "gc.autotune", default_gc_autotune)
      , gc_show(this,         "gc.show")
      , gc_immix_debug(this,  "gc.immix.debug")
      , gc_honor_start(this,  "gc.honor_start", false)
      , gc_autopack(this,     "gc.autopack", true)
      , gc_marksweep_threshold(this, "gc.marksweep_threshold",
                               default_gc_marksweep_threshold)

<<<<<<< HEAD
#ifdef RBX_ENABLED_18
      , version_18(this, "18", false)
#endif

#ifdef RBX_ENABLED_19
      , version_19(this, "19", false)
#endif

#ifdef RBX_ENABLED_20
      , version_20(this, "20", false)
#endif
=======
      , gc_malloc_threshold(this, "gc.malloc_threshold",
                            default_gc_malloc_threshold)
>>>>>>> 0764ce32

      , dynamic_interpreter_enabled(this, "interpreter.dynamic")
      , jit_dump_code(this,   "jit.dump_code", default_jit_dump_code)
      , jit_call_til_compile(this, "jit.call_til_compile",
                             default_jit_call_til_compile)
      , jit_max_method_size(this, "jit.max_method_size",
                            default_jit_max_method_size)
      , jit_show_compiling(this, "jit.show")
      , jit_profile(this,     "jit.profile")
      , jit_inline_generic(this, "jit.inline.generic", true)
      , jit_inline_debug(this, "jit.inline.debug", false)
      , jit_inline_blocks(this, "jit.inline.blocks", true)
      , jit_log(this,        "jit.log")
      , jit_disabled(this,   "int")
      , jit_debug(this,      "jit.debug", false)
      , jit_sync(this,       "jit.sync", false)
      , jit_show_uncommon(this, "jit.uncommon.print", false)
      , jit_show_remove(this, "jit.removal.print", false)
      , jit_check_debugging(this, "jit.check_debugging", false)

      , tool_to_load(this, "tool")

      , capi_global_flush(this, "capi.global_flush", false)

      , qa_port(this,         "agent.start")
      , qa_verbose(this,      "agent.verbose")
      , qa_tmpdir(this,       "agent.tmpdir")
      , gil_debug(this,       "vm.gil.debug")
      , print_config(this,    "config.print")
      , ic_stats(this,        "ic.stats")
      , profile(this,         "profile")
      , profiler_threshold(this,  "profiler.threshold", 1000000)
      , report_path(this,     "vm.crash_report_path")
      , thread_debug(this,    "thread.debug")
    {
      gc_bytes.set_description(
          "The number of bytes the young generation of the GC should use");

      gc_large_object.set_description(
          "The size (in bytes) of the large object threshold");

      gc_lifetime.set_description(
          "How many young GC cycles an object lives before promotion");

      gc_autotune.set_description(
          "Set whether or not the GC should adjust itself for performance");

      gc_honor_start.set_description(
          "Control whether or not GC.start is honored when called");

      gc_autopack.set_description(
          "Set whether or not objects should be backed tightly in memory");

      gc_marksweep_threshold.set_description(
          "The number of bytes allocated before the marksweep GC region is collected");
      gc_malloc_threshold.set_description(
          "How many bytes allocated by C extensions til the GC is run");

#ifdef RBX_ENABLED_18
      version_18.set_description(
          "Set the supported language version to 1.8");
#endif

#ifdef RBX_ENABLED_19
      version_19.set_description(
          "Set the supported language version to 1.9");
#endif

#ifdef RBX_ENABLED_20
      version_20.set_description(
          "Set the supported language version to 2.0");
#endif

      jit_dump_code.set_description(
          "1 == show simple IR, 2 == show optimized IR, 4 == show machine code");

      jit_call_til_compile.set_description(
          "How many times a method is called before the JIT is run on it");

      jit_max_method_size.set_description(
          "The max size of a method that will be JIT");

      jit_show_compiling.set_description(
          "Print out a status message when the JIT is operating");

      jit_profile.set_description(
          "The JIT will emit code to be sure JITd methods can be profile");

      jit_inline_generic.set_description(
          "Have the JIT inline generic methods");

      jit_inline_debug.set_description(
          "Have the JIT print out information about inlining");

      jit_inline_blocks.set_description(
          "Have the JIT try and inline methods and their literal blocks");

      jit_log.set_description(
          "Send JIT debugging output to this file rather than stdout");

      jit_disabled.set_description(
          "Force the JIT to never turn on");

      jit_sync.set_description(
          "Wait for the JIT to finish compiling each method");

      jit_show_uncommon.set_description(
          "Print out information on when methods are deoptimized due to uncommon traps");

      jit_show_remove.set_description(
          "Print out whenever the JIT is removing unused code");

      jit_check_debugging.set_description(
          "Allow JITd methods to deoptimize if there is a debugging request");

      capi_global_flush.set_description(
          "Flush all CAPI handles at CAPI call boundaries");

      print_config.set_description(
          "blank or 1 == names and values, 2 == description as well");

      gil_debug.set_description(
          "Print out debugging when the GIL is locked/unlocked");

      gc_show.set_description(
          "Print out whenever the GC runs");

      gc_immix_debug.set_description(
          "Print out collection stats when the Immix collector finishes");

      ic_stats.set_description(
          "Print out stats about the InlineCaches before exiting");

      qa_port.set_description(
          "Start the QueryAgent on a TCP port. Default port is a random port");

      qa_verbose.set_description(
          "Whether or not the query agent should print out status to stderr");

      qa_tmpdir.set_description(
          "Where to store files used to discover running query agents");

      profile.set_description(
          "Configure the system to profile ruby code");

      profiler_threshold.set_description(
          "The mininum number of nanoseconds a profiler node must have to be reported");

      report_path.set_description(
          "Set a custom path to write crash reports");

      thread_debug.set_description(
          "Print threading notices when they occur");
    }

    void finalize() { }
  };
}

#endif<|MERGE_RESOLUTION|>--- conflicted
+++ resolved
@@ -104,7 +104,6 @@
       , gc_marksweep_threshold(this, "gc.marksweep_threshold",
                                default_gc_marksweep_threshold)
 
-<<<<<<< HEAD
 #ifdef RBX_ENABLED_18
       , version_18(this, "18", false)
 #endif
@@ -116,10 +115,9 @@
 #ifdef RBX_ENABLED_20
       , version_20(this, "20", false)
 #endif
-=======
+
       , gc_malloc_threshold(this, "gc.malloc_threshold",
                             default_gc_malloc_threshold)
->>>>>>> 0764ce32
 
       , dynamic_interpreter_enabled(this, "interpreter.dynamic")
       , jit_dump_code(this,   "jit.dump_code", default_jit_dump_code)
