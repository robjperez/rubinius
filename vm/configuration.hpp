--- conflicted
+++ resolved
@@ -104,12 +104,8 @@
       , gc_malloc_threshold(this, "gc.malloc_threshold",
                             default_gc_malloc_threshold)
 
-<<<<<<< HEAD
       , version(this, "version")
 
-      , dynamic_interpreter_enabled(this, "interpreter.dynamic")
-=======
->>>>>>> 27e71ea8
       , jit_dump_code(this,   "jit.dump_code", default_jit_dump_code)
       , jit_call_til_compile(this, "jit.call_til_compile",
                              default_jit_call_til_compile)
