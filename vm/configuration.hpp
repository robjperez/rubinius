#ifndef RBX_CONFIGURATION_HPP
#define RBX_CONFIGURATION_HPP

#include "util/configuration.hpp"
#include "vm/config.h"

namespace rubinius {
  class Configuration : public config::Configuration {
  public:
    // GC
    config::Integer gc_bytes;
    config::Integer gc_large_object;
    config::Integer gc_lifetime;
    config::Bool    gc_autotune;
    config::Bool    gc_show;
    config::Bool    gc_immix_debug;
    config::Bool    gc_honor_start;
    config::Bool    gc_autopack;
    config::Integer gc_marksweep_threshold;

    // Language
#ifdef RBX_ENABLED_18
    config::Bool    version_18;
#define LANGUAGE_18_ENABLED(state)  ((state)->shared.config.version_18)
#else
#define LANGUAGE_18_ENABLED(state)  (false)
#endif

#ifdef RBX_ENABLED_19
    config::Bool    version_19;
#define LANGUAGE_19_ENABLED(state)  ((state)->shared.config.version_19)
#else
#define LANGUAGE_19_ENABLED(state)  (false)
#endif

#ifdef RBX_ENABLED_20
    config::Bool    version_20;
#define LANGUAGE_20_ENABLED(state)  ((state)->shared.config.version_20)
#else
#define LANGUAGE_20_ENABLED(state)  (false)
#endif

    // JIT/Interpreter
    config::Bool    dynamic_interpreter_enabled;
    config::Integer jit_dump_code;
    config::Integer jit_call_til_compile;
    config::Integer jit_max_method_size;
    config::Bool    jit_show_compiling;
    config::Bool    jit_profile;
    config::Bool    jit_inline_generic;
    config::Bool    jit_inline_debug;
    config::Bool    jit_inline_blocks;
    config::String  jit_log;
    config::Bool    jit_disabled;
    config::Bool    jit_debug;
    config::Bool    jit_sync;
    config::Bool    jit_show_uncommon;
    config::Bool    jit_show_remove;
    config::Bool    jit_check_debugging;

    // Tools
    config::String  tool_to_load;

    // CAPI
    config::Bool    capi_global_flush;

    // Query Agent
    config::Integer qa_port;
    config::Bool    qa_verbose;
    config::String  qa_tmpdir;

    // Debug
    config::Bool    gil_debug;
    config::Integer print_config;
    config::Bool    ic_stats;
    config::Bool    profile;
    config::Integer profiler_threshold;
    config::String  report_path;
    config::Bool    thread_debug;

    // defaults
    static const int default_gc_bytes = 1048576 * 3;
    static const int default_gc_large_object = 50 * 1024;
    static const int default_gc_lifetime = 3;
    static const int default_gc_marksweep_threshold = (10 * 1024 * 1024);

    static const int default_jit_dump_code = 0;
    static const int default_jit_call_til_compile = 4000;
    static const int default_jit_max_method_size = 2048;
    static const bool default_jit_on = true;
    static const bool default_gc_autotune = true;

    Configuration()
      : gc_bytes(this,        "gc.bytes", default_gc_bytes)
      , gc_large_object(this, "gc.large_object", default_gc_large_object)
      , gc_lifetime(this,     "gc.lifetime", default_gc_lifetime)
      , gc_autotune(this,     "gc.autotune", default_gc_autotune)
      , gc_show(this,         "gc.show")
      , gc_immix_debug(this,  "gc.immix.debug")
      , gc_honor_start(this,  "gc.honor_start", false)
      , gc_autopack(this,     "gc.autopack", true)
      , gc_marksweep_threshold(this, "gc.marksweep_threshold",
                               default_gc_marksweep_threshold)

#ifdef RBX_ENABLED_18
      , version_18(this, "18", false)
#endif

#ifdef RBX_ENABLED_19
      , version_19(this, "19", false)
#endif

#ifdef RBX_ENABLED_20
      , version_20(this, "20", false)
#endif

      , dynamic_interpreter_enabled(this, "interpreter.dynamic")
      , jit_dump_code(this,   "jit.dump_code", default_jit_dump_code)
      , jit_call_til_compile(this, "jit.call_til_compile",
                             default_jit_call_til_compile)
      , jit_max_method_size(this, "jit.max_method_size",
                            default_jit_max_method_size)
      , jit_show_compiling(this, "jit.show")
      , jit_profile(this,     "jit.profile")
      , jit_inline_generic(this, "jit.inline.generic", true)
      , jit_inline_debug(this, "jit.inline.debug", false)
      , jit_inline_blocks(this, "jit.inline.blocks", true)
      , jit_log(this,        "jit.log")
      , jit_disabled(this,   "int")
      , jit_debug(this,      "jit.debug", false)
      , jit_sync(this,       "jit.sync", false)
      , jit_show_uncommon(this, "jit.uncommon.print", false)
      , jit_show_remove(this, "jit.removal.print", false)
      , jit_check_debugging(this, "jit.check_debugging", false)

      , tool_to_load(this, "tool")

      , capi_global_flush(this, "capi.global_flush", false)

      , qa_port(this,         "agent.start")
      , qa_verbose(this,      "agent.verbose")
      , qa_tmpdir(this,       "agent.tmpdir")
      , gil_debug(this,       "vm.gil.debug")
      , print_config(this,    "config.print")
      , ic_stats(this,        "ic.stats")
      , profile(this,         "profile")
      , profiler_threshold(this,  "profiler.threshold", 1000000)
      , report_path(this,     "vm.crash_report_path")
      , thread_debug(this,    "thread.debug")
    {
      gc_bytes.set_description(
          "The number of bytes the young generation of the GC should use");

      gc_large_object.set_description(
          "The size (in bytes) of the large object threshold");

      gc_lifetime.set_description(
          "How many young GC cycles an object lives before promoption");

      gc_autotune.set_description(
          "Set whether or not the GC should adjust itself for performance");

      gc_honor_start.set_description(
          "Control whether or not GC.start is honored when called");

      gc_autopack.set_description(
          "Set whether or not objects should be backed tightly in memory");

<<<<<<< HEAD
#ifdef RBX_ENABLED_18
      version_18.set_description(
          "Set the supported language version to 1.8");
#endif

#ifdef RBX_ENABLED_19
      version_19.set_description(
          "Set the supported language version to 1.9");
#endif

#ifdef RBX_ENABLED_20
      version_20.set_description(
          "Set the supported language version to 2.0");
#endif
=======
      gc_marksweep_threshold.set_description(
          "The number of bytes allocated before the marksweep GC region is collected");
>>>>>>> cd104c1b

      jit_dump_code.set_description(
          "1 == show simple IR, 2 == show optimized IR, 4 == show machine code");

      jit_call_til_compile.set_description(
          "How many times a method is called before the JIT is run on it");

      jit_max_method_size.set_description(
          "The max size of a method that will be JIT");

      jit_show_compiling.set_description(
          "Print out a status message when the JIT is operating");

      jit_profile.set_description(
          "The JIT will emit code to be sure JITd methods can be profile");

      jit_inline_generic.set_description(
          "Have the JIT inline generic methods");

      jit_inline_debug.set_description(
          "Have the JIT print out information about inlining");

      jit_inline_blocks.set_description(
          "Have the JIT try and inline methods and their literal blocks");

      jit_log.set_description(
          "Send JIT debugging output to this file rather than stdout");

      jit_disabled.set_description(
          "Force the JIT to never turn on");

      jit_sync.set_description(
          "Wait for the JIT to finish compiling each method");

      jit_show_uncommon.set_description(
          "Print out information on when methods are deoptimized due to uncommon traps");

      jit_show_remove.set_description(
          "Print out whenever the JIT is removing unused code");

      jit_check_debugging.set_description(
          "Allow JIT'd methods to deoptimize if there is a debugging request");

      capi_global_flush.set_description(
          "Flush all CAPI handles at CAPI call boundaries");

      print_config.set_description(
          "blank or 1 == names and values, 2 == description as well");

      gil_debug.set_description(
          "Print out debugging when the GIL is locked/unlocked");

      gc_show.set_description(
          "Print out whenever the GC runs");

      gc_immix_debug.set_description(
          "Print out collection stats when the Immix collector finishes");

      ic_stats.set_description(
          "Print out stats about the InlineCaches before exiting");

      qa_port.set_description(
          "Start the QueryAgent on a TCP port. Default port is a random port");

      qa_verbose.set_description(
          "Whether or not the query agent should print out status to stderr");

      qa_tmpdir.set_description(
          "Where to store files used to discover running query agents");

      profile.set_description(
          "Configure the system to profile ruby code");

      profiler_threshold.set_description(
          "The mininum number of nanoseconds a profiler node must have to be reported");

      report_path.set_description(
          "Set a custom path to write crash reports");

      thread_debug.set_description(
          "Print threading notices when they occur");
    }

    void finalize() { }
  };
}

#endif<|MERGE_RESOLUTION|>--- conflicted
+++ resolved
@@ -166,7 +166,9 @@
       gc_autopack.set_description(
           "Set whether or not objects should be backed tightly in memory");
 
-<<<<<<< HEAD
+      gc_marksweep_threshold.set_description(
+          "The number of bytes allocated before the marksweep GC region is collected");
+
 #ifdef RBX_ENABLED_18
       version_18.set_description(
           "Set the supported language version to 1.8");
@@ -181,10 +183,6 @@
       version_20.set_description(
           "Set the supported language version to 2.0");
 #endif
-=======
-      gc_marksweep_threshold.set_description(
-          "The number of bytes allocated before the marksweep GC region is collected");
->>>>>>> cd104c1b
 
       jit_dump_code.set_description(
           "1 == show simple IR, 2 == show optimized IR, 4 == show machine code");
