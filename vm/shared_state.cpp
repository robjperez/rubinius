#include "vm.hpp"
#include "shared_state.hpp"
#include "config_parser.hpp"
#include "config.h"
#include "objectmemory.hpp"
#include "instruments/profiler.hpp"
#include "instruments/timing.hpp"
#include "global_cache.hpp"
#include "capi/handle.hpp"

#include "util/thread.hpp"
#include "inline_cache.hpp"
#include "configuration.hpp"

#include "agent.hpp"
#include "world_state.hpp"

namespace rubinius {

  SharedState::SharedState(Environment* env, Configuration& config, ConfigParser& cp)
    : initialized_(false)
    , signal_handler_(0)
    , global_handles_(new capi::Handles)
    , cached_handles_(new capi::Handles)
    , profiling_(false)
    , profiler_collection_(0)
    , global_serial_(0)
    , world_(new WorldState)
    , ic_registry_(new InlineCacheRegistry)
    , class_count_(0)
    , agent_(0)
    , root_vm_(0)
    , env_(env)
    , thread_ids_(0)

    , om(0)
    , global_cache(new GlobalCache)
    , config(config)
    , user_variables(cp)
    , llvm_state(0)
  {
    ref();

    for(int i = 0; i < Primitives::cTotalPrimitives; i++) {
      primitive_hits_[i] = 0;
    }
  }

  SharedState::~SharedState() {
    if(!initialized_) return;

    // std::cerr << "Time waiting: " << world_->time_waiting() << "\n";
    delete world_;
    delete ic_registry_;
    delete om;
    delete global_cache;
    delete global_handles_;
    delete cached_handles_;
  }

  void SharedState::add_managed_thread(ManagedThread* thr) {
    SYNC(0);
    threads_.push_back(thr);
  }

  void SharedState::remove_managed_thread(ManagedThread* thr) {
    SYNC(0);
    threads_.remove(thr);
  }

  int SharedState::size() {
    return sizeof(SharedState) +
      sizeof(WorldState) +
      symbols.byte_size();
  }

  void SharedState::discard(SharedState* ss) {
    if(ss->deref()) delete ss;
  }

  uint32_t SharedState::new_thread_id(THREAD) {
    SYNC(state);
    return ++thread_ids_;
  }

  VM* SharedState::new_vm() {
    uint32_t id = new_thread_id(0);

    SYNC(0);

    // TODO calculate the thread id by finding holes in the
    // field of ids, so we reuse ids.

    VM* vm = new VM(id, *this);
    threads_.push_back(vm);

    this->ref();

    // If there is no root vm, then the first on created becomes it.
    if(!root_vm_) root_vm_ = vm;
    return vm;
  }

  void SharedState::remove_vm(VM* vm) {
    SYNC(0);
    this->deref();

    // Don't delete ourself here, it's too problematic.
  }


  void SharedState::add_global_handle(STATE, capi::Handle* handle) {
    SYNC(state);
    global_handles_->add(handle);
  }

  void SharedState::make_handle_cached(STATE, capi::Handle* handle) {
    SYNC(state);
    global_handles_->move(handle, cached_handles_);
  }


  QueryAgent* SharedState::autostart_agent() {
    SYNC(0);
    if(agent_) return agent_;
    agent_ = new QueryAgent(*this, root_vm_);
    return agent_;
  }

  void SharedState::enable_profiling(VM* vm) {
    SYNC(0);
    profiler_collection_ = new profiler::ProfilerCollection(vm);
    profiling_ = true;
  }

  LookupTable* SharedState::disable_profiling(VM* vm) {
    SYNC(0);
    if(profiler_collection_) {
      LookupTable* profile = profiler_collection_->results(vm);
      delete profiler_collection_;
      profiler_collection_ = 0;
      profiling_ = false;
      return profile;
    } else {
      return reinterpret_cast<LookupTable*>(Qnil);
    }
  }

  void SharedState::add_profiler(VM* vm, profiler::Profiler* profiler) {
    SYNC(0);
    if(profiler_collection_) {
      profiler_collection_->add_profiler(vm, profiler);
    }
  }

  void SharedState::remove_profiler(VM* vm, profiler::Profiler* profiler) {
    SYNC(0);
    if(profiler_collection_) {
      profiler_collection_->remove_profiler(vm, profiler);
    }
  }

  // Create the preemption thread and call scheduler_loop() in the new thread
  void SharedState::enable_preemption() {
    interrupts.enable_preempt = true;
<<<<<<< HEAD
    return;

    if(timer_thread_started_) return;

    timer_thread_started_ = true;

    if(pthread_create(&timer_thread_, NULL, __thread_tramp__, this) != 0) {
      std::cerr << "Unable to create timer thread!\n";
      exit(1);
    }
=======
>>>>>>> aee1b9b5
  }

  void SharedState::pre_exec() {
    SYNC(0);
    if(agent_) agent_->cleanup();
  }

  void SharedState::reinit() {
    // For now, we disable inline debugging here. This makes inspecting
    // it much less confusing.

    config.jit_inline_debug.set("no");

    world_->reinit();

    if(agent_) {
      agent_->on_fork();
      delete agent_;
      agent_ = 0;
    }
  }

  void SharedState::ask_for_stopage() {
    world_->ask_for_stopage();
  }

  bool SharedState::should_stop() {
    return world_->should_stop();
  }

  void SharedState::stop_the_world(THREAD) {
    world_->wait_til_alone(state);

    // Verify that everyone is stopped and we're alone.
    for(std::list<ManagedThread*>::iterator i = threads_.begin();
        i != threads_.end();
        i++) {
      ManagedThread *th = *i;
      switch(th->run_state()) {
      case ManagedThread::eAlone:
        assert(th == state && "Someone else is alone!");
        break;
      case ManagedThread::eRunning:
        assert(0 && "Thread still running");
        break;
      case ManagedThread::eSuspended:
      case ManagedThread::eIndependent:
        // Ok, this is fine.
        break;
      }
    }
  }

  void SharedState::restart_world(THREAD) {
    world_->wake_all_waiters(state);
  }

  bool SharedState::checkpoint(THREAD) {
    return world_->checkpoint(state);
  }

  void SharedState::gc_dependent(THREAD) {
    world_->become_dependent(state);
  }

  void SharedState::gc_independent(THREAD) {
    world_->become_independent(state);
  }

  void SharedState::set_critical(STATE) {
    SYNC(state);

    if(ruby_critical_thread_ == 0 ||
         ruby_critical_thread_ != pthread_self()) {

      UNSYNC;
      GCIndependent gc_guard(state);
      ruby_critical_lock_.lock();
      ruby_critical_thread_ = pthread_self();
    }

    return;
  }

  void SharedState::clear_critical(STATE) {
    SYNC(state);

    if(ruby_critical_thread_ == pthread_self()) {
      ruby_critical_lock_.unlock();
    }
  }

  void SharedState::enter_capi(STATE) {
    capi_lock_.lock(state);
  }

  void SharedState::leave_capi(STATE) {
    capi_lock_.unlock(state);
  }
}<|MERGE_RESOLUTION|>--- conflicted
+++ resolved
@@ -163,19 +163,6 @@
   // Create the preemption thread and call scheduler_loop() in the new thread
   void SharedState::enable_preemption() {
     interrupts.enable_preempt = true;
-<<<<<<< HEAD
-    return;
-
-    if(timer_thread_started_) return;
-
-    timer_thread_started_ = true;
-
-    if(pthread_create(&timer_thread_, NULL, __thread_tramp__, this) != 0) {
-      std::cerr << "Unable to create timer thread!\n";
-      exit(1);
-    }
-=======
->>>>>>> aee1b9b5
   }
 
   void SharedState::pre_exec() {
