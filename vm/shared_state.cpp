--- conflicted
+++ resolved
@@ -30,13 +30,9 @@
     , agent_(0)
     , root_vm_(0)
     , env_(env)
-<<<<<<< HEAD
-    , thread_ids_(0)
+    , tool_broker_(new tooling::ToolBroker)
     , ruby_critical_set_(false)
 
-=======
-    , tool_broker_(new tooling::ToolBroker)
->>>>>>> 087ae791
     , om(0)
     , global_cache(new GlobalCache)
     , config(config)
@@ -131,46 +127,9 @@
     return agent_;
   }
 
-<<<<<<< HEAD
-  void SharedState::enable_profiling(STATE, VM* vm) {
-    SYNC(state);
-    profiler_collection_ = new profiler::ProfilerCollection(vm);
-    profiling_ = true;
-  }
-
-  LookupTable* SharedState::disable_profiling(STATE, VM* vm) {
-    SYNC(state);
-    if(profiler_collection_) {
-      LookupTable* profile = profiler_collection_->results(vm);
-      delete profiler_collection_;
-      profiler_collection_ = 0;
-      profiling_ = false;
-      return profile;
-    } else {
-      return reinterpret_cast<LookupTable*>(Qnil);
-    }
-  }
-
-  void SharedState::add_profiler(STATE, VM* vm, profiler::Profiler* profiler) {
-    SYNC(state);
-    if(profiler_collection_) {
-      profiler_collection_->add_profiler(vm, profiler);
-    }
-  }
-
-  void SharedState::remove_profiler(STATE, VM* vm, profiler::Profiler* profiler) {
-    SYNC(state);
-    if(profiler_collection_) {
-      profiler_collection_->remove_profiler(vm, profiler);
-    }
-  }
-
   /**
    * Create the preemption thread and call scheduler_loop() in the new thread.
    */
-=======
-  // Create the preemption thread and call scheduler_loop() in the new thread
->>>>>>> 087ae791
   void SharedState::enable_preemption() {
     interrupts.enable_preempt = true;
   }
