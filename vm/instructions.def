#  vim: filetype=instructions

# Definitions of the Rubinius VM instruction set.
#

# [Description]
#   The classic no-op operator. It performs no actions and does not modify the
#   stack.
# [See Also]
#   pop

instruction noop() [ -- ]
end

section "Push primitive values"

# [Description]
#   The special object `nil` is pushed onto the stack.

instruction push_nil() [ -- nil ]
  stack_push(Qnil);
end

# [Description]
#   The special value `true` is pushed onto the stack.

instruction push_true() [ -- true ]
  stack_push(Qtrue);
end

# [Description]
#   The special object `false` is pushed onto the stack.

instruction push_false() [ -- false ]
  stack_push(Qfalse);
end

# [Description]
#   Pushes the value of the integer literal onto the stack.
# [See Also]
#   meta_push_0
#   meta_push_1
#   meta_push_2
#   meta_push_neg_1
# [Notes]
#   Certain common cases (i.e. -1, 0, 1, and 2) are optimised to avoid the
#   decoding of the argument.

instruction push_int(number) [ -- number ]
  stack_push(Fixnum::from(number));
end

# [Description]
#   The current `self` object is pushed onto the stack.

instruction push_self() [ -- self ]
  stack_push(call_frame->self());
end

section "Manipulate literals"

# [Description]
#   Used to set the value of a literal. The stack top is set to the literal
#   indicated by the operand.
# [Notes]
#   Unlike other literals such as strings and numbers, creating a Regexp
#   literal (i.e. via the /regex/ syntax) is a two step process to create the
#   literal slot for the Regexp, create a literal for the string between the
#   '/' delimiters and create a new Regexp object passing it the string.  Only
#   then can the literal value be set, using the set_literal opcode.

instruction set_literal(literal) [ value -- value ]
  call_frame->cm->literals()->put(state, literal, stack_top());
end

# [Description]
#   The value identified by the operand _literal_ in the current state
#   literals tuple is retrieved and placed onto the stack.
# [Notes]
#   The literals tuple is part of the machine state, and holds all literal
#   objects defined or used within a particular scope.

instruction push_literal(literal) [ -- literal ]
  stack_push(call_frame->cm->literals()->at(state, literal));
end

section "Flow control"

# [Description]
#   Unconditionally moves the instruction pointer to the position specified by
#   _location_.
# [Notes]
#   All goto instructions use absolute addressing. This is absolute movement
#   rather than a relative one, so the operand must specify the ip starting
#   from 0 to move to.
# [See Also]
#   goto_if_true
#   goto_if_false

instruction goto(location) [ -- ] => branch
  call_frame->set_ip(location);
  cache_ip(location);
  DISPATCH;
end

# [Description]
#   Remove the top value on the stack, and if `nil` or `false`, set the
#   instruction pointer to the value specified by _location_.
# [See Also]
#   goto
#   goto_if_true

instruction goto_if_false(location) [ value -- ] => branch
  Object* t1 = stack_pop();
  if(!RTEST(t1)) {
    call_frame->set_ip(location);
    cache_ip(location);
    DISPATCH;
  }
end

# [Description]
#   Remove the top value on the stack, and if not `nil` or `false`, set the
#   instruction pointer to the value specified by _location_.
# [See Also]
#   goto
#   goto_if_false

instruction goto_if_true(location) [ value -- ] => branch
  Object* t1 = stack_pop();
  if(RTEST(t1)) {
    call_frame->set_ip(location);
    cache_ip(location);
    DISPATCH;
  }
end

# [Description]
#   Return a value to the direct caller
#
#   Pops the top value from the stack, and returns to the direct caller of the
#   current invocation.
# [Notes]
#   In a method, the `return` keyword uses this instruction. In a block
#   though, `return` uses the raise_return instruction and `next` uses this
#   instruction.
# [See Also]
#   raise_return
#   raise_exc

instruction ret() [ value -- value ] => return
  if(call_frame->scope->made_alias_p()) {
    call_frame->scope->flush_to_heap(state);
  }
  return stack_top();
end

section "Stack manipulations"

# [Description]
#   Swaps the top two values on the stack, so that the second value becomes
#   the first, and the first value becomes the second.

instruction swap_stack() [ s0 s1 -- s1 s0 ]
  Object* t1 = stack_pop();
  Object* t2 = stack_pop();
  stack_push(t1);
  stack_push(t2);
end

# [Description]
#   Read a value from the top of the stack and push it on the stack again
#   without removing the original value.

instruction dup_top() [ s0 -- s0 s0 ]
  stack_push(stack_top());
end

# [Description]
#   Duplicate multiple values on the stack
#
#   Read _count_ values from the stack and push them onto the stack again
#   in order without removing the original values.
# [Stack Before]
#   value1
#   value2
#   ...
# [Stack After]
#   value1
#   value2
#   value1
#   value2
#   ...

instruction dup_many(count) [ +count -- ++count ]
  Object** objs = stack_back_position(count);
  for(intptr_t i = 0; i < count; i++) {
    stack_push(objs[i]);
  }
end

# [Description]
#   Removes the top value from the stack, discarding it.
# [Notes]
#   Pop is typically used when the return value of another opcode is not
#   required.

instruction pop() [ value -- ]
  (void)stack_pop();
end

# [Description]
#   Removes _count_ values from the stack and discard them.
# [Stack Before]
#   value1
#   value2
#   ...
# [Stack After]
#   ...

instruction pop_many(count) [ +count -- ]
  for(intptr_t i = 0; i < count; i++) {
    (void)stack_pop();
  }
end

# [Description]
#   Reverses the order on the stack of the top _count_ values.
# [Stack Before]
#   obj1
#   obj2
#   obj3
#   ...
# [Stack After]
#   obj3
#   obj2
#   obj1
#   ...

instruction rotate(count) [ +count -- +count ]
  int diff = count >> 1;
  Object** start = STACK_PTR - (count - 1);
  Object** end = STACK_PTR;

  for(int i = 0; i < diff; i++) {
    Object* right = *end;
    Object* left =  *start;

    *start = right;
    *end = left;

    start++;
    end--;
  }
end

# [Description]
#   The top value on the stack is moved down by the specified number of
#   _positions_, with all values above that position shuffling up by one.
# [Stack Before]
#   obj1
#   obj2
#   ...
#   objn
# [Stack After]
#   obj2
#   ...
#   objn
#   obj1

instruction move_down(positions) [ +positions -- +positions ]
  Object* val = stack_top();
  for(int i = 0; i < positions; i++) {
    int target = -i;
    int current = target - 1;
    STACK_PTR[target] = STACK_PTR[current];
  }
  STACK_PTR[-positions] = val;
end

section "Manipulate local variables"

# [Description]
#   Read the top of the stack and set the local variable identified by operand
#   _local_ to it. The stack is not modified by this instruction.
# [See Also]
#   push_local

instruction set_local(local) [ value -- value ]
  call_frame->scope->set_local(local, stack_top());
end

# [Description]
#   Retrieves the current value of the local variable referenced by operand
#   _local_ and push it onto the stack.
# [See Also]
#   set_local

instruction push_local(local) [ -- value ]
  stack_push(call_frame->scope->get_local(local));
end

# [Description]
#   Pushes the value of a local from an enclosing scope onto the stack
#
#   Retrieves the value of a local variable. Operand _depth_ indicates how many
#   upward enclosing scopes to walk up and then operand _index_ indicates which
#   local in that context to read. The value is then pushed on the stack.
# [See Also]
#   set_local_depth
# [Example]
#     k = 0
#     foo.each do |i|
#       bar.each do |j|
#         # i is a local variable from enclosing scope at depth 1
#         # k is a local variable from enclosing scope at depth 2
#         i = i + j + k
#       end
#     end

instruction push_local_depth(depth index) [ -- value ]
  if(depth == 0) {
    Exception::internal_error(state, call_frame,
                              "illegal push_local_depth usage");
    RUN_EXCEPTION();
  } else {
    VariableScope* scope = call_frame->scope->parent();

    if(!scope) {
      Exception::internal_error(state, call_frame,
                                "illegal push_local_depth usage, no parent");
      RUN_EXCEPTION();
    }

    for(int j = 1; j < depth; j++) {
      scope = scope->parent();
      if(!scope) {
        Exception::internal_error(state, call_frame,
                                  "illegal push_local_depth usage, no parent");
        RUN_EXCEPTION();
      }
    }

    if(index >= scope->number_of_locals()) {
      Exception::internal_error(state, call_frame,
                                "illegal push_local_depth usage, bad index");
      RUN_EXCEPTION();
    }

    stack_push(scope->get_local(index));
  }
end

# [Description]
#   Updates the value of a local variable contained in an enclosing scope
#
#   Read a value from the top of thes stack and use it to update a local
#   variable in an enclosing scope. The _depth_ and _index_ operands
#   indentify the specific local the same as in `push_local_depth`.
# [See Also]
#   push_local_depth
# [Example]
#     foo.each do |i|
#       bar.each do |j|
#         i = i + j  # i is a local variable from enclosing scope at depth 1
#       end
#     end

instruction set_local_depth(depth index) [ value -- value ]
  if(depth == 0) {
    Exception::internal_error(state, call_frame,
                              "illegal set_local_depth usage");
    RUN_EXCEPTION();
  } else {
    VariableScope* scope = call_frame->scope->parent();

    if(!scope) {
      Exception::internal_error(state, call_frame,
                                "illegal set_local_depth usage, no parent");
      RUN_EXCEPTION();
    }

    for(int j = 1; j < depth; j++) {
      scope = scope->parent();
      if(!scope) {
        Exception::internal_error(state, call_frame,
                                  "illegal set_local_depth usage, no parent");
        RUN_EXCEPTION();
      }
    }

    if(index >= scope->number_of_locals()) {
      Exception::internal_error(state, call_frame,
                                "illegal set_local_depth usage, bad index");
      RUN_EXCEPTION();
    }
    Object* val = stack_pop();
    scope->set_local(state, index, val);
    stack_push(val);
  }
end

# [Description]
#   Checks if the argument specified by the operand _index_ was passed to
#   the current invocation. If so, push true, otherwise false.
# [Notes]
#   Arguments are specified via a zero-index, so the first argument is 0.

instruction passed_arg(index) [ -- boolean ]
  if(index < (int)call_frame->arguments->total()) {
    stack_push(Qtrue);
  } else {
    stack_push(Qfalse);
  }
end

section "Manipulate exceptions"

# [Description]
#   Pushes the current exception onto the stack, so that it can be used for
#   some purpose, such as checking the exception type, setting an exception
#   variable in a rescue clause, etc.
# [See Also]
#   raise_exc
# [Example]
#     begin
#       foo = BAR        # BAR is not defined
#     rescue NameError   # push_exception used to check type of exception (via ===)
#       puts "No BAR"
#     end

instruction push_current_exception() [ -- exception ]
  stack_push(state->thread_state()->current_exception());
end

# [Description]
#   Clears any exceptions from the current thread. 

instruction clear_exception() [ -- ]
  state->thread_state()->clear_raise();
end

# [Description]
#   Package up the current exception state into an object and push it. This
#   is used to preserve the exception state around code that might mutate it.
#   For instance, when handling an ensure while an exception is being raised

instruction push_exception_state() [ -- exc_state ]
  stack_push(state->thread_state()->state_as_object(state));
end

# [Description]
#   Pops a value off the stack and set the threads exception state from it.
#   This instruction is only to be used with a value pushed on the stack
#   by the push_exception_state instruction.
# [See Also]
#   push_exception_state

instruction restore_exception_state() [ exception -- ]
    Object* top = stack_pop();
    if(top->nil_p()) {
      state->thread_state()->clear();
    } else {
      state->thread_state()->set_state(state, top);
    }
end

# [Description]
#   Raises an exception
#
#   Pops a value off the stack and make it the current exception.
#   If the value is not an instance of Exception, a TypeError is raised.

instruction raise_exc() [ value -- ] => raise
  flush_ip();
  Object* t1 = stack_pop();
  state->thread_state()->raise_exception(as<Exception>(t1));
  RUN_EXCEPTION();
end

# [Description]
#   Register an unwind handler
#
#   Registers what to happen when an exception wants to unwind through the
#   current invocation. Operand _ip_ specifies where to set the instruction
#   pointer if used. Operand _type_ is either 0 for if the value should be
#   used in rescue style (not run when unwinding because of a return caused by
#   `raise_return`) or 1 for ensure style (always used). The registrations are
#   nested within the current invocation and are automatically removed from
#   the registry when they are used. The `pop_unwind` instruction can be used
#   to remove an unused registration.
# [Notes]
#   The registration also contains the value of the stack depth when
#   created. If the registration is used, then the stack depth is
#   restored to the value contained in the registration
# [See Also]
#   pop_unwind

instruction setup_unwind(ip type) [ -- ] => handler
  interp_assert(current_unwind < kMaxUnwindInfos);
  UnwindInfo& info = unwinds[current_unwind++];
  info.target_ip = ip;
  info.stack_depth = stack_calculate_sp();
  info.type = (UnwindType)type;
end

# [Description]
#   Remove the next unused unwind registration from the current invocation.
#   This instruction is paired with `setup_unwind` to remove registrations
#   when control exits a section of code that registered a handler but didn't
#   use it. For example, exiting a begin that had a rescue expression.
# [See Also]
#   setup_unwind

instruction pop_unwind() [ -- ]
  if(current_unwind <= 0) {
    Exception::internal_error(state, call_frame, "unbalanced pop_unwind");
    RUN_EXCEPTION();
  }
  --current_unwind;
end

# [Description]
#   Cause the toplevel enclosing scope to return
#
#   Only used in a block, pop a value from the stack and raise a special
#   internal exceptiion and begin unwinding the stack. The toplevel method
#   scope will rescue the exception and return the value.
# [See Also]
#   ret

instruction raise_return() [ value -- value ] => raise
  flush_ip();
  if(!(call_frame->flags & CallFrame::cIsLambda) &&
     !call_frame->scope_still_valid(call_frame->top_scope(state))) {
    Exception* exc = Exception::make_exception(state, G(jump_error), "unexpected return");
    exc->locations(state, Location::from_call_stack(state, call_frame));
    state->thread_state()->raise_exception(exc);
  } else {
    if(call_frame->flags & CallFrame::cIsLambda) {
      state->thread_state()->raise_return(stack_top(), call_frame->promote_scope(state));
    } else {
      state->thread_state()->raise_return(stack_top(), call_frame->top_scope(state));
    }
  }
  RUN_EXCEPTION();
end

# [Description]
#   Return from a scope but run ensures first
#
#   A one use instruction, used only in a method toplevel within a begin
#   that has an ensure. Use the same internal exception as `raise_return`
#   which will coax the ensure registration to run.
# [See Also]
#   ret
#   raise_return

instruction ensure_return() [ value -- value ] => raise
  flush_ip();
  state->thread_state()->raise_return(stack_top(), call_frame->promote_scope(state));
  RUN_EXCEPTION();
end

# [Description]
#   Cause the method that yielded the current block to return. Used to
#   implement the `break` keyword in a block.

instruction raise_break() [ value -- value ] => raise
  flush_ip();
  state->thread_state()->raise_break(stack_top(), call_frame->scope->parent());
  RUN_EXCEPTION();
end

# [Description]
#   Continue unwinding the stack with the current exception. Verify that there
#   is a current exception, then begin the unwinding process again.

instruction reraise() [ -- ] => raise
  interp_assert(state->thread_state()->raise_reason() != cNone);
  RUN_EXCEPTION();
end

section "Manipulate arrays"

# [Description]
#   Create an array and populate with values on the stack
#
#   Creates a new array, populating its contents by remove the number of
#   values specidied by operand _count_ and putting them into the array in the
#   order they were on the stack. The resulting array is pushed onto the
#   stack.
# [Stack Before]
#   valueN
#   ...
#   value2
#   value1
#   ...
# [Stack After]
#   [value1, value2, ..., valueN]
#   ...

instruction make_array(count) [ +count -- array ]
  Object* t2;
  Array* ary = Array::create(state, count);
  int j = count - 1;
  for(; j >= 0; j--) {
    t2 = stack_pop();
    ary->set(state, j, t2);
  }

  stack_push(ary);
end

# [Description]
#   Removes the object on the top of the stack, and:
#   
#   1. If the input is a tuple, a new array object is created based on the
#      tuple data.
#   1. If the input is an array, it is unmodified.
#
#   If the input is any other type, call `Array.coerce_into_array(value)`.
#   If the return value of the method call is an `Array`, make it the result.
#   Otherwise make the result an 1 element `Array` contain the original value.
#
#   The resulting array is then pushed back onto the stack.

instruction cast_array() [ value -- array ]
  // Use stack_top and not stack_pop because we may need
  // to preserve and reread the value from the stack below.
  Object* t1 = stack_top();
  if(Tuple* tup = try_as<Tuple>(t1)) {
    t1 = Array::from_tuple(state, tup);
  } else if(!kind_of<Array>(t1)) {
<<<<<<< HEAD
    Object* recv = G(array);
    Arguments args(G(sym_coerce_into_array), recv, 1, &t1);
=======
    Arguments args(G(array), 1, &t1);
>>>>>>> 6208c85b
    Dispatch dis(G(sym_coerce_into_array));

    Object* res = dis.send(state, call_frame, args);

    // If the send still doesn't produce an array, wrap
    // the value in one.
    if(res && !kind_of<Array>(res)) {
      Array* ary = Array::create(state, 1);
      // Don't read t1 here, it's not GC safe because we called
      // a method.
      ary->set(state, 0, stack_top());
      t1 = ary;
    } else {
      t1 = res;
    }
  }

  (void)stack_pop(); // Remove original value
  CHECK_AND_PUSH(t1);
end

# [Description]
#   Pops an array off the top of the stack. If the array is empty, it is
#   pushed back onto the stack, followed by `nil`.
#
#   Otherwise, the array is shifted, then pushed back onto the stack,
#   followed by the object that was shifted from the front of the array.
# [Stack Before]
#   [value1, value2, ..., valueN]
#   ...
# [Stack After]
#   value1
#   [value2, ..., valueN]
#   ...

instruction shift_array() [ array -- array value ]
  Array* array = as<Array>(stack_pop());
  size_t size = (size_t)array->size();

  if(size == 0) {
    stack_push(array);
    stack_push(Qnil);
  } else {
    size_t j = size - 1;
    Object* shifted_value = array->get(state, 0);
    Array* smaller_array = Array::create(state, j);

    for(size_t i = 0; i < j; i++) {
      smaller_array->set(state, i, array->get(state, i+1));
    }

    stack_push(smaller_array);
    stack_push(shifted_value);
  }
end

section "Manipulate instance variables"

# [Description]
#   Pops a value off the stack, and uses it to set the value of the instance
#   variable identifies by the literal specified by operand _index_.  The
#   value popped off the stack is then pushed back on again.

instruction set_ivar(index) [ value -- value ]
  if(RTEST(call_frame->self()->frozen_p(state))) {
    Exception::frozen_error(state, call_frame);
    RUN_EXCEPTION();
  }
  Symbol* sym = as<Symbol>(call_frame->cm->literals()->at(state, index));
  call_frame->self()->set_ivar(state, sym, stack_top());
end

# [Description]
#   Pushes the instance variable identified by _index_ onto the stack.

instruction push_ivar(index) [ -- value ]
  Symbol* sym = as<Symbol>(call_frame->cm->literals()->at(state, index));
  Object* ret = call_frame->self()->get_ivar(state, sym);

  CHECK_AND_PUSH(ret);
end

section "Manipulate constants"

# [Description]
#   Locates the constant indicated by the operand _literal_ from the current
#   context, and pushes it onto the stack. If the constant cannot be found in
#   the current context, nothing is pushed onto the stack, and a NameError
#   exception is raised.
# [Example]
#     engine = RUBY_ENGINE # RUBY_ENGINE is a constant defined by Rubinius

instruction push_const(literal) [ -- constant ]
  bool found;
  Symbol* sym = as<Symbol>(call_frame->cm->literals()->at(state, literal));
  Object* res = Helpers::const_get(state, call_frame, sym, &found);
  if(!found) {
    flush_ip();
    res = Helpers::const_missing(state, sym, call_frame);
  } else if(Autoload* autoload = try_as<Autoload>(res)) {
    flush_ip();
    res = autoload->resolve(state, call_frame);
  }

  CHECK_AND_PUSH(res);
end

# [Description]
#   Pops an object off the stack, and uses value to set a constant named
#   by the literal _index_. The value is pushed back onto the stack.

instruction set_const(index) [ value -- value ]
  Symbol* sym = as<Symbol>(call_frame->cm->literals()->at(state, index));
  call_frame->static_scope()->module()->set_const(state, sym, stack_top());
end

# [Description]
#   Pop a value from the literals table specified by the operand _index_ and
#   use it as the value of a constant named inside a Module object popped from
#   the stack.  The _value_ is pushed back on the stack.
# [Stack Before]
#   value
#   module
#   ...
# [Stack After]
#   value
#   ...

instruction set_const_at(index) [ value module -- value ]
  Symbol* sym = as<Symbol>(call_frame->cm->literals()->at(state, index));
  Object* val = stack_pop();
  Module* under = as<Module>(stack_pop());

  under->set_const(state, sym, val);
  stack_push(val);
end

# [Description]
#   Pops _module_ off the stack, and searches within its namespace for the
#   constant named by the literal specified by the operand _index_. If found,
#   it is pushed onto the stack; otherwise, nothing is pushed onto the stack,
#   and a `NameError` exception is raised.
# [Example]
#     str = "abc"
#     enum = Enumerable::Enumerator(str, :each_byte)

instruction find_const(index) [ module -- constant ]
  bool found;
  Module* under = as<Module>(stack_pop());
  Symbol* sym = as<Symbol>(call_frame->cm->literals()->at(state, index));
  Object* res = Helpers::const_get_under(state, under, sym, &found);
  if(!found) {
    flush_ip();
    res = Helpers::const_missing_under(state, under, sym, call_frame);
  } else if(Autoload* autoload = try_as<Autoload>(res)) {
    flush_ip();
    res = autoload->resolve(state, call_frame);
  }

  CHECK_AND_PUSH(res);
end

# [Description]
#   Pushes the top-level global object that represents the top-level namespace
#   for constants. Used to find constants relative to the toplevel. In Ruby,
#   this is the class `Object`.

instruction push_cpath_top() [ -- constant ]
  stack_push(G(object));
end

# [Description]
#   Pushes a constant onto the stack. Caches the lookup to provide faster
#   future lookup. This instruction is normally emitted only by the Generator.
# [See Also]
#   push_const
# [Example]
#     engine = RUBY_ENGINE # RUBY_ENGINE is a constant defined by Rubinius

instruction push_const_fast(literal association) [ -- constant ]
  bool found;
  Object* res = 0;

  Object* val = call_frame->cm->literals()->at(state, association);
  StaticScope* sc = call_frame->static_scope();

  // See if the cache is present, if so, validate it and use the value
  GlobalCacheEntry* cache;
  if((cache = try_as<GlobalCacheEntry>(val)) != NULL) {
    if(cache->valid_p(state, sc)) {
      res = cache->value();
    } else {
      Symbol* sym = as<Symbol>(call_frame->cm->literals()->at(state, literal));
      flush_ip();
      res = Helpers::const_get(state, call_frame, sym, &found);
      if(found) {
        cache->update(state, res, sc);
      }
    }
  } else {
    flush_ip();
    Symbol* sym = as<Symbol>(call_frame->cm->literals()->at(state, literal));
    res = Helpers::const_get(state, call_frame, sym, &found);
    if(found) {
      if(Autoload* autoload = try_as<Autoload>(res)) {
        flush_ip();
        res = autoload->resolve(state, call_frame);
        if(res) {
          // resolve might run the GC, refetch static_scope
          sc = call_frame->static_scope();
          cache = GlobalCacheEntry::create(state, res, sc);
          call_frame->cm->literals()->put(state, association, cache);
        }
      } else {
        cache = GlobalCacheEntry::create(state, res, sc);
        call_frame->cm->literals()->put(state, association, cache);
      }
    } else {
      res = Helpers::const_missing(state, sym, call_frame);
    }
  }

  CHECK_AND_PUSH(res);
end

section "Send messages"

# [Description]
#   The call flags on the current execution context are set to the opcode
#   argument _flags_.
# [Notes]
#   Currently this only has one use, which is that send_stack_with_splat
#   checks if flags is set to CALL_FLAG_CONCAT which indicase that
#   the splat represents arguments at the beginning rather than the end.

instruction set_call_flags(flags) [ -- ]
  SET_CALL_FLAGS(flags);
end

# [Description]
#   Indicate that the next send is allowed to see `private` methods.

instruction allow_private() [ -- ]
  SET_ALLOW_PRIVATE(true);
end

# [Description]
#   Pops a _receiver_ object off the top of the stack and sends it the
#   message specified by the operand _literal_ with zero arguments.
#
#   When the method returns, the return value is pushed on the stack.
# [See Also]
#   send_stack
# [Notes]
#   This form of send is for methods that take no arguments.

instruction send_method(literal) [ receiver -- value ] => send
  flush_ip();
  Object* recv = stack_top();
  InlineCache* cache = reinterpret_cast<InlineCache*>(literal);

  SET_ALLOW_PRIVATE(false);

  Arguments args(cache->name, recv, Qnil, 0, 0);
  Object* ret = cache->execute(state, call_frame, args);

  (void)stack_pop();

  CHECK_AND_PUSH(ret);
end

# [Description]
#   Sends a message with arguments on the stack
#
#   Pops the _receiver_ of the message off the stack and sends the message
#   specified by the operand _literal_ with _count_ arguments. The arguments
#   are removed from the stack also.
#
#   When the method returns, the return value is pushed on the stack.
# [Stack Before]
#   argN
#   ...
#   arg2
#   arg1
#   receiver
# [Stack After]
#   value
#   ...
# [See Also]
#   send_stack_with_block
# [Notes]
#   This opcode does not pass a block to the receiver; see
#   `send_stack_with_block` for the equivalent op code used when a block is to
#   be passed.

instruction send_stack(literal count) [ receiver +count -- value ] => send
  flush_ip();
  Object* recv = stack_back(count);
  InlineCache* cache = reinterpret_cast<InlineCache*>(literal);

  SET_ALLOW_PRIVATE(false);

  Arguments args(cache->name, recv, Qnil, count,
                 stack_back_position(count));

  Object* ret = cache->execute(state, call_frame, args);

  stack_clear(count + 1);

  CHECK_AND_PUSH(ret);
end

# [Description]
#   Sends a message with arguments and a block on the stack
#
#   Pops the _receiver_ of the message off the stack and sends the message
#   specified by the operand _literal_ with _count_ arguments. The arguments
#   are removed from the stack also. A value that represents the block to pass
#   on is popped off the stack after the normal arguments.
#
#   When the method returns, the return value will be on top of the stack.
# [Stack Before]
#   block
#   argN
#   ...
#   arg2
#   arg1
#   receiver
# [Stack After]
#   retval
#   ...
# [See Also]
#   send_stack
# [Notes]
#   This opcode passes a block to the receiver; see `send_stack` for the
#   equivalent op code used when no block is to be passed.

instruction send_stack_with_block(literal count) [ block receiver +count -- value ] => send
  flush_ip();
  Object* block = stack_pop();
  Object* recv = stack_back(count);
  InlineCache* cache = reinterpret_cast<InlineCache*>(literal);

  Arguments args(cache->name, recv, block, count,
                 stack_back_position(count));

  SET_ALLOW_PRIVATE(false);

  Object* ret = cache->execute(state, call_frame, args);

  stack_clear(count + 1);

  CHECK_AND_PUSH(ret);
end

# [Description]
#   Sends a message with static arguments, a block, and a splat.
#
#   Pops the _receiver_ of the message off the stack and sends the message
#   specified by the operand _literal_ with _count_ arguments. The arguments
#   are removed from the stack also. A value that represents additional
#   arguments packaged up as an Array is then popped from the stack. A value
#   that represents the block to pass is then popped off the stack.
#
#   When the method returns, the return value will be on top of the stack.
# [Stack Before]
#   block
#   splat
#   argN
#   ...
#   arg2
#   arg1
#   receiver
# [Stack After]
#   retval
#   ...
# [See Also]
#   send_stack_with_block

define CALL_FLAG_CONCAT 2

instruction send_stack_with_splat(literal count) [ block array receiver +count -- value ] => send
  flush_ip();
  Object* block = stack_pop();
  Object* ary   = stack_pop();
  Object* recv =  stack_back(count);
  InlineCache* cache = reinterpret_cast<InlineCache*>(literal);

  Arguments args(cache->name, recv, block, count,
                 stack_back_position(count));

  if(!ary->nil_p()) {
    if(CALL_FLAGS() & CALL_FLAG_CONCAT) {
      args.prepend(state, as<Array>(ary));
    } else {
      args.append(state, as<Array>(ary));
    }
  }

  SET_CALL_FLAGS(0);
  SET_ALLOW_PRIVATE(false);

  Object* ret = cache->execute(state, call_frame, args);

  stack_clear(count + 1);

  CHECK_AND_PUSH(ret);
end

# [Description]
#   Call a method on the superclass with a block
#
#   The same as `send_stack_with_block`, but reciever is the current self
#   instead of being read from the stack, and the method to call is looked up
#   starting with the reciever superclass.
# [Stack Before]
#   block
#   argN
#   ...
#   arg2
#   arg1
# [Stack After]
#   retval
#   ...

instruction send_super_stack_with_block(literal count) [ block +count -- value ] => send
  flush_ip();
  Object* block = stack_pop();
  InlineCache* cache = reinterpret_cast<InlineCache*>(literal);
  Object* const recv = call_frame->self();

  Arguments new_args(cache->name, recv, block, count,
                     stack_back_position(count));

  SET_ALLOW_PRIVATE(false);

  Symbol* current_name = call_frame->original_name();
  if(cache->name != current_name) {
    cache->name = current_name;
  }

  Object* ret;

  ret = InlineCache::empty_cache_super(state, cache, call_frame, new_args);

  stack_clear(count);

  CHECK_AND_PUSH(ret);
end

# [Description]
#   Call a method on the superclass, passing args plus a block.
#
#   The same as `send_stack_with_block`, but receiver is the current `self`
#   instead of being read from the stack, and the method to call is looked up
#   starting with the receiver superclass.
# [Stack Before]
#   block
#   argN
#   ...
#   arg2
#   arg1
# [Stack After]
#   retval
#   ...

instruction send_super_stack_with_splat(literal count) [ block array +count -- value ] => send
  flush_ip();
  Object* block = stack_pop();
  Object* ary   = stack_pop();
  Object* const recv = call_frame->self();
  InlineCache* cache = reinterpret_cast<InlineCache*>(literal);

  Arguments new_args(cache->name, recv, block, count,
                     stack_back_position(count));

  if(!ary->nil_p()) {
    if(CALL_FLAGS() & CALL_FLAG_CONCAT) {
      new_args.prepend(state, as<Array>(ary));
    } else {
      new_args.append(state, as<Array>(ary));
    }
  }

  SET_CALL_FLAGS(0);
  SET_ALLOW_PRIVATE(false);

  Symbol* current_name = call_frame->original_name();
  if(cache->name != current_name) {
    cache->name = current_name;
  }

  Object* ret = InlineCache::empty_cache_super(state, cache, call_frame, new_args);

  stack_clear(count);

  CHECK_AND_PUSH(ret);
end

section "Manipulate blocks"

# [Description]
#   Pushes the current block onto the stack. The value is not wrapped in a
#   `Proc` if it is a `BlockEnvironment`.
# [See Also]
#   push_proc

instruction push_block() [ -- block ]
  stack_push(call_frame->scope->block());
end

# [Description]
#   Check if exactly _count_ arguments were passed to the current invocation.
# [Notes]
#   _This instruction is deprecated and no longer used._

instruction passed_blockarg(count) [ -- boolean ]
  if(count == (int)call_frame->arguments->total()) {
    stack_push(Qtrue);
  } else {
    stack_push(Qfalse);
  }
end

# [Description]
#   Read a CompiledMethod specified by the operand +literal+ and create a
#   `BlockEnvironment`.  Push the new `BlockEnvironment` object on the stack.

instruction create_block(literal) [ -- block ]
  Object* _lit = call_frame->cm->literals()->at(state, literal);
  CompiledMethod* cm = as<CompiledMethod>(_lit);

  // TODO: We do not need to be doing this everytime.
  cm->scope(state, call_frame->static_scope());

  Object* be = BlockEnvironment::under_call_frame(state, cm, vmm, call_frame,
                                                  literal);

  CHECK_AND_PUSH(be);
end

# [Description]
#   Converts the value on the top of the stack into an argument for a block
#   taking one argument.
#
#   The value on the top of the stack is popped, and:
#
#   If it has no fields, the result is `nil`.
#
#   If the value contains a single field, the result is the value in the
#   first field.
# 
#   Otherwise, package up all the arguments in an `Array` as the result.
#
#   The result is then pushed onto the stack.
# [Notes]
#   This is a single use instruction, only used to simplify how to handle a
#   block that accepts one argument.

instruction cast_for_single_block_arg() [ -- argument ]
  int k = call_frame->arguments->total();
  if(k == 0) {
    stack_push(Qnil);
  } else if(k == 1) {
    stack_push(call_frame->arguments->get_argument(0));
  } else {
    Array* ary = Array::create(state, k);
    for(int i = 0; i < k; i++) {
      ary->set(state, i, call_frame->arguments->get_argument(i));
    }
    stack_push(ary);
  }
end

# [Description]
#   Converts a block argument single-valued tuple into multiple arguments if
#   the arg is an array.
#
#   If the Proc invoked from was in lambda mode, and one argument is passed:
#     * and it's an Array, push it.
#     * and it responds to `#to_ary`, try and convert it and push it.
#     * otherwise wrap it in a one element Array and push it.
#
#   Otherwise:
#     Package up the arguments into an `Array` and push it onto the stack.
# [Stack Before]
#   value1
#   value2
#   ...
# [Stack After]
#   array[value1,..] | value1
#   ...
# [Example]
#     [[1,2,3]].each do |i,j,k|
#       # do something
#     end
# [Notes]
#   This is a single use instruction, only used to simplify how to handle a
#   block that accepts 2 or more arguments. The semantics for this instruction
#   change depending on if the current block invocation is from a Proc with
#   lambda semantics or not.

instruction cast_for_multi_block_arg() [ -- array ]
  /* If there is only one argument and that thing is an array...
     AND the thing being invoked is not a lambda... */
  if(!(call_frame->flags & CallFrame::cIsLambda) &&
       call_frame->arguments->total() == 1) {
    Object* obj = call_frame->arguments->get_argument(0);
    if(kind_of<Array>(obj)) {
      stack_push(obj);
    } else if(RTEST(obj->respond_to(state, state->symbol("to_ary"), Qfalse))) {
      obj = obj->send(state, call_frame, state->symbol("to_ary"));
      if(kind_of<Array>(obj)) {
        stack_push(obj);
      } else {
        Exception::type_error(state, "to_ary must return an Array", call_frame);
        RUN_EXCEPTION();
      }
    } else {
      Array* ary = Array::create(state, 1);
      ary->set(state, 0, obj);
      stack_push(ary);
    }
  } else {
    Array* ary = Array::create(state, call_frame->arguments->total());
    for(size_t i = 0; i < call_frame->arguments->total(); i++) {
      ary->set(state, i, call_frame->arguments->get_argument(i));
    }
    stack_push(ary);
  }
end

# [Description]
#   Take all arguments passed to the current invocation and package
#   them into an `Array`, which is then pushed on the stack.

instruction cast_for_splat_block_arg() [ -- arguments ]
  Array* ary = Array::create(state, call_frame->arguments->total());
  for(size_t i = 0; i < call_frame->arguments->total(); i++) {
    ary->set(state, i, call_frame->arguments->get_argument(i));
  }

  stack_push(ary);
end

# [Description]
#   Invoke the current block, passing _count_ arguments to it.
# [Stack Before]
#   argN
#   ...
#   arg2
#   arg1
#   ...
# [Stack After]
#   value
#   ...
# [See Also]
#   send_stack

instruction yield_stack(count) [ +count -- value ] => yield
  flush_ip();
  Object* t1 = call_frame->scope->block();
  Object* ret;
  Arguments args(G(sym_call), t1, count, stack_back_position(count));

  if(BlockEnvironment *env = try_as<BlockEnvironment>(t1)) {
    ret = env->call(state, call_frame, args);
  } else if(Proc* proc = try_as<Proc>(t1)) {
    ret = proc->yield(state, call_frame, args);
  } else if(t1->nil_p()) {
    state->thread_state()->raise_exception(Exception::make_lje(state, call_frame));
    ret = NULL;
  } else {
    Dispatch dis(G(sym_call));
    ret = dis.send(state, call_frame, args);
  }

  stack_clear(count);

  CHECK_AND_PUSH(ret);
end

# [Description]
#   Invoke the current block, passing _count_ arguments to it in
#   addition to the values in the `Array` _array_.
# [Stack Before]
#   array
#   argN
#   ...
#   arg2
#   arg1
#   ...
# [Stack After]
#   value
#   ...
# [See Also]
#   send_stack_with_splat

instruction yield_splat(count) [ array +count -- value ] => yield
  flush_ip();
  Object* ary = stack_pop();
  Object* t1 = call_frame->scope->block();

  Arguments args(G(sym_call), t1, count, stack_back_position(count));

  if(!ary->nil_p()) {
    args.append(state, as<Array>(ary));
  }

  Object* ret;
  if(BlockEnvironment *env = try_as<BlockEnvironment>(t1)) {
    ret = env->call(state, call_frame, args);
  } else if(Proc* proc = try_as<Proc>(t1)) {
    ret = proc->yield(state, call_frame, args);
  } else if(t1->nil_p()) {
    state->thread_state()->raise_exception(Exception::make_lje(state, call_frame));
    ret = NULL;
  } else {
    Dispatch dis(G(sym_call));
    ret = dis.send(state, call_frame, args);
  }

  stack_clear(count);

  CHECK_AND_PUSH(ret);
end

section "Manipulate strings"

# [Description]
#   Pops two strings off the stack, appends the second to the first, and
#   then pushes the combined string back onto the stack.
# [Notes]
#   The original string is modified by the append.

instruction string_append() [ prefix suffix -- string ]
  flush_ip();
  String* s1 = as<String>(stack_pop());
  String* s2 = as<String>(stack_pop());
  s1->append(state, s2);
  stack_push(s1);
end

# [Description]
#   Build a new string using many substrings
#
#   Remove _count_ elements from the stack and interpret each as a `String`.
#   Build a new string which is all the removed elements concated together in
#   the order they were on the stack.
#
#   Push the resulting string.
# [Stack Before]
#   stringN
#   ...
#   string2
#   string1
# [Stack After]
#   string1string2..stringN
#   ...

instruction string_build(count) [ +count -- string ]
  flush_ip();
  size_t size = 0;

  bool tainted = false;

  // Figure out the total size
  for(int i = 0; i < count; i++) {
    Object* obj = stack_back(i);

    if(obj->reference_p()) {
      tainted |= obj->is_tainted_p();
    }

    String* str = try_as<String>(obj);

    if(str) {
      size += str->size();
    } else {
      // This isn't how MRI does this. If sub isn't a String, it converts the
      // the original object via any_to_s, not the bad value returned from #to_s.
      // This quite a bit harder to implement in rubinius atm, so i'm opting for
      // this way instead.

      str = obj->to_s(state, false);
      tainted |= str->is_tainted_p();
      size += str->size();

      // TRICKY! Reuse the stack to store our new String value.
      stack_back(i) = str;
    }
  }

  String* str = String::create(state, 0, size);
  uint8_t* pos = str->byte_address();

  for(int i = count - 1; i >= 0; i--) {
    Object* obj = stack_back(i);
    String* sub = as<String>(obj);

    memcpy(pos, sub->byte_address(), sub->size());
    pos += sub->size();
  }

  if(tainted) str->set_tainted();

  stack_clear(count);
  stack_push(str);
end

# [Description]
#   Consume the string on the stack, replacing it with a duplicate. Mutating
#   operations on the original string will not affect the duplicate, and
#   vice-versa.

instruction string_dup() [ string -- string ]
  flush_ip();
  String *s1 = as<String>(stack_pop());
  stack_push(s1->string_dup(state));
end

section "Manipulate scope"

# [Description]
#   Pushes the current `StaticScope` object on the stack. Many operations are
#   defered to the current scope. This operation retrieves the current scope
#   so methods can be called on it.

instruction push_scope() [ -- scope ]
  stack_push(call_frame->static_scope());
end

# [Description]
#   Create a new `StaticScope` object for the given Module on the stack.
#   This scope is chained off the current scope of the method.
#
#   This also sets the scope of the current `CompiledMethod` to the new
#   `StaticScope`.

instruction add_scope() [ module -- ]
  Object* obj = stack_pop();
  Module* mod = as<Module>(obj);
  StaticScope* scope = StaticScope::create(state);
  scope->module(state, mod);
  scope->parent(state, call_frame->static_scope());
  call_frame->cm->scope(state, scope);
  call_frame->static_scope_ = scope;
end

# [Description]
#   Push the `VariableScope` for the current method/block invocation on the
#   stack.

instruction push_variables() [ -- scope ]
  stack_push(call_frame->promote_scope(state));
end

section "Miscellaneous. TODO: better categorize these"

# [Description]
#   Perform required occasional checks that must be done.  This instruction is
#   used by loops to allow them to be interrupted externally, and thus also
#   cause the current method to heat up.

instruction check_interrupts() [ -- ]
  flush_ip();

  // This is used in loops, and allows loops to heat a method up.
  if(vmm->call_count >= 0) vmm->call_count++;

  // The | here reduces the number of branches to check
  if(unlikely(state->interrupts.check)) {
    state->interrupts.checked();

    if(state->interrupts.perform_gc) {
      state->interrupts.perform_gc = false;
      state->collect_maybe(call_frame);
    }
  }

  if(!state->check_async(call_frame)) RUN_EXCEPTION();

  state->set_call_frame(call_frame);
  state->shared.checkpoint(state);
end

# [Description]
#   Pauses virtual machine execution and yields control to the debugger on the
#   debug channel. If no debugger is registered, an error is raised.
# [Notes]
#   _This instruction is deprecated and should not be used._

instruction yield_debugger() [ -- ]
  flush_ip();
  Helpers::yield_debugger(state, call_frame, Qnil);
end

# [Description]
#   Pop the _value_ from the stack, and push `true` or `false` depending on
#   whether the consumed value was the special value `nil`.

instruction is_nil() [ value -- boolean ]
  stack_push(stack_pop() == Qnil ? Qtrue : Qfalse);
end

# [Description]
#   Checks if the specified method serial number matches an expected value.
#
#   Pops the _receiver_ object from the stack and checks if it responds to the
#   message specified by the operand _literal_ and the target method has
#   serial number _serial_. If so, push `true`, else push `false`.
# [Notes]
#   This opcode is typically used to determine at runtime whether an
#   optimisation can be performed. At compile time, two code paths are
#   generated: a slow, but guaranteed correct path, and a fast path that uses
#   certain optimisations. The serial number check is then performed at
#   runtime to determine which code path is executed.
#
#   For example, a method such as `Fixnum#times` can be optimised at compile
#   time, but we can't know until runtime whether or not the `Fixnum#times`
#   method has been overridden. The serial number check is used to determine
#   each time the code is executed, whether or not the standard `Fixnum#times`
#   has been overridden. It leverages the serial number field on a
#   `CompiledMethod`, is initialised to either 0 (for kernel land methods) or
#   1 (for user land methods).

instruction check_serial(literal serial) [ receiver -- boolean ]
  Object* recv = stack_pop();
  InlineCache* cache = reinterpret_cast<InlineCache*>(literal);

  if(cache->update_and_validate(state, call_frame, recv) &&
       cache->method &&
       cache->method->serial()->to_native() == serial) {
     stack_push(Qtrue);
  } else {
    stack_push(Qfalse);
  }
end

# [Description]
#   Checks if the specified method's serial number matches an expected value.
#   Considers `private` methods too.
# [See Also]
#   check_serial

instruction check_serial_private(literal serial) [ receiver -- boolean ]
  Object* recv = stack_pop();
  InlineCache* cache = reinterpret_cast<InlineCache*>(literal);

  if(cache->update_and_validate_private(state, call_frame, recv) &&
       cache->method &&
       cache->method->serial()->to_native() == serial) {
     stack_push(Qtrue);
  } else {
    stack_push(Qfalse);
  }
end

section "Access object fields"

# [Description]
#   Pushes the value of the specified field in the current object onto the
#   stack.
# [Notes]
#   Fields are similar to instance variables, but have dedicated storage
#   allocated. They are primarily used on core or bootstap classes.
#   This instruction should not be used directly. The VM will specialize
#   push_ivar instructions into this.

instruction push_my_field(index) [ -- value ]
  stack_push(call_frame->self()->get_field(state, index));
end

# [Description]
#   Stores the value at the top of the stack into the field specified by
#   _index_ on `self`.
#
#   The stack is left unmodified.
# [Notes]
#   This instruction should not be used directly. The VM will specialize
#   push_ivar instructions into this.

instruction store_my_field(index) [ value -- value ]
  call_frame->self()->set_field(state, index, stack_top());
end

section "Type checks"

# [Description]
#   Evaluate if _object_ is an instance of _class_ or of an ancestor of
#   _class_. If so, push `true`, else push `false`.
#
#   The equivalent of `object.kind_of?(klass)` in Ruby.
# [See Also]
#   instance_of

instruction kind_of() [ object class -- boolean ]
  Object* t1 = stack_pop();
  Object* mod = stack_pop();
  if(t1->kind_of_p(state, mod)) {
    stack_push(Qtrue);
  } else {
    stack_push(Qfalse);
  }
end

# [Description]
#   Evaluate if _object_ is an instance of _class_. If so, push `true`, else
#   push `false`.
#
#   The equivalent of `object.instance_of?(klass)` in Ruby.
# [See Also]
#   kind_of

instruction instance_of() [ object class -- boolean ]
  Object* t1 = stack_pop();
  Class* cls = as<Class>(stack_pop());
  if(t1->class_object(state) == cls) {
    stack_push(Qtrue);
  } else {
    stack_push(Qfalse);
  }
end

section "Optimizations"

# [Description]
#   Push `-1` (negative 1) onto the stack.
# [Notes]
#   This is an optimisation applied by the compiler.

instruction meta_push_neg_1() [ -- value ]
  stack_push(Fixnum::from(-1));
end

# [Description]
#   Push `0` (zero) onto the stack.
# [Notes]
#   This is an optimisation applied by the compiler.

instruction meta_push_0() [ -- value ]
  stack_push(Fixnum::from(0));
end

# [Description]
#   Push `1` (one) onto the stack.
# [Notes]
#   This is an optimisation applied by the compiler.

instruction meta_push_1() [ -- value ]
  stack_push(Fixnum::from(1));
end

# [Description]
#   Push `2` (two) onto the stack.
# [Notes]
#   This is an optimisation applied by the compiler.

instruction meta_push_2() [ -- value ]
  stack_push(Fixnum::from(2));
end

# [Description]
#   Implementation of `#+` optimised for `Fixnum`.
#
#   Pops _value1_ and _value2_ off the stack, and pushes the _sum_ (_value1_
#   `+` _value2_).  If both values are Fixnums, the addition is done directly
#   via the `fixnum_add` primitive. Otherwise, the `#+` method is called on
#   _value1_, passing _value2_ as the argument.

instruction meta_send_op_plus(literal) [ value1 value2 -- sum ] => send
  Object* left =  stack_back(1);
  Object* right = stack_back(0);

  if(both_fixnum_p(left, right)) {
    (void)stack_pop();
    (void)stack_pop();
    Object* res = ((Fixnum*)(left))->add(state, (Fixnum*)(right));
    stack_push(res);
  } else {
    flush_ip();
    Arguments out_args(G(sym_plus), left, 1, stack_back_position(1));
    InlineCache* cache = reinterpret_cast<InlineCache*>(literal);
    Object* ret = cache->execute(state, call_frame, out_args);
    stack_clear(2);

    CHECK_AND_PUSH(ret);
  }
end

# [Description]
#   Implementation of `#-` optimised for `Fixnum`.
#
#   Pops _value1_ and _value2_ off the stack, and pushes the _difference_ (_value1_
#   `-` _value2_).  If both values are Fixnums, the subtraction is done directly
#   via the `fixnum_sub` primitive. Otherwise, the `#-` method is called on
#   _value1_, passing _value2_ as the argument.

instruction meta_send_op_minus(literal) [ value1 value2 -- difference ] => send
  Object* left =  stack_back(1);
  Object* right = stack_back(0);

  if(both_fixnum_p(left, right)) {
    (void)stack_pop();
    stack_set_top(((Fixnum*)(left))->sub(state, (Fixnum*)(right)));
  } else {
    flush_ip();
    Arguments out_args(G(sym_minus), left, 1, stack_back_position(1));
    InlineCache* cache = reinterpret_cast<InlineCache*>(literal);
    Object* ret = cache->execute(state, call_frame, out_args);
    stack_clear(2);

    CHECK_AND_PUSH(ret);
  }
end

# [Description]
#   Implementation of `#==` optimised for `Fixnum` and `Symbol`.
#
#   Pops _value1_ and _value2_ off the stack and pushes the logical result
#   of (_value1_ `==` _value2_). If _value1_ and _value2_ are both Fixnums or
#   both Symbols, the comparison is done directly. Otherwise, the `#==` method
#   is called on _value1_, passing _value2_ as the argument.

instruction meta_send_op_equal(literal) [ value1 value2 -- boolean ] => send
  InlineCache* cache = reinterpret_cast<InlineCache*>(literal);

  Object* t1 = stack_back(1);
  Object* t2 = stack_back(0);

  /* If both are not references, compare them directly. */
  if(!t1->reference_p() && !t2->reference_p()) {
    (void)stack_pop();
    stack_set_top((t1 == t2) ? Qtrue : Qfalse);
  } else {
    flush_ip();

    Arguments out_args(G(sym_equal), t1, 1, stack_back_position(1));
    Object* ret = cache->execute(state, call_frame, out_args);
    stack_clear(2);

    CHECK_AND_PUSH(ret);
  }
end

# [Description]
#   Implementation of `#<` optimised for `Fixnum`.
#
#   Pops _value1_ and _value2_ off the stack, and pushes the logical result
#   of (_value1_ `<` _value2_). If _value1_ and _value2_ are both Fixnums, the
#   comparison is done directly. Otherwise, the `#<` method is called on
#   _value1_, passing _value2_ as the argument.

instruction meta_send_op_lt(literal) [ value1 value2 -- boolean ]
  Object* t1 = stack_back(1);
  Object* t2 = stack_back(0);
  if(both_fixnum_p(t1, t2)) {
    native_int j = as<Integer>(t1)->to_native();
    native_int k = as<Integer>(t2)->to_native();
    (void)stack_pop();
    stack_set_top((j < k) ? Qtrue : Qfalse);
  } else {
    flush_ip();
    InlineCache* cache = reinterpret_cast<InlineCache*>(literal);
    Arguments out_args(cache->name, t1, 1, stack_back_position(1));
    Object* ret = cache->execute(state, call_frame, out_args);
    stack_clear(2);

    CHECK_AND_PUSH(ret);
  }
end

# [Description]
#   Implementation of `#>` optimised for `Fixnum`.
#
#   Pops _value1_ and _value2_ off the stack, and pushes the logical result
#   of (_value1_ `>` _value2_). If _value1_ and _value2_ are both Fixnums, the
#   comparison is done directly. Otherwise, the `#>` method is called on
#   _value1_, passing _value2_ as the argument.

instruction meta_send_op_gt(literal) [ value1 value2 -- boolean ]
  Object* t1 = stack_back(1);
  Object* t2 = stack_back(0);
  if(both_fixnum_p(t1, t2)) {
    native_int j = as<Integer>(t1)->to_native();
    native_int k = as<Integer>(t2)->to_native();
    (void)stack_pop();
    stack_set_top((j > k) ? Qtrue : Qfalse);
  } else {
    flush_ip();
    InlineCache* cache = reinterpret_cast<InlineCache*>(literal);
    Arguments out_args(cache->name, t1, 1, stack_back_position(1));
    Object* ret = cache->execute(state, call_frame, out_args);
    stack_clear(2);

    CHECK_AND_PUSH(ret);
  }
end

# [Description]
#   Implementation of `#===` (triple equal) optimised for `Fixnum` and
#   `Symbol`.
#
#   Pops _value1_ and _value2_ off the stack, and pushes the logical result
#   of (_value1_ `===` _value2_). If _value1_ and _value2_ are both Fixnums or
#   both Symbols, the comparison is done directly. Otherwise, the `#===` method
#   is called on _value1_, passing _value2_ as the argument.
# [Notes]
#   Exactly like equal, except calls `#===` if it can't handle it directly.

instruction meta_send_op_tequal(literal) [ value1 value2 -- boolean ] => send
  Object* t1 = stack_back(1);
  Object* t2 = stack_back(0);
  /* If both are fixnums, or both are symbols, compare the ops directly. */
  if((t1->fixnum_p() && t2->fixnum_p()) || (t1->symbol_p() && t2->symbol_p())) {
    (void)stack_pop();
    stack_set_top((t1 == t2) ? Qtrue : Qfalse);
  } else {
    flush_ip();
    InlineCache* cache = reinterpret_cast<InlineCache*>(literal);
    Arguments out_args(cache->name, t1, 1, stack_back_position(1));
    Object* ret = cache->execute(state, call_frame, out_args);
    stack_clear(2);

    CHECK_AND_PUSH(ret);
  }
end

# [Description]
#   Simplified call instruction used for non-dynamic `yield` calls and for
#   simple calls with static arguments.
# [Stack Before]
#   argN
#   ...
#   arg1
#   receiver
# [Stack After]
#   retval

instruction meta_send_call(literal count) [ receiver +count -- value ] => send
  flush_ip();
  Object* t1 = stack_back(count);
  Object* ret;

  Arguments out_args(G(sym_call), t1, count, stack_back_position(count));

  if(BlockEnvironment *env = try_as<BlockEnvironment>(t1)) {
    ret = env->call(state, call_frame, out_args);
  } else if(Proc* proc = try_as<Proc>(t1)) {
    ret = proc->call(state, call_frame, out_args);
  } else {
    InlineCache* cache = reinterpret_cast<InlineCache*>(literal);
    ret = cache->execute(state, call_frame, out_args);
  }

  stack_clear(count + 1);

  CHECK_AND_PUSH(ret);
end

section "More misc"

# [Description]
#   Pushes a value read directly from within the body of an object.
# [Notes]
#   This instruction must never be used directly. The VM will specialize
#   `push_my_field` instructions into this.
# [See Also]
#   push_my_field

instruction push_my_offset(index) [ -- offset ]
  Object* val = *reinterpret_cast<Object**>(
      reinterpret_cast<uintptr_t>(call_frame->self()) + index);
  stack_push(val);
end

# [Description]
#   Call a superclass method on the current, passing the arguments
#   passed to the current invocation.
# [Stack Before]
#   argN
#   ...
#   arg2
#   arg1
#   ...
# [Stack After]
#   value
#   ...
# [Notes]
#   This is a specialization of `send_super_with_stack` that is necessary for
#   Ruby semantics regarding how to read the original arguments.
# [See Also]
#   send_super_with_stack

instruction zsuper(literal) [ block -- value ]
  flush_ip();
  Object* block = stack_pop();
  Object* const recv = call_frame->self();

  VariableScope* scope = call_frame->method_scope(state);
  interp_assert(scope);

  VMMethod* v = scope->method()->backend_method();
  Object* splat_obj = 0;
  Array* splat = 0;

  size_t arg_count = v->total_args;

  if(v->splat_position >= 0) {
    splat_obj = scope->get_local(state, v->splat_position);
    splat = try_as<Array>(splat_obj);
    if(splat) {
      arg_count += splat->size();
    } else {
      arg_count++;
    }
  }

  Tuple* tup = Tuple::create(state, arg_count);
  for(int i = 0; i < v->total_args; i++) {
    tup->put(state, i, scope->get_local(state, i));
  }

  if(splat) {
    for(size_t i = 0; i < splat->size(); i++) {
      tup->put(state, i + v->total_args, splat->get(state, i));
    }
  } else if(splat_obj) {
    tup->put(state, v->total_args, splat_obj);
  }

  InlineCache* cache = reinterpret_cast<InlineCache*>(literal);

  Arguments new_args(cache->name, recv, block, arg_count, 0);
  new_args.use_tuple(tup, arg_count);

  SET_ALLOW_PRIVATE(false);

  Object* ret;

  Symbol* current_name = call_frame->original_name();
  if(cache->name != current_name) {
    cache->name = current_name;
  }

  ret = InlineCache::empty_cache_super(state, cache, call_frame, new_args);

  CHECK_AND_PUSH(ret);
end

# [Description]
#   Push the block passed as an argument to the current invocation.
#   This differs from `push_block` in that in is not the block for the
#   currrent scope because of how the current block is seen within
#   an existing block.
# [See Also]
#   push_block

instruction push_block_arg() [ -- block ]
  stack_push(call_frame->arguments->block());
end

# [Description]
#   Push the special undefined value on the stack.

instruction push_undef() [ -- value ]
  stack_push(G(undefined));
end

# [Description]
#   Push the stack local identified by operand _which_.
# [Notes]
#   Stack locals differ from normal locals in that they are not viewable by
#   closures.

instruction push_stack_local(which) [ -- value ]
  stack_push(stack_local(which));
end

# [Description]
#   Set the stack local identified by operand _which_ using the value on the
#   top of the stack.
# [Notes]
#   Stack locals differ from normal locals in that they are not viewable by
#   closures.

instruction set_stack_local(which) [ value -- value ]
  stack_local(which) = stack_top();
end

# [Description]
#   Push `true` or `false` based on whether there is a current block.
# [Notes]
#   Used to implement `block_given?` without having to directly expose
#   the block object itself. This simplifies JIT inlining.
instruction push_has_block() [ -- value ]
  stack_push(RTEST(call_frame->scope->block()) ? Qtrue : Qfalse);
end

# [Description]
#   Wrap the current block in a `Proc` and push it onto the stack.  If there
#   is no current block, push `nil`.
# [Notes]
#   Used to implement `&block` in a method signature.
# [See Also]
#   push_block

instruction push_proc() [ -- value ]
  Object* obj = call_frame->scope->block();
  if(RTEST(obj)) {
    Object* prc = Proc::from_env(state, obj);
    if(prc == Primitives::failure()) {
      Exception::internal_error(state, call_frame, "invalid block type");
      RUN_EXCEPTION();
    }
    stack_push(prc);
  } else {
    stack_push(Qnil);
  }
end

# [Description]
#   Check if the value on the top of the stack is frozen.  If so, raise a
#   `TypeError` indicating so.
# [Notes]
#   An optimzation to deal with check for frozen.

instruction check_frozen() [ value -- value ]
  Object* value = stack_top();

  if(value->reference_p() && value->is_frozen_p()) {
    Exception::frozen_error(state, call_frame);
    RUN_EXCEPTION();
  }
end

# [Description]
#   Convert a value into an Array
#
#   Pop _value_. If it is an `Array`, push it back on the stack.  Otherwise,
#   attempt to convert it to an `Array` using `#to_ary` and push the result.
#   If the value can not be converted to an array, it is wrapped in a one
#   element `Array`.

instruction cast_multi_value() [ value -- array ]
  Object* value = stack_top();

  if(!kind_of<Array>(value)) {
    Object* res = Array::to_ary(state, value, call_frame);
    if(!res) {
      RUN_EXCEPTION();
    } else {
      stack_set_top(res);
    }
  }
end

# [Description]
#   Directly invoke a primitive by name.
#
#   Pop _count_ values off the stack and pass them directly to the primitive
#   operation named by the operand _literal_.
# [Stack Before]
#   argN
#   ...
#   arg2
#   arg1
# [Stack After]
#   value
#   ...

instruction invoke_primitive(literal count) [ +count -- value ]
  flush_ip();
  InvokePrimitive ip = reinterpret_cast<InvokePrimitive>(literal);

  Object* ret = (*ip)(state, call_frame, stack_back_position(count), count);

  stack_clear(count);

  CHECK_AND_PUSH(ret);
end

# [Description]
#   Pushes the top-level global `Rubinius` constant onto the stack.  Generally
#   this is done to call a utility method.

instruction push_rubinius() [ -- constant ]
  stack_push(G(rubinius));
end

# [Description]
#   Invoke a method via the call custom protocol.
#
#   Pop the _receiver_ and _count_ values off the stack and begin the call
#   custom invocation protocol with them as arguments.
# [Stack Before]
#   argN
#   ...
#   arg2
#   arg1
#   reciever
# [Stack After]
#   value
#   ...

instruction call_custom(literal count) [ receiver +count -- value ] => send
  flush_ip();
  Object* recv = stack_back(count);
  InlineCache* cache = reinterpret_cast<InlineCache*>(literal);

  SET_ALLOW_PRIVATE(false);

  Arguments args(cache->name, recv, Qnil, count,
                 stack_back_position(count));

  Object* ret = cache->execute(state, call_frame, args);

  stack_clear(count + 1);

  CHECK_AND_PUSH(ret);
end

# [Description]
#   Pop a value off the stack and if it's not a `String`, call a method
#   indicated by _literal_ on it.  Push the resulting object back on the
#   stack.
# [Notes]
#   Normally literal is `:to_s`, but this instruction leaves it up to the user
#   to indicate for flexibility.

instruction meta_to_s(literal) [ object -- string ] => send
  if(!kind_of<String>(stack_top())) {
    flush_ip();
    InlineCache* cache = reinterpret_cast<InlineCache*>(literal);

    SET_ALLOW_PRIVATE(false);

    Arguments args(stack_top(), Qnil, 0, 0);
    Object* ret = cache->execute(state, call_frame, args);
    if(ret && !kind_of<String>(ret)) {
      ret = stack_top()->to_s(state, false);
    }

    (void)stack_pop();
    CHECK_AND_PUSH(ret);
  }
end<|MERGE_RESOLUTION|>--- conflicted
+++ resolved
@@ -632,12 +632,8 @@
   if(Tuple* tup = try_as<Tuple>(t1)) {
     t1 = Array::from_tuple(state, tup);
   } else if(!kind_of<Array>(t1)) {
-<<<<<<< HEAD
     Object* recv = G(array);
     Arguments args(G(sym_coerce_into_array), recv, 1, &t1);
-=======
-    Arguments args(G(array), 1, &t1);
->>>>>>> 6208c85b
     Dispatch dis(G(sym_coerce_into_array));
 
     Object* res = dis.send(state, call_frame, args);
@@ -2175,7 +2171,7 @@
 
     SET_ALLOW_PRIVATE(false);
 
-    Arguments args(stack_top(), Qnil, 0, 0);
+    Arguments args(cache->name, stack_top(), Qnil, 0, 0);
     Object* ret = cache->execute(state, call_frame, args);
     if(ret && !kind_of<String>(ret)) {
       ret = stack_top()->to_s(state, false);
