#ifndef RBX_VM_H
#define RBX_VM_H

#include "missing/time.h"

#include "globals.hpp"
#include "gc/object_mark.hpp"
#include "gc/managed.hpp"
#include "thread_state.hpp"

#include "util/refcount.hpp"

<<<<<<< HEAD
#include "maps.hpp"
=======
#include "global_lock.hpp"
>>>>>>> 27e71ea8

#include "call_frame_list.hpp"

#include "gc/variable_buffer.hpp"
#include "gc/root_buffer.hpp"
#include "gc/slab.hpp"

#include "shared_state.hpp"

#include <vector>
#include <setjmp.h>

namespace llvm {
  class Module;
}

namespace rbxti {
  class Env;
}

namespace rubinius {

  class Exception;
  class LLVMState;

  namespace event {
    class Loop;
  }

  namespace gc {
    class WriteBarrier;
  }

  class Channel;
  class GlobalCache;
  class Primitives;
  class ObjectMemory;
  class TypeInfo;
  class String;
  class Symbol;
  class ConfigParser;
  class TypeError;
  class Assertion;
  struct CallFrame;
  class Object;
  class Configuration;
  struct Interrupts;
<<<<<<< HEAD
  class VMManager;
=======
  class Waiter;
>>>>>>> 27e71ea8
  class LookupTable;
  class SymbolTable;
  class SharedState;
  class Fiber;

  enum MethodMissingReason {
    eNone, ePrivate, eProtected, eSuper, eVCall, eNormal
  };


  /**
   * Represents an execution context for running Ruby code.
   *
   * Each Ruby thread is backed by an instance of this class, as well as an
   * instance of the Thread class. Thread manages the (Ruby visible) thread-
   * related state, while this class manages the execution machinery for
   * running Ruby code.
   */

  class VM : public ManagedThread {
  private:
    CallFrame* saved_call_frame_;
    uintptr_t stack_start_;
    uintptr_t stack_limit_;
    int stack_size_;
    bool run_signals_;

    MethodMissingReason method_missing_reason_;
    void* young_start_;
    void* young_end_;
    bool thread_step_;

    rbxti::Env* tooling_env_;
    bool tooling_;

  public:
    /* Data members */
    SharedState& shared;
    TypedRoot<Channel*> waiting_channel_;
    TypedRoot<Exception*> interrupted_exception_;

    bool interrupt_with_signal_;
    InflatedHeader* waiting_header_;

    void (*custom_wakeup_)(void*);
    void* custom_wakeup_data_;

    ObjectMemory* om;
    Interrupts& interrupts;

    bool check_local_interrupts;

    ThreadState thread_state_;

    /// The Thread object for this VM state
    TypedRoot<Thread*> thread;

    /// The current fiber running on this thread
    TypedRoot<Fiber*> current_fiber;

    /// Root fiber, if any (lazily initialized)
    TypedRoot<Fiber*> root_fiber;

    static unsigned long cStackDepthMax;

  public: /* Inline methods */

    uint32_t thread_id() {
      return id_;
    }

    bool run_signals_p() {
      return run_signals_;
    }

    void set_run_signals(bool val) {
      run_signals_ = val;
    }

    ThreadState* thread_state() {
      return &thread_state_;
    }

    CallFrame** call_frame_location() {
      return &saved_call_frame_;
    }

    void set_call_frame(CallFrame* frame) {
      saved_call_frame_ = frame;
    }

    CallFrame* saved_call_frame() {
      return saved_call_frame_;
    }

    GlobalCache* global_cache() {
      return shared.global_cache;
    }

    Globals& globals() {
      return shared.globals;
    }

    void* stack_start() {
      return reinterpret_cast<void*>(stack_start_);
    }

    int stack_size() {
      return stack_size_;
    }

    void reset_stack_limit() {
      // @TODO assumes stack growth direction
      stack_limit_ = (stack_start_ - stack_size_) + (4096 * 3);
    }

    void set_stack_bounds(uintptr_t start, int length) {
      stack_start_ = start;
      stack_size_ = length;
      reset_stack_limit();
    }

    void set_stack_start(void* s) {
      set_stack_bounds(reinterpret_cast<uintptr_t>(s), stack_size_);
    }

    void set_stack_size(int s) {
      set_stack_bounds(stack_start_, s);
    }

    void get_attention() {
      stack_limit_ = stack_start_;
    }

    bool detect_stack_condition(void* end) {
      // @TODO assumes stack growth direction
      return reinterpret_cast<uintptr_t>(end) < stack_limit_;
    }

    bool check_stack(CallFrame* call_frame, void* end) {
      // @TODO assumes stack growth direction
      if(unlikely(reinterpret_cast<uintptr_t>(end) < stack_limit_)) {
        raise_stack_error(call_frame);
        return false;
      }

      return true;
    }

    bool check_interrupts(CallFrame* call_frame, void* end);

    MethodMissingReason method_missing_reason() {
      return method_missing_reason_;
    }

    void set_method_missing_reason(MethodMissingReason reason) {
      method_missing_reason_ = reason;
    }

    bool young_object_p(Object* obj) {
      return obj >= young_start_ && obj <= young_end_;
    }

    bool thread_step() {
      return thread_step_;
    }

    void clear_thread_step() {
      thread_step_ = false;
    }

    void set_thread_step() {
      thread_step_ = true;
    }

    Exception* interrupted_exception() {
      return interrupted_exception_.get();
    }

    void clear_interrupted_exception() {
      interrupted_exception_.set(Qnil);
    }

    rbxti::Env* tooling_env() {
      return tooling_env_;
    }

    bool tooling() {
      return tooling_;
    }

    void enable_tooling() {
      tooling_ = true;
    }

    void disable_tooling() {
      tooling_ = false;
    }

  public:
    static void init_stack_size();

    static VM* current();
    static void set_current(VM* vm);

    static void discard(STATE, VM*);

  public:

    /* Prototypes */
    VM(uint32_t id, SharedState& shared);

    void check_exception(CallFrame* call_frame);

    void initialize_as_root();

    void bootstrap_class();
    void bootstrap_ontology();
    void bootstrap_symbol();
    void initialize_config();

    void setup_errno(int num, const char* name, Class* sce, Module* ern);
    void bootstrap_exceptions();
    void initialize_fundamental_constants();
    void initialize_builtin_classes();
    void initialize_platform_data();

    void set_current_fiber(Fiber* fib);

    void raise_stack_error(CallFrame* call_frame);

    Object* new_object_typed(Class* cls, size_t bytes, object_type type);
    Object* new_object_typed_mature(Class* cls, size_t bytes, object_type type);
    Object* new_object_from_type(Class* cls, TypeInfo* ti);

    template <class T>
      T* new_object(Class *cls) {
        return reinterpret_cast<T*>(new_object_typed(cls, sizeof(T), T::type));
      }

    template <class T>
      T* new_struct(Class* cls, size_t bytes = 0) {
        T* obj = reinterpret_cast<T*>(new_object_typed(cls, sizeof(T) + bytes, T::type));
        return obj;
      }

    template <class T>
      T* new_object_mature(Class *cls) {
        return reinterpret_cast<T*>(new_object_typed_mature(cls, sizeof(T), T::type));
      }

    template <class T>
      T* new_object_bytes(Class* cls, size_t& bytes) {
        bytes = ObjectHeader::align(sizeof(T) + bytes);
        T* obj = reinterpret_cast<T*>(new_object_typed(cls, bytes, T::type));

        return obj;
      }

    template <class T>
      T* new_object_variable(Class* cls, size_t fields, size_t& bytes) {
        bytes = sizeof(T) + (fields * sizeof(Object*));
        return reinterpret_cast<T*>(new_object_typed(cls, bytes, T::type));
      }

    /// Create an uninitialized Class object
    Class* new_basic_class(Class* sup);

    /// Create a Class of name +name+ as an Object subclass
    Class* new_class(const char* name);

    /// Create a Class of name +name+ as a subclass of +super_class+
    Class* new_class(const char* name, Class* super_class);

    /// Create a Class of name +name+ as a subclass of +sup+
    /// under Module +under+
    Class* new_class(const char* name, Class* sup, Module* under);

    /// Create a Class of name +name+ under +under+
    Class* new_class_under(const char* name, Module* under);

    Module* new_module(const char* name, Module* under = NULL);

    Symbol* symbol(const char* str);
    Symbol* symbol(String* str);

    TypeInfo* find_type(int type);

    void init_ffi();
    void init_native_libraries();

    Thread* current_thread();
    void collect(CallFrame* call_frame);

    /// Check the GC flags in ObjectMemory and collect if we need to.
    void collect_maybe(CallFrame* call_frame);

    void raise_from_errno(const char* reason);
    void raise_exception(Exception* exc);
    Exception* new_exception(Class* cls, const char* msg);
    Object* current_block();

    void set_const(const char* name, Object* val);
    void set_const(Module* mod, const char* name, Object* val);

#ifdef ENABLE_LLVM
    llvm::Module* llvm_module();
    void llvm_cleanup();
#endif

    void print_backtrace();


    /// Run the garbage collectors as soon as you can
    void run_gc_soon();

    void wait_on_channel(Channel* channel);
    void wait_on_inflated_lock(InflatedHeader* ih);
    void wait_on_custom_function(void (*func)(void*), void* data);
    void clear_waiter();
    bool wakeup(STATE);
    bool waiting_p();

    void set_sleeping();
    void clear_sleeping();

    void interrupt_with_signal();
    bool should_interrupt_with_signal() {
      return interrupt_with_signal_;
    }

    void register_raise(STATE, Exception* exc);

    bool process_async(CallFrame* call_frame);

    bool check_async(CallFrame* call_frame) {
      if(check_local_interrupts) {
        return process_async(call_frame);
      }
      return true;
    }

    // For thread-local roots
    static std::list<Roots*>* roots;
  };


  /**
   * Instantiation of an instance of this class causes Ruby execution on all
   * threads to be susepended. Upon destruction of the instance, Ruby execution
   * is resumed.
   */

  class StopTheWorld {
    VM* vm_;

  public:
    StopTheWorld(STATE) :
      vm_(state)
    {
      vm_->shared.stop_the_world(vm_);
    }

    ~StopTheWorld() {
      vm_->shared.restart_world(vm_);
    }
  };

  class NativeMethodEnvironment;

  class GCIndependent {
    VM* vm_;

  public:
    GCIndependent(STATE, CallFrame* call_frame)
      : vm_(state)
    {
      vm_->set_call_frame(call_frame);
      vm_->shared.gc_independent(vm_);
    }

    GCIndependent(STATE)
      : vm_(state)
    {
      vm_->shared.gc_independent(vm_);
    }

    GCIndependent(NativeMethodEnvironment* env);

    ~GCIndependent() {
      vm_->shared.gc_dependent(vm_);
    }
  };
};

#endif<|MERGE_RESOLUTION|>--- conflicted
+++ resolved
@@ -9,12 +9,6 @@
 #include "thread_state.hpp"
 
 #include "util/refcount.hpp"
-
-<<<<<<< HEAD
-#include "maps.hpp"
-=======
-#include "global_lock.hpp"
->>>>>>> 27e71ea8
 
 #include "call_frame_list.hpp"
 
@@ -62,11 +56,7 @@
   class Object;
   class Configuration;
   struct Interrupts;
-<<<<<<< HEAD
   class VMManager;
-=======
-  class Waiter;
->>>>>>> 27e71ea8
   class LookupTable;
   class SymbolTable;
   class SharedState;
