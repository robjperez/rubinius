--- conflicted
+++ resolved
@@ -4,7 +4,6 @@
 #include "globals.hpp"
 #include "gc/object_mark.hpp"
 #include "gc/managed.hpp"
-#include "native_thread.hpp"
 #include "thread_state.hpp"
 
 #include "util/refcount.hpp"
@@ -91,14 +90,11 @@
     TypedRoot<Exception*> interrupted_exception_;
 
     bool interrupt_with_signal_;
-<<<<<<< HEAD
     InflatedHeader* waiting_header_;
 
     void (*custom_wakeup_)(void*);
     void* custom_wakeup_data_;
-=======
-    NativeThread::thread_t os_thread_;
->>>>>>> f0d9f375
+    pthread_t os_thread_;
 
     ObjectMemory* om;
     TypedRoot<TaskProbe*> probe;
