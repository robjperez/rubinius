--- conflicted
+++ resolved
@@ -236,14 +236,14 @@
       thread_step_ = true;
     }
 
-<<<<<<< HEAD
     Exception* interrupted_exception() {
       return interrupted_exception_.get();
     }
 
     void clear_interrupted_exception() {
       interrupted_exception_.set(Qnil);
-=======
+    }
+
     rbxti::Env* tooling_env() {
       return tooling_env_;
     }
@@ -258,7 +258,6 @@
 
     void disable_tooling() {
       tooling_ = false;
->>>>>>> 087ae791
     }
 
   public:
@@ -390,13 +389,6 @@
       return true;
     }
 
-<<<<<<< HEAD
-    profiler::Profiler* profiler(STATE);
-
-    void remove_profiler();
-
-=======
->>>>>>> 087ae791
     // For thread-local roots
     static std::list<Roots*>* roots;
   };
