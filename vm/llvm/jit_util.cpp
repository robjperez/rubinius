#ifdef ENABLE_LLVM

#include "vm.hpp"
#include "objectmemory.hpp"
#include "llvm/jit.hpp"
#include "call_frame.hpp"
#include "builtin/object.hpp"
#include "builtin/symbol.hpp"
#include "builtin/system.hpp"
#include "builtin/class.hpp"
#include "builtin/string.hpp"
#include "builtin/block_environment.hpp"
#include "builtin/staticscope.hpp"
#include "builtin/proc.hpp"
#include "builtin/autoload.hpp"
#include "builtin/global_cache_entry.hpp"
#include "builtin/iseq.hpp"
#include "builtin/ffi_pointer.hpp"
#include "builtin/integer.hpp"
#include "builtin/float.hpp"
#include "builtin/location.hpp"
#include "builtin/cache.hpp"

#include "instruments/tooling.hpp"

#include "helpers.hpp"

#include "arguments.hpp"
#include "dispatch.hpp"
#include "lookup_data.hpp"
#include "inline_cache.hpp"
#include "vmmethod.hpp"

#include <stdarg.h>

#define both_fixnum_p(_p1, _p2) ((uintptr_t)(_p1) & (uintptr_t)(_p2) & TAG_FIXNUM)

using namespace rubinius;

extern "C" {

  void rbx_jit_debug_spot(int spot) {
    std::cout << "JIT DEBUG: hit spot: " << spot << "\n";
  }

  Object* rbx_write_barrier(STATE, Object* obj, Object* val) {
    if(obj->zone() == UnspecifiedZone) return val;
    state->om->write_barrier(obj, val);
    return val;
  }

  Object* rbx_check_frozen(STATE, CallFrame* call_frame, Object* obj) {
    if(obj->reference_p() && obj->is_frozen_p()) {
      Exception::frozen_error(state, call_frame);
      return NULL;
    }

    return obj;
  }

  void rbx_begin_profiling(STATE, void* data, Executable* exec, Module* mod, Arguments& args,
                           CompiledMethod* cm)
  {
    // Use placement new to stick the class into data, which is on the callers
    // stack.
<<<<<<< HEAD
    new(data) profiler::MethodEntry(state, exec, mod, args, cm, true);
=======
    new(data) tooling::MethodEntry(state, msg, args, cm);
>>>>>>> 087ae791
  }

  void rbx_begin_profiling_block(STATE, void* data, BlockEnvironment* env,
                                 Module* mod, CompiledMethod* cm)
  {
    // Use placement new to stick the class into data, which is on the callers
    // stack.
    new(data) tooling::BlockEntry(state, env, mod);
  }

  void rbx_end_profiling(tooling::MethodEntry* entry) {
    entry->~MethodEntry();
  }

  Object* rbx_simple_send(STATE, CallFrame* call_frame, Symbol* name,
                          int count, Object** args) {
    Object* recv = args[0];
    Arguments out_args(name, recv, count, args+1);
    Dispatch dis(name);

    return dis.send(state, call_frame, out_args);
  }

  Object* rbx_simple_send_private(STATE, CallFrame* call_frame, Symbol* name,
                                  int count, Object** args) {
    Object* recv = args[0];
    Arguments out_args(name, recv, count, args+1);
    LookupData lookup(recv, recv->lookup_begin(state), true);
    Dispatch dis(name);

    return dis.send(state, call_frame, lookup, out_args);
  }

  Object* rbx_splat_send(STATE, CallFrame* call_frame, Symbol* name,
                          int count, Object** args) {
    Object* recv = args[0];
    Arguments out_args(name, recv, args[count+2], count, args+1);
    Dispatch dis(name);

    if(Array* ary = try_as<Array>(args[count+1])) {
      out_args.append(state, ary);
    }

    return dis.send(state, call_frame, out_args);
  }

  Object* rbx_splat_send_private(STATE, CallFrame* call_frame, Symbol* name,
                                  int count, Object** args) {
    Object* recv = args[0];
    Arguments out_args(name, recv, args[count+2], count, args+1);
    LookupData lookup(recv, recv->lookup_begin(state), true);
    Dispatch dis(name);

    if(Array* ary = try_as<Array>(args[count+1])) {
      out_args.append(state, ary);
    }

    return dis.send(state, call_frame, lookup, out_args);
  }

  Object* rbx_super_send(STATE, CallFrame* call_frame, Symbol* name,
                          int count, Object** args) {
    Object* recv = call_frame->self();
    Arguments out_args(name, recv, args[count], count, args);
    LookupData lookup(recv, call_frame->module()->superclass(), true);
    Dispatch dis(name);

    return dis.send(state, call_frame, lookup, out_args);
  }

  Object* rbx_super_splat_send(STATE, CallFrame* call_frame, Symbol* name,
                          int count, Object** args) {
    Object* recv = call_frame->self();
    Arguments out_args(name, recv, args[count+1], count, args);
    LookupData lookup(recv, call_frame->module()->superclass(), true);
    Dispatch dis(name);

    out_args.append(state, as<Array>(args[count]));

    return dis.send(state, call_frame, lookup, out_args);
  }

  Object* rbx_zsuper_send(STATE, CallFrame* call_frame, Symbol* name, Object* block) {
    Object* const recv = call_frame->self();

    VariableScope* scope = call_frame->method_scope(state);
    assert(scope);

    VMMethod* v = scope->method()->backend_method();
    Object* splat_obj = 0;
    Array* splat = 0;

    size_t arg_count = v->total_args;

    if(v->splat_position >= 0) {
      splat_obj = scope->get_local(state, v->splat_position);
      splat = try_as<Array>(splat_obj);
      if(splat) {
        arg_count += splat->size();
      } else {
        arg_count++;
      }
    }

    Tuple* tup = Tuple::create(state, arg_count);
    for(int i = 0; i < v->total_args; i++) {
      tup->put(state, i, scope->get_local(state, i));
    }

    if(splat) {
      for(size_t i = 0; i < splat->size(); i++) {
        tup->put(state, i + v->total_args, splat->get(state, i));
      }
    } else if(splat_obj) {
      tup->put(state, v->total_args, splat_obj);
    }

    Arguments out_args(name, recv, block, arg_count, 0);
    out_args.use_tuple(tup, arg_count);

    LookupData lookup(recv, call_frame->module()->superclass(), true);
    Dispatch dis(name);

    return dis.send(state, call_frame, lookup, out_args, eSuper);
  }

  Object* rbx_arg_error(STATE, CallFrame* call_frame, Arguments& args, int required) {
    Exception* exc =
        Exception::make_argument_error(state, required, args.total(), args.name());
    exc->locations(state, Location::from_call_stack(state, call_frame));
    state->thread_state()->raise_exception(exc);

    return NULL;
  }

  Object* rbx_string_dup(STATE, CallFrame* call_frame, Object* obj) {
    try {
      return as<String>(obj)->string_dup(state);
    } catch(TypeError& e) {
      Exception* exc =
        Exception::make_type_error(state, e.type, e.object, e.reason);
      exc->locations(state, Location::from_call_stack(state, call_frame));

      state->thread_state()->raise_exception(exc);
      return NULL;
    }
  }

  Object* rbx_meta_to_s(STATE, CallFrame* call_frame, InlineCache* cache,
                        Object* obj)
  {
    if(kind_of<String>(obj)) return obj;

    Arguments args(cache->name, obj, Qnil, 0, 0);
    Object* ret = cache->execute(state, call_frame, args);

    if(!kind_of<String>(ret)) {
      ret = obj->to_s(state, false);
    }

    return ret;
  }

  Object* rbx_create_block(STATE, CallFrame* call_frame, int index) {
    Object* _lit = call_frame->cm->literals()->at(state, index);
    CompiledMethod* cm = as<CompiledMethod>(_lit);

    // TODO: We don't need to be doing this everytime.
    if(cm->scope()->nil_p()) {
      cm->scope(state, call_frame->static_scope());
    }

    VMMethod* vmm = call_frame->cm->backend_method();
    return BlockEnvironment::under_call_frame(state, cm, vmm,
                                              call_frame, index);
  }

  Object* rbx_create_block_multi(STATE, CompiledMethod* cm, int index, int count, ...) {
    va_list ap;

    CallFrame* closest = 0;
    VariableScope* top = 0;
    VariableScope* parent = 0;

    va_start(ap, count);
    for(int i = 0; i < count; i++) {
      closest = va_arg(ap, CallFrame*);
      closest->scope->set_parent(parent);
      parent = closest->promote_scope(state);

      if(!top) {
        top = parent;
      } else {
        closest->flags |= CallFrame::cMultipleScopes;
        closest->top_scope_ = top;
      }
    }
    va_end(ap);

    // TODO: We don't need to be doing this everytime.
    cm->scope(state, closest->static_scope());

    VMMethod* vmm = closest->cm->backend_method();
    return BlockEnvironment::under_call_frame(state, cm, vmm, closest, index);
  }

  Object* rbx_promote_variables(STATE, CallFrame* call_frame) {
    return call_frame->promote_scope(state);
  }

  Object* rbx_construct_splat(STATE, Arguments& args, size_t total) {
    if(args.total() > total) {
      size_t splat_size = args.total() - total;
      Array* ary = Array::create(state, splat_size);

      for(size_t i = 0, n = total; i < splat_size; i++, n++) {
        ary->set(state, i, args.get_argument(n));
      }
      return ary;
    } else {
      return Array::create(state, 0);
    }
  }

  Object* rbx_cast_array(STATE, CallFrame* call_frame, Object* top) {
    if(Tuple* tup = try_as<Tuple>(top)) {
      return Array::from_tuple(state, tup);
    } else if(kind_of<Array>(top)) {
      return top;
    }

    // coerce
    Object* recv = G(array);
    Arguments args(G(sym_coerce_into_array), recv, 1, &top);
    Dispatch dis(G(sym_coerce_into_array));

    return dis.send(state, call_frame, args);
  }

  Object* rbx_cast_multi_value(STATE, CallFrame* call_frame, Object* top) {
    if(kind_of<Array>(top)) return top;
    return Array::to_ary(state, top, call_frame);
  }

  Object* rbx_add_scope(STATE, CallFrame* call_frame, Object* top) {
    Module* mod = as<Module>(top);
    StaticScope* scope = StaticScope::create(state);
    scope->module(state, mod);
    scope->parent(state, call_frame->static_scope());
    call_frame->cm->scope(state, scope);
    // call_frame->static_scope_ = scope;

    return Qnil;
  }

  Object* rbx_cast_for_splat_block_arg(STATE, Arguments& args) {
    Array* ary = Array::create(state, args.total());
    for(size_t i = 0; i < args.total(); i++) {
      ary->set(state, i, args.get_argument(i));
    }

    return ary;
  }

  Object* rbx_cast_for_multi_block_arg(STATE, CallFrame* call_frame, Arguments& args) {
    /* If there is only one argument and that thing is an array...
     AND the thing being invoked is not a lambda... */
    if(!(call_frame->flags & CallFrame::cIsLambda) &&
        args.total() == 1) {
      Object* obj = args.get_argument(0);
      if(kind_of<Array>(obj)) {
        return obj;
      } else if(RTEST(obj->respond_to(state, state->symbol("to_ary"), Qfalse))) {
        obj = obj->send(state, call_frame, state->symbol("to_ary"));
        if(kind_of<Array>(obj)) {
          return obj;
        } else {
          Exception::type_error(state, "to_ary must return an Array", call_frame);
          return 0;
        }
      }
      // One argument and it's not Array or Array-ish at all, so fall through
      // and let it be wrapped in an array.
    }

    Array* ary = Array::create(state, args.total());
    assert(kind_of<Array>(ary));

    for(size_t i = 0; i < args.total(); i++) {
      assert(kind_of<Array>(ary));
      ary->set(state, i, args.get_argument(i));
    }

    assert(kind_of<Array>(ary));

    return ary;
  }

  Object* rbx_cast_for_multi_block_arg_varargs(STATE, CallFrame* call_frame,
                                               int count, ...)
  {
    va_list ap;

    /* If there is only one argument and that thing is an array... */
    if(count == 1) {
      va_start(ap, count);

      Object* obj = va_arg(ap, Object*);

      if(kind_of<Array>(obj)) {
        // Nothing! it's good.
      } else if(RTEST(obj->respond_to(state, state->symbol("to_ary"), Qfalse))) {
        obj = obj->send(state, call_frame, state->symbol("to_ary"));
        if(!kind_of<Array>(obj)) {
          Exception::type_error(state, "to_ary must return an Array", call_frame);
          obj = 0;
        }
      } else {
        Array* ary = Array::create(state, 1);
        ary->set(state, 0, obj);
        obj = ary;
      }

      va_end(ap);
      return obj;
    }

    Array* ary = Array::create(state, count);

    va_start(ap, count);
    for(int i = 0; i < count; i++) {
      ary->set(state, i, va_arg(ap, Object*));
    }
    va_end(ap);

    return ary;
  }

  Object* rbx_cast_for_single_block_arg(STATE, Arguments& args) {
    int k = args.total();
    if(k == 0) {
      return Qnil;
    } else if(k == 1) {
      return args.get_argument(0);
    }

    Array* ary = Array::create(state, k);
    for(int i = 0; i < k; i++) {
      ary->set(state, i, args.get_argument(i));
    }

    return ary;
  }

  Object* rbx_check_serial(STATE, CallFrame* call_frame, InlineCache* cache,
                           int serial, Object* recv)
  {
    if(cache->update_and_validate(state, call_frame, recv)) {
      MethodCacheEntry* mce = cache->cache();

      if(mce && mce->method()->serial()->to_native() == serial) return Qtrue;
    }

    return Qfalse;
  }

  Object* rbx_check_serial_private(STATE, CallFrame* call_frame, InlineCache* cache,
                           int serial, Object* recv)
  {
    if(cache->update_and_validate_private(state, call_frame, recv)) {
      MethodCacheEntry* mce = cache->cache();

      if(mce && mce->method()->serial()->to_native() == serial) return Qtrue;
    }

    return Qfalse;
  }

  Object* rbx_find_const(STATE, CallFrame* call_frame, int index, Object* top) {
    bool found;
    Module* under = as<Module>(top);
    Symbol* sym = as<Symbol>(call_frame->cm->literals()->at(state, index));
    Object* res = Helpers::const_get_under(state, under, sym, &found);

    if(!found) {
      res = Helpers::const_missing_under(state, under, sym, call_frame);
    } else if(Autoload* autoload = try_as<Autoload>(res)) {
      res = autoload->resolve(state, call_frame);
    }

    return res;
  }

  Object* rbx_instance_of(STATE, Object* top, Object* b1) {
    Class* cls = as<Class>(b1);
    if(top->class_object(state) == cls) return Qtrue;
    return Qfalse;
  }

  Object* rbx_kind_of(STATE, Object* top, Object* b1) {
    return top->kind_of_p(state, b1) ? Qtrue : Qfalse;
  }

  Object* rbx_make_array(STATE, int count, Object** args) {
    Array* ary = Array::create(state, count);
    for(int i = 0; i < count; i++) {
      ary->set(state, i, args[i]);
    }

    return ary;
  }

  Object* rbx_create_array(STATE, int count, ...) {
    va_list ap;

    Array* ary = Array::create(state, count);

    va_start(ap, count);
    for(int i = 0; i < count; i++) {
      Object* obj = va_arg(ap, Object*);
      ary->set(state, i, obj);
    }

    va_end(ap);

    return ary;
  }

  Object* rbx_meta_send_call(STATE, CallFrame* call_frame, int count, Object** args) {
    Object* t1 = args[0];

    Arguments out_args(G(sym_call), Qnil, count, args+1);

    if(BlockEnvironment *env = try_as<BlockEnvironment>(t1)) {
      return env->call(state, call_frame, out_args);
    } else if(Proc* proc = try_as<Proc>(t1)) {
      return proc->call(state, call_frame, out_args);
    }

    return rbx_simple_send(state, call_frame, G(sym_call), count, args);
  }

  Object* rbx_yield_stack(STATE, CallFrame* call_frame, Object* block,
                          int count, Object** args)
  {
    Arguments out_args(G(sym_call), block, count, args);

    if(BlockEnvironment *env = try_as<BlockEnvironment>(block)) {
      return env->call(state, call_frame, out_args);
    } else if(Proc* proc = try_as<Proc>(block)) {
      return proc->yield(state, call_frame, out_args);
    } else if(block->nil_p()) {
      state->thread_state()->raise_exception(Exception::make_lje(state, call_frame));
      return NULL;
    }

    Dispatch dis(G(sym_call));

    return dis.send(state, call_frame, out_args);
  }

  Object* rbx_yield_splat(STATE, CallFrame* call_frame, Object* block,
                          int count, Object** stk)
  {
    Object* ary = stk[count];

    Arguments args(G(sym_call), block, count, stk);

    if(!ary->nil_p()) {
      args.append(state, as<Array>(ary));
    }

    if(BlockEnvironment *env = try_as<BlockEnvironment>(block)) {
      return env->call(state, call_frame, args);
    } else if(Proc* proc = try_as<Proc>(block)) {
      return proc->yield(state, call_frame, args);
    } else if(block->nil_p()) {
      state->thread_state()->raise_exception(Exception::make_lje(state, call_frame));
      return NULL;
    }

    Dispatch dis(G(sym_call));
    return dis.send(state, call_frame, args);
  }

  Object* rbx_meta_send_op_gt(STATE, CallFrame* call_frame, Object** stk) {
    Object* t1 = stk[0];
    Object* t2 = stk[1];
    if(both_fixnum_p(t1, t2)) {
      native_int j = as<Integer>(t1)->to_native();
      native_int k = as<Integer>(t2)->to_native();
      return (j > k) ? Qtrue : Qfalse;
    }

    return rbx_simple_send(state, call_frame, G(sym_gt), 1, stk);
  }

  Object* rbx_meta_send_op_minus(STATE, CallFrame* call_frame, Object** stk) {
    Object* left =  stk[0];
    Object* right = stk[1];

    if(both_fixnum_p(left, right)) {
      return reinterpret_cast<Fixnum*>(left)->sub(state,
          reinterpret_cast<Fixnum*>(right));

    }

    return rbx_simple_send(state, call_frame, G(sym_minus), 1, stk);
  }

  Object* rbx_meta_send_op_nequal(STATE, CallFrame* call_frame, Object** stk) {
    Object* t1 = stk[0];
    Object* t2 = stk[1];
    /* If both are not references, compare them directly. */
    if(!t1->reference_p() && !t2->reference_p()) {
      return (t1 == t2) ? Qfalse : Qtrue;
    }

    return rbx_simple_send(state, call_frame, G(sym_nequal), 1, stk);
  }

  Object* rbx_meta_send_op_tequal(STATE, CallFrame* call_frame, Object** stk) {
    Object* t1 = stk[0];
    Object* t2 = stk[1];
    /* If both are fixnums, or both are symbols, compare the ops directly. */
    if((t1->fixnum_p() && t2->fixnum_p()) || (t1->symbol_p() && t2->symbol_p())) {
      return (t1 == t2) ? Qfalse : Qtrue;
    }

    return rbx_simple_send(state, call_frame, G(sym_tequal), 1, stk);
  }

  Object* rbx_passed_arg(STATE, Arguments& args, int index) {
    return (index < (int)args.total()) ? Qtrue : Qfalse;
  }

  // TODO remove this and use passed_arg
  Object* rbx_passed_blockarg(STATE, Arguments& args, int index) {
    return (index == (int)args.total()) ? Qtrue : Qfalse;
  }

  Object* rbx_push_const(STATE, CallFrame* call_frame, Symbol* sym) {
    bool found;
    Object* res = Helpers::const_get(state, call_frame, sym, &found);

    if(!found) {
      res = Helpers::const_missing(state, sym, call_frame);
    } else if(Autoload* autoload = try_as<Autoload>(res)) {
      res = autoload->resolve(state, call_frame);
    }

    return res;
  }

  Object* rbx_push_const_fast(STATE, CallFrame* call_frame, Symbol* sym,
                              int association_index) {
    bool found;
    Object* res = 0;

    Object* val = call_frame->cm->literals()->at(state, association_index);
    StaticScope* sc = call_frame->static_scope();

    // See if the cache is present, if so, validate it and use the value
    GlobalCacheEntry* cache;
    if((cache = try_as<GlobalCacheEntry>(val)) != NULL) {
      if(cache->valid_p(state, sc)) {
        res = cache->value();
      } else {
        res = Helpers::const_get(state, call_frame, sym, &found);
        if(found) cache->update(state, res, sc);
      }
    } else {
      res = Helpers::const_get(state, call_frame, sym, &found);
      if(found) {
        cache = GlobalCacheEntry::create(state, res, sc);
        call_frame->cm->literals()->put(state, association_index, cache);
      } else {
        res = Helpers::const_missing(state, sym, call_frame);
      }
    }

    if(!res) return NULL;

    if(Autoload* autoload = try_as<Autoload>(res)) {
      res = autoload->resolve(state, call_frame);
      if(cache && res) {
        // Past a GC point, reload values.
        val = call_frame->cm->literals()->at(state, association_index);
        sc = call_frame->static_scope();
        cache = try_as<GlobalCacheEntry>(val);

        if(cache) {
          cache->update(state, res, sc);
        }
      }
    }

    return res;
  }

  Object* rbx_set_local_depth(STATE, CallFrame* call_frame, Object* top,
                              int depth, int index) {
    if(depth == 0) {
      Exception::internal_error(state, call_frame,
                                "illegal set_local_depth usage");
      return 0;
    } else {
      VariableScope* scope = call_frame->scope->parent();

      if(!scope || scope->nil_p()) {
        Exception::internal_error(state, call_frame,
                                  "illegal set_local_depth usage, no parent");
        return 0;
      }

      for(int j = 1; j < depth; j++) {
        scope = scope->parent();
        if(!scope || scope->nil_p()) {
          Exception::internal_error(state, call_frame,
                                    "illegal set_local_depth usage, no parent");
          return 0;
        }
      }

      if(index >= scope->number_of_locals()) {
        Exception::internal_error(state, call_frame,
                                  "illegal set_local_depth usage, bad index");
        return 0;
      }

      scope->set_local(state, index, top);
    }

    return top;
  }

  Object* rbx_set_local_from(STATE, CallFrame* call_frame, Object* top,
                             int depth, int index) {
    VariableScope* scope = call_frame->scope->parent();

    if(!scope || scope->nil_p()) {
      Exception::internal_error(state, call_frame,
                                "illegal set_local_depth usage, no parent");
      return 0;
    }

    for(int j = 1; j < depth; j++) {
      scope = scope->parent();
      if(!scope || scope->nil_p()) {
        Exception::internal_error(state, call_frame,
                                  "illegal set_local_depth usage, no parent");
        return 0;
      }

    }

    scope->set_local(state, index, top);

    return top;
  }

  Object* rbx_push_local_depth(STATE, CallFrame* call_frame,
                              int depth, int index) {
    if(depth == 0) {
      Exception::internal_error(state, call_frame,
                                "illegal push_local_depth usage");
      return 0;
    } else {
      VariableScope* scope = call_frame->scope->parent();

      if(!scope || scope->nil_p()) {
        Exception::internal_error(state, call_frame,
                                  "illegal push_local_depth usage, no parent");
        return 0;
      }

      for(int j = 1; j < depth; j++) {
        scope = scope->parent();
        if(!scope || scope->nil_p()) {
          Exception::internal_error(state, call_frame,
                                    "illegal push_local_depth usage, no parent");
          return 0;
        }
      }

      if(index >= scope->number_of_locals()) {
        Exception::internal_error(state, call_frame,
                                  "illegal push_local_depth usage, bad index");
        return 0;
      }

      return scope->get_local(index);
    }
  }

  Object* rbx_push_local_from(STATE, CallFrame* call_frame,
                              int depth, int index) {
    VariableScope* scope = call_frame->scope->parent();

    if(!scope || scope->nil_p()) {
      Exception::internal_error(state, call_frame,
                                "illegal push_local_depth usage, no parent");
      return 0;
    }

    for(int j = 1; j < depth; j++) {
      scope = scope->parent();

      if(!scope || scope->nil_p()) {
        Exception::internal_error(state, call_frame,
                                  "illegal push_local_depth usage, no parent");
        return 0;
      }
    }

    return scope->get_local(index);
  }

  Object* rbx_prologue_check(STATE, CallFrame* call_frame) {
    if(!state->check_interrupts(call_frame, &state)) return NULL;

    if(!state->interrupts.check) return Qtrue;

    state->interrupts.checked();

    if(state->interrupts.perform_gc) {
      state->interrupts.perform_gc = false;
      state->collect_maybe(call_frame);
    }

    state->set_call_frame(call_frame);
    state->shared.checkpoint(state);

    return Qtrue;
  }

  Object* rbx_check_interrupts(STATE, CallFrame* call_frame) {
    if(unlikely(state->interrupts.check)) {
      state->interrupts.checked();

      if(state->interrupts.perform_gc) {
        state->interrupts.perform_gc = true;
        state->collect_maybe(call_frame);
      }
    }

    if(!state->check_async(call_frame)) return NULL;

    state->set_call_frame(call_frame);
    state->shared.checkpoint(state);
    return Qtrue;
  }

  int rbx_enter_unmanaged(STATE, CallFrame* call_frame) {
    state->set_call_frame(call_frame);
    state->shared.gc_independent(state);
    return 0;
  }

  int rbx_exit_unmanaged(STATE, CallFrame* call_frame) {
    state->set_call_frame(call_frame);
    state->shared.gc_dependent(state);
    return 0;
  }

  bool rbx_return_to_here(STATE, CallFrame* call_frame) {
    ThreadState* th = state->thread_state();
    if(th->raise_reason() != cReturn) return false;
    if(th->destination_scope() == call_frame->scope->on_heap()) return true;
    return false;
  }

  bool rbx_break_to_here(STATE, CallFrame* call_frame) {
    ThreadState* th = state->thread_state();
    if(th->raise_reason() != cBreak) return false;
    if(th->destination_scope() == call_frame->scope->on_heap()) return true;
    return false;
  }

  Object* rbx_clear_raise_value(STATE) {
    Object* val = state->thread_state()->raise_value();
    state->thread_state()->clear_return();
    return val;
  }

  bool rbx_raising_exception(STATE) {
    return state->thread_state()->raise_reason() == cException;
  }

  Object* rbx_current_exception(STATE) {
    return state->thread_state()->current_exception();
  }

  Object* rbx_clear_exception(STATE) {
    state->thread_state()->clear_raise();
    return Qnil;
  }

  Object* rbx_push_exception_state(STATE) {
    return state->thread_state()->state_as_object(state);
  }

  Object* rbx_restore_exception_state(STATE, CallFrame* call_frame, Object* top) {
    if(top->nil_p()) {
      state->thread_state()->clear();
    } else {
      state->thread_state()->set_state(state, top);
    }

    return Qnil;
  }

  Object* rbx_push_system_object(STATE, int which) {
    switch(which) {
    case 0:
      return G(object);
    case 1:
      return G(rubinius);
    default:
      return Qnil;
    }
  }

  Object* rbx_push_ivar(STATE, Object* self, Symbol* name) {
    return self->get_ivar(state, name);
  }

  Object* rbx_set_ivar(STATE, CallFrame* call_frame, Object* self, Symbol* name, Object* val) {
    if(self->reference_p() && self->is_frozen_p()) {
      Exception::frozen_error(state, call_frame);
      return NULL;
    }

    return self->set_ivar(state, name, val);
  }

  Object* rbx_push_my_field(STATE, Object* self, int which) {
    return self->get_field(state, which);
  }

  Object* rbx_set_my_field(STATE, Object* self, int which, Object* val) {
    self->set_field(state, which, val);
    return val;
  }

  Object* rbx_set_const(STATE, CallFrame* call_frame, Symbol* name, Object* val) {
    call_frame->static_scope()->module()->set_const(state, name, val);
    return val;
  }

  Object* rbx_set_const_at(STATE, Symbol* name, Object* mod, Object* val) {
    // TODO if the as<> fails, the process will abort().
    as<Module>(mod)->set_const(state, name, val);
    return val;
  }

  Object* rbx_set_literal(STATE, CallFrame* call_frame, int which, Object* val) {
    call_frame->cm->literals()->put(state, which, val);
    return Qnil;
  }

  Object* rbx_shift_array(STATE, CallFrame* call_frame, Object** loc) {
    Array* array = as<Array>(*loc);
    size_t size = (size_t)array->size();

    if(size == 0) return Qnil;

    size_t j = size - 1;
    Object* shifted_value = array->get(state, 0);
    Array* smaller_array = Array::create(state, j);

    for(size_t i = 0; i < j; i++) {
      smaller_array->set(state, i, array->get(state, i+1));
    }

    *loc = smaller_array;
    return shifted_value;
  }

  Object* rbx_string_append(STATE, Object* left, Object* right) {
    // TODO Don't use as<>, since it will throw a C++ exception
    // into JITd code.
    return as<String>(left)->append(state, as<String>(right));
  }

  Object* rbx_string_build(STATE, CallFrame* call_frame, int count, Object** parts) {
    size_t size = 0;

    // Figure out the total size
    for(int i = 0; i < count; i++) {
      Object* obj = parts[i];
      String* str = try_as<String>(obj);

      if(str) {
        size += str->size();
      } else {
        // This isn't how MRI does this. If sub isn't a String, it converts the
        // the original object via any_to_s, not the bad value returned from #to_s.
        // This quite a bit harder to implement in rubinius atm, so i'm opting for
        // this way instead.

        str = obj->to_s(state, false);
        size += str->size();

        parts[i] = str;
      }
    }

    String* str = String::create(state, 0, size);
    uint8_t* pos = str->byte_address();

    for(int i = 0; i < count; i++) {
      // We can force here because we've typed check them above.
      String* sub = force_as<String>(parts[i]);
      memcpy(pos, sub->byte_address(), sub->size());
      pos += sub->size();
    }

    return str;
  }

  Object* rbx_raise_return(STATE, CallFrame* call_frame, Object* top) {
    if(!(call_frame->flags & CallFrame::cIsLambda) &&
       !call_frame->scope_still_valid(call_frame->top_scope(state))) {
      Exception* exc = Exception::make_exception(state, G(jump_error), "unexpected return");
      exc->locations(state, Location::from_call_stack(state, call_frame));
      state->thread_state()->raise_exception(exc);
    } else {
      if(call_frame->flags & CallFrame::cIsLambda) {
        state->thread_state()->raise_return(top, call_frame->promote_scope(state));
      } else {
        state->thread_state()->raise_return(top, call_frame->top_scope(state));
      }
    }

    return Qnil;
  }

  Object* rbx_ensure_return(STATE, CallFrame* call_frame, Object* top) {
    state->thread_state()->raise_return(top, call_frame->promote_scope(state));
    return Qnil;
  }

  Object* rbx_raise_break(STATE, CallFrame* call_frame, Object* top) {
    if(call_frame->flags & CallFrame::cIsLambda) {
      // We have to use raise_return here because the jit code
      // jumps to raising the exception right away.
      state->thread_state()->raise_return(top,
                                          call_frame->promote_scope(state));
    } else if(call_frame->scope_still_valid(call_frame->scope->parent())) {
      state->thread_state()->raise_break(top, call_frame->scope->parent());
    } else {
      Exception* exc = Exception::make_exception(state, G(jump_error), "attempted to break to exitted method");
      exc->locations(state, Location::from_call_stack(state, call_frame));
      state->thread_state()->raise_exception(exc);
    }
    return Qnil;
  }

  bool rbx_check_class(STATE, Object* obj, int id) {
    return obj->lookup_begin(state)->class_id() == id;
  }

  Object* rbx_get_ivar(STATE, Object* self, Symbol* name) {
    return self->get_ivar(state, name);
  }

  void rbx_set_table_ivar(STATE, Object* self, Symbol* name, Object* val) {
    self->set_table_ivar(state, name, val);
  }

  Object* rbx_continue_uncommon(STATE, CallFrame* call_frame,
                                int32_t entry_ip, native_int sp,
                                CallFrame* method_call_frame,
                                int32_t unwind_count,
                                int32_t* unwinds)
  {
    LLVMState::get(state)->add_uncommons_taken();

    VMMethod* vmm = call_frame->cm->backend_method();

    /*
    InlineCache* cache = 0;

    if(vmm->opcodes[call_frame->ip()] == InstructionSequence::insn_send_stack) {
      cache = reinterpret_cast<InlineCache*>(vmm->opcodes[call_frame->ip() + 1]);
    } else if(vmm->opcodes[call_frame->ip()] == InstructionSequence::insn_send_method) {
      cache = reinterpret_cast<InlineCache*>(vmm->opcodes[call_frame->ip() + 1]);
    } else if(vmm->opcodes[call_frame->ip()] == InstructionSequence::insn_send_stack_with_block) {
      cache = reinterpret_cast<InlineCache*>(vmm->opcodes[call_frame->ip() + 1]);
    }

    if(cache && cache->name->symbol_p()) {
      std::cout << "Uncommon trap for send: " << cache->name->c_str(state) << "\n";
    } else {
      std::cout << "Unknown uncommon try reason.\n";
    }
    */

    if(call_frame->is_inline_frame()) {
      // Fix up this inlined block.
      if(vmm->parent()) {
        CallFrame* creator = call_frame->previous->previous;
        assert(creator);

        VariableScope* parent = creator->promote_scope(state);
        call_frame->scope->set_parent(parent);

        // Only support one depth!
        assert(!creator->cm->backend_method()->parent());
      }
    }

    return VMMethod::uncommon_interpreter(state, vmm, call_frame,
                                          entry_ip, sp,
                                          method_call_frame,
                                          unwind_count, unwinds);
  }

  Object* rbx_restart_interp(STATE, CallFrame* call_frame, Executable* exec, Module* mod, Arguments& args) {
    return VMMethod::execute(state, call_frame, exec, mod, args);
  }

  Object* rbx_continue_debugging(STATE, CallFrame* call_frame,
                                 int32_t entry_ip, native_int sp,
                                 CallFrame* method_call_frame,
                                 int32_t unwind_count,
                                 int32_t* input_unwinds,
                                 Object* top_of_stack)
  {
    VMMethod* vmm = call_frame->cm->backend_method();

    if(call_frame->is_inline_frame()) {
      // Fix up this inlined block.
      if(vmm->parent()) {
        CallFrame* creator = call_frame->previous->previous;
        assert(creator);

        VariableScope* parent = creator->promote_scope(state);
        call_frame->scope->set_parent(parent);

        // Only support one depth!
        assert(!creator->cm->backend_method()->parent());
      }
    }

    call_frame->ip_ = entry_ip;

    VMMethod::InterpreterState is;
    UnwindInfo unwinds[kMaxUnwindInfos];

    for(int i = 0, j = 0; j < unwind_count; i += 3, j++) {
      UnwindInfo& uw = unwinds[j];
      uw.target_ip = input_unwinds[i];
      uw.stack_depth = input_unwinds[i + 1];
      uw.type = (UnwindType)input_unwinds[i + 2];
    }

    // Push the top of the stack into the call_frame->stk so the interpreter
    // sees it. This is done here rather than by the JIT to simplify the
    // JIT's callsite.
    if(top_of_stack) {
      call_frame->stk[++sp] = top_of_stack;
    }

    return VMMethod::debugger_interpreter_continue(state, vmm, call_frame,
                                          sp, is, unwind_count, unwinds);
  }

  Object* rbx_flush_scope(STATE, StackVariables* vars) {
    vars->flush_to_heap(state);
    return Qnil;
  }

  // FFI helpers
  native_int rbx_ffi_to_int(STATE, Object* obj, bool* valid) {
    if(Integer* i = try_as<Integer>(obj)) {
      *valid = true;
      return i->to_native();
    }

    Exception* exc =
      Exception::make_type_error(state, Fixnum::type, obj, "invalid type for FFI");
    state->thread_state()->raise_exception(exc);

    *valid = false;
    return 0;
  }

  float rbx_ffi_to_float(STATE, Object* obj, bool* valid) {
    if(Float* i = try_as<Float>(obj)) {
      *valid = true;
      return i->val;
    }

    Exception* exc =
      Exception::make_type_error(state, Float::type, obj, "invalid type for FFI");
    state->thread_state()->raise_exception(exc);

    *valid = false;
    return 0.0;
  }

  double rbx_ffi_to_double(STATE, Object* obj, bool* valid) {
    if(Float* i = try_as<Float>(obj)) {
      *valid = true;
      return i->val;
    }

    Exception* exc =
      Exception::make_type_error(state, Float::type, obj, "invalid type for FFI");
    state->thread_state()->raise_exception(exc);

    *valid = false;
    return 0.0;
  }

  uint64_t rbx_ffi_to_int64(STATE, Object* obj, bool* valid) {
    if(Integer* i = try_as<Integer>(obj)) {
      *valid = true;
      return i->to_long_long();
    }

    Exception* exc =
      Exception::make_type_error(state, Fixnum::type, obj, "invalid type for FFI");
    state->thread_state()->raise_exception(exc);

    *valid = false;
    return 0ULL;
  }

  void* rbx_ffi_to_ptr(STATE, Object* obj, bool* valid) {
    if(Pointer* ptr = try_as<Pointer>(obj)) {
      *valid = true;
      return ptr->pointer;
    } else if(obj->nil_p()) {
      *valid = true;
      return 0;
    }

    Exception* exc =
      Exception::make_type_error(state, Fixnum::type, obj, "invalid type for FFI");
    state->thread_state()->raise_exception(exc);

    *valid = false;
    return 0;
  }

  char* rbx_ffi_to_string(STATE, Object* obj, bool* valid) {
    if(String* str = try_as<String>(obj)) {
      *valid = true;
      return const_cast<char*>(str->c_str(state));
    }

    Exception* exc =
      Exception::make_type_error(state, Fixnum::type, obj, "invalid type for FFI");
    state->thread_state()->raise_exception(exc);

    *valid = false;
    return 0;
  }

  Object* rbx_ffi_from_int32(STATE, int32_t ll) {
    return Integer::from(state, ll);
  }

  Object* rbx_ffi_from_int64(STATE, int64_t ll) {
    return Integer::from(state, ll);
  }

  Object* rbx_ffi_from_float(STATE, float val) {
    return Float::create(state, val);
  }

  Object* rbx_ffi_from_double(STATE, double val) {
    return Float::create(state, val);
  }

  Object* rbx_ffi_from_ptr(STATE, void* ptr) {
    if(!ptr) return Qnil;
    return Pointer::create(state, ptr);
  }

  Object* rbx_ffi_from_string(STATE, char* ptr) {
    if(!ptr) return Qnil;
    String* str = String::create(state, ptr);
    str->taint(state);
    return str;
  }

  Object* rbx_ffi_from_string_with_pointer(STATE, char* ptr) {
    Object* s;
    Object* p;

    if(ptr) {
      s = String::create(state, ptr);
      s->taint(state);
      p = Pointer::create(state, ptr);
    } else {
      s = p = Qnil;
    }

    Array* ary = Array::create(state, 2);
    ary->set(state, 0, s);
    ary->set(state, 1, p);

    return ary;
  }

  Float* rbx_float_allocate(STATE) {
    return Float::create(state, 0.0);
  }

  Class* rbx_class_of(STATE, Object* obj) {
    return obj->class_object(state);
  }

  Object* rbx_make_proc(STATE, CallFrame* call_frame) {
    Object* obj = call_frame->scope->block();
    if(RTEST(obj)) {
      Object* prc = Proc::from_env(state, G(proc), obj);
      if(prc == Primitives::failure()) {
        Exception::internal_error(state, call_frame, "invalid block type");
        return 0;
      }

      return prc;
    } else {
      return Qnil;
    }
  }
}

#endif<|MERGE_RESOLUTION|>--- conflicted
+++ resolved
@@ -63,11 +63,7 @@
   {
     // Use placement new to stick the class into data, which is on the callers
     // stack.
-<<<<<<< HEAD
-    new(data) profiler::MethodEntry(state, exec, mod, args, cm, true);
-=======
-    new(data) tooling::MethodEntry(state, msg, args, cm);
->>>>>>> 087ae791
+    new(data) tooling::MethodEntry(state, exec, mod, args, cm);
   }
 
   void rbx_begin_profiling_block(STATE, void* data, BlockEnvironment* env,
