#ifdef ENABLE_LLVM

#include "vm.hpp"
#include "objectmemory.hpp"
#include "llvm/jit.hpp"
#include "call_frame.hpp"
#include "builtin/object.hpp"
#include "builtin/symbol.hpp"
#include "builtin/system.hpp"
#include "builtin/class.hpp"
#include "builtin/string.hpp"
#include "builtin/block_environment.hpp"
#include "builtin/staticscope.hpp"
#include "builtin/proc.hpp"
#include "builtin/autoload.hpp"
#include "builtin/global_cache_entry.hpp"
#include "builtin/iseq.hpp"
#include "builtin/ffi_pointer.hpp"
#include "builtin/integer.hpp"
#include "builtin/float.hpp"
#include "builtin/location.hpp"

#include "instruments/profiler.hpp"

#include "helpers.hpp"

#include "arguments.hpp"
#include "dispatch.hpp"
#include "lookup_data.hpp"
#include "inline_cache.hpp"
#include "vmmethod.hpp"

#include <cstdarg>

#define both_fixnum_p(_p1, _p2) ((uintptr_t)(_p1) & (uintptr_t)(_p2) & TAG_FIXNUM)

using namespace rubinius;

extern "C" {

  void rbx_jit_debug_spot(int spot) {
    std::cout << "JIT DEBUG: hit spot: " << spot << "\n";
  }

  Object* rbx_write_barrier(STATE, Object* obj, Object* val) {
    if(obj->zone() == UnspecifiedZone) return val;
    state->om->write_barrier(obj, val);
    return val;
  }

  Object* rbx_check_frozen(STATE, CallFrame* call_frame, Object* obj) {
    if(obj->reference_p() && obj->is_frozen_p()) {
      Exception::frozen_error(state, call_frame);
      return NULL;
    }

    return obj;
  }

  void rbx_begin_profiling(STATE, void* data, Executable* exec, Module* mod, Arguments& args,
                           CompiledMethod* cm)
  {
    // Use placement new to stick the class into data, which is on the callers
    // stack.
    new(data) profiler::MethodEntry(state, exec, mod, args, cm, true);
  }

  void rbx_begin_profiling_block(STATE, void* data, BlockEnvironment* env,
                                 Module* mod, CompiledMethod* cm)
  {
    // Use placement new to stick the class into data, which is on the callers
    // stack.
    new(data) profiler::MethodEntry(state, env->top_scope()->method()->name(), mod, cm, true);
  }

  void rbx_end_profiling(profiler::MethodEntry* entry) {
    entry->~MethodEntry();
  }

  Object* rbx_simple_send(STATE, CallFrame* call_frame, Symbol* name,
                          int count, Object** args) {
    Object* recv = args[0];
    Arguments out_args(name, recv, count, args+1);
    Dispatch dis(name);

    return dis.send(state, call_frame, out_args);
  }

  Object* rbx_simple_send_private(STATE, CallFrame* call_frame, Symbol* name,
                                  int count, Object** args) {
    Object* recv = args[0];
    Arguments out_args(name, recv, count, args+1);
    LookupData lookup(recv, recv->lookup_begin(state), true);
    Dispatch dis(name);

    return dis.send(state, call_frame, lookup, out_args);
  }

  Object* rbx_splat_send(STATE, CallFrame* call_frame, Symbol* name,
                          int count, Object** args) {
    Object* recv = args[0];
    Arguments out_args(name, recv, args[count+2], count, args+1);
    Dispatch dis(name);

    if(Array* ary = try_as<Array>(args[count+1])) {
      out_args.append(state, ary);
    }

    return dis.send(state, call_frame, out_args);
  }

  Object* rbx_splat_send_private(STATE, CallFrame* call_frame, Symbol* name,
                                  int count, Object** args) {
    Object* recv = args[0];
    Arguments out_args(name, recv, args[count+2], count, args+1);
    LookupData lookup(recv, recv->lookup_begin(state), true);
    Dispatch dis(name);

    if(Array* ary = try_as<Array>(args[count+1])) {
      out_args.append(state, ary);
    }

    return dis.send(state, call_frame, lookup, out_args);
  }

  Object* rbx_super_send(STATE, CallFrame* call_frame, Symbol* name,
                          int count, Object** args) {
    Object* recv = call_frame->self();
    Arguments out_args(name, recv, args[count], count, args);
    LookupData lookup(recv, call_frame->module()->superclass(), true);
    Dispatch dis(name);

    return dis.send(state, call_frame, lookup, out_args);
  }

  Object* rbx_super_splat_send(STATE, CallFrame* call_frame, Symbol* name,
                          int count, Object** args) {
    Object* recv = call_frame->self();
    Arguments out_args(name, recv, args[count+1], count, args);
    LookupData lookup(recv, call_frame->module()->superclass(), true);
    Dispatch dis(name);

    out_args.append(state, as<Array>(args[count]));

    return dis.send(state, call_frame, lookup, out_args);
  }

  Object* rbx_zsuper_send(STATE, CallFrame* call_frame, Symbol* name, Object* block) {
    Object* const recv = call_frame->self();

    VariableScope* scope = call_frame->method_scope(state);
    assert(scope);

    VMMethod* v = scope->method()->backend_method();
    Object* splat_obj = 0;
    Array* splat = 0;

    size_t arg_count = v->total_args;

    if(v->splat_position >= 0) {
      splat_obj = scope->get_local(state, v->splat_position);
      splat = try_as<Array>(splat_obj);
      if(splat) {
        arg_count += splat->size();
      } else {
        arg_count++;
      }
    }

    Tuple* tup = Tuple::create(state, arg_count);
    for(int i = 0; i < v->total_args; i++) {
      tup->put(state, i, scope->get_local(state, i));
    }

    if(splat) {
      for(size_t i = 0; i < splat->size(); i++) {
        tup->put(state, i + v->total_args, splat->get(state, i));
      }
    } else if(splat_obj) {
      tup->put(state, v->total_args, splat_obj);
    }

    Arguments out_args(name, recv, block, arg_count, 0);
    out_args.use_tuple(tup, arg_count);

    LookupData lookup(recv, call_frame->module()->superclass(), true);
    Dispatch dis(name);

    return dis.send(state, call_frame, lookup, out_args, eSuper);
  }

  Object* rbx_arg_error(STATE, CallFrame* call_frame, Arguments& args, int required) {
    Exception* exc =
        Exception::make_argument_error(state, required, args.total(), args.name());
    exc->locations(state, Location::from_call_stack(state, call_frame));
    state->thread_state()->raise_exception(exc);

    return NULL;
  }

  Object* rbx_string_dup(STATE, CallFrame* call_frame, Object* obj) {
    try {
      return as<String>(obj)->string_dup(state);
    } catch(TypeError& e) {
      Exception* exc =
        Exception::make_type_error(state, e.type, e.object, e.reason);
      exc->locations(state, Location::from_call_stack(state, call_frame));

      state->thread_state()->raise_exception(exc);
      return NULL;
    }
  }

  Object* rbx_create_block(STATE, CallFrame* call_frame, int index) {
    Object* _lit = call_frame->cm->literals()->at(state, index);
    CompiledMethod* cm = as<CompiledMethod>(_lit);

    // TODO: We don't need to be doing this everytime.
    if(cm->scope()->nil_p()) {
      cm->scope(state, call_frame->static_scope());
    }

    VMMethod* vmm = call_frame->cm->backend_method();
    return BlockEnvironment::under_call_frame(state, cm, vmm,
                                              call_frame, index);
  }

  Object* rbx_create_block_multi(STATE, CompiledMethod* cm, int index, int count, ...) {
    va_list ap;

    CallFrame* closest = 0;
    VariableScope* top = 0;
    VariableScope* parent = 0;

    va_start(ap, count);
    for(int i = 0; i < count; i++) {
      closest = va_arg(ap, CallFrame*);
      closest->scope->set_parent(parent);
      parent = closest->promote_scope(state);

      if(!top) {
        top = parent;
      } else {
        closest->flags |= CallFrame::cMultipleScopes;
        closest->top_scope_ = top;
      }
    }
    va_end(ap);

    // TODO: We don't need to be doing this everytime.
    cm->scope(state, closest->static_scope());

    VMMethod* vmm = closest->cm->backend_method();
    return BlockEnvironment::under_call_frame(state, cm, vmm, closest, index);
  }

  Object* rbx_promote_variables(STATE, CallFrame* call_frame) {
    return call_frame->promote_scope(state);
  }

  Object* rbx_construct_splat(STATE, Arguments& args, size_t total) {
    if(args.total() > total) {
      size_t splat_size = args.total() - total;
      Array* ary = Array::create(state, splat_size);

      for(size_t i = 0, n = total; i < splat_size; i++, n++) {
        ary->set(state, i, args.get_argument(n));
      }
      return ary;
    } else {
      return Array::create(state, 0);
    }
  }

  Object* rbx_cast_array(STATE, CallFrame* call_frame, Object* top) {
    if(Tuple* tup = try_as<Tuple>(top)) {
      return Array::from_tuple(state, tup);
    } else if(kind_of<Array>(top)) {
      return top;
    }

    // coerce
    Object* recv = G(array);
    Arguments args(G(sym_coerce_into_array), recv, 1, &top);
    Dispatch dis(G(sym_coerce_into_array));

    return dis.send(state, call_frame, args);
  }

  Object* rbx_cast_multi_value(STATE, CallFrame* call_frame, Object* top) {
    if(kind_of<Array>(top)) return top;
    return Array::to_ary(state, top, call_frame);
  }

  Object* rbx_add_scope(STATE, CallFrame* call_frame, Object* top) {
    Module* mod = as<Module>(top);
    StaticScope* scope = StaticScope::create(state);
    scope->module(state, mod);
    scope->parent(state, call_frame->static_scope());
    call_frame->cm->scope(state, scope);
    // call_frame->static_scope_ = scope;

    return Qnil;
  }

  Object* rbx_cast_for_splat_block_arg(STATE, Arguments& args) {
    Array* ary = Array::create(state, args.total());
    for(size_t i = 0; i < args.total(); i++) {
      ary->set(state, i, args.get_argument(i));
    }

    return ary;
  }

  Object* rbx_cast_for_multi_block_arg(STATE, CallFrame* call_frame, Arguments& args) {
    /* If there is only one argument and that thing is an array...
     AND the thing being invoked is not a lambda... */
    if(!(call_frame->flags & CallFrame::cIsLambda) &&
        args.total() == 1) {
      Object* obj = args.get_argument(0);
      if(kind_of<Array>(obj)) {
        return obj;
      } else if(RTEST(obj->respond_to(state, state->symbol("to_ary"), Qfalse))) {
        obj = obj->send(state, call_frame, state->symbol("to_ary"));
        if(kind_of<Array>(obj)) {
          return obj;
        } else {
          Exception::type_error(state, "to_ary must return an Array", call_frame);
          return 0;
        }
      }
      // One argument and it's not Array or Array-ish at all, so fall through
      // and let it be wrapped in an array.
    }

    Array* ary = Array::create(state, args.total());
    assert(kind_of<Array>(ary));

    for(size_t i = 0; i < args.total(); i++) {
      assert(kind_of<Array>(ary));
      ary->set(state, i, args.get_argument(i));
    }

    assert(kind_of<Array>(ary));

    return ary;
  }

  Object* rbx_cast_for_multi_block_arg_varargs(STATE, CallFrame* call_frame,
                                               int count, ...)
  {
    va_list ap;

    /* If there is only one argument and that thing is an array... */
    if(count == 1) {
      va_start(ap, count);

      Object* obj = va_arg(ap, Object*);

      if(kind_of<Array>(obj)) {
        // Nothing! it's good.
      } else if(RTEST(obj->respond_to(state, state->symbol("to_ary"), Qfalse))) {
        obj = obj->send(state, call_frame, state->symbol("to_ary"));
        if(!kind_of<Array>(obj)) {
          Exception::type_error(state, "to_ary must return an Array", call_frame);
          obj = 0;
        }
      } else {
        Array* ary = Array::create(state, 1);
        ary->set(state, 0, obj);
        obj = ary;
      }

      va_end(ap);
      return obj;
    }

    Array* ary = Array::create(state, count);

    va_start(ap, count);
    for(int i = 0; i < count; i++) {
      ary->set(state, i, va_arg(ap, Object*));
    }
    va_end(ap);

    return ary;
  }

  Object* rbx_cast_for_single_block_arg(STATE, Arguments& args) {
    int k = args.total();
    if(k == 0) {
      return Qnil;
    } else if(k == 1) {
      return args.get_argument(0);
    }

    Array* ary = Array::create(state, k);
    for(int i = 0; i < k; i++) {
      ary->set(state, i, args.get_argument(i));
    }

    return ary;
  }

  Object* rbx_check_serial(STATE, CallFrame* call_frame, InlineCache* cache,
                           int serial, Object* recv)
  {
    if(cache->update_and_validate(state, call_frame, recv) &&
         cache->method->serial()->to_native() == serial) {
      return Qtrue;
    }

    return Qfalse;
  }

  Object* rbx_check_serial_private(STATE, CallFrame* call_frame, InlineCache* cache,
                           int serial, Object* recv)
  {
    if(cache->update_and_validate(state, call_frame, recv) &&
         cache->method->serial()->to_native() == serial) {
      return Qtrue;
    }

    return Qfalse;
  }

  Object* rbx_find_const(STATE, CallFrame* call_frame, int index, Object* top) {
    bool found;
    Module* under = as<Module>(top);
    Symbol* sym = as<Symbol>(call_frame->cm->literals()->at(state, index));
    Object* res = Helpers::const_get_under(state, under, sym, &found);

    if(!found) {
      res = Helpers::const_missing_under(state, under, sym, call_frame);
    } else if(Autoload* autoload = try_as<Autoload>(res)) {
      res = autoload->resolve(state, call_frame);
    }

    return res;
  }

  Object* rbx_instance_of(STATE, Object* top, Object* b1) {
    Class* cls = as<Class>(b1);
    if(top->class_object(state) == cls) return Qtrue;
    return Qfalse;
  }

  Object* rbx_kind_of(STATE, Object* top, Object* b1) {
    return top->kind_of_p(state, b1) ? Qtrue : Qfalse;
  }

  Object* rbx_make_array(STATE, int count, Object** args) {
    Array* ary = Array::create(state, count);
    for(int i = 0; i < count; i++) {
      ary->set(state, i, args[i]);
    }

    return ary;
  }

  Object* rbx_create_array(STATE, int count, ...) {
    va_list ap;

    Array* ary = Array::create(state, count);

    va_start(ap, count);
    for(int i = 0; i < count; i++) {
      Object* obj = va_arg(ap, Object*);
      ary->set(state, i, obj);
    }

    va_end(ap);

    return ary;
  }

  Object* rbx_meta_send_call(STATE, CallFrame* call_frame, int count, Object** args) {
    Object* t1 = args[0];

    Arguments out_args(G(sym_call), Qnil, count, args+1);

    if(BlockEnvironment *env = try_as<BlockEnvironment>(t1)) {
      return env->call(state, call_frame, out_args);
    } else if(Proc* proc = try_as<Proc>(t1)) {
      return proc->call(state, call_frame, out_args);
    }

    return rbx_simple_send(state, call_frame, G(sym_call), count, args);
  }

  Object* rbx_yield_stack(STATE, CallFrame* call_frame, Object* block,
                          int count, Object** args)
  {
    Arguments out_args(G(sym_call), block, count, args);

    if(BlockEnvironment *env = try_as<BlockEnvironment>(block)) {
      return env->call(state, call_frame, out_args);
    } else if(Proc* proc = try_as<Proc>(block)) {
      return proc->yield(state, call_frame, out_args);
    } else if(block->nil_p()) {
      state->thread_state()->raise_exception(Exception::make_lje(state, call_frame));
      return NULL;
    }

    Dispatch dis(G(sym_call));

    return dis.send(state, call_frame, out_args);
  }

  Object* rbx_yield_splat(STATE, CallFrame* call_frame, Object* block,
                          int count, Object** stk)
  {
    Object* ary = stk[count];

    Arguments args(G(sym_call), block, count, stk);

    if(!ary->nil_p()) {
      args.append(state, as<Array>(ary));
    }

    if(BlockEnvironment *env = try_as<BlockEnvironment>(block)) {
      return env->call(state, call_frame, args);
    } else if(Proc* proc = try_as<Proc>(block)) {
      return proc->yield(state, call_frame, args);
    } else if(block->nil_p()) {
      state->thread_state()->raise_exception(Exception::make_lje(state, call_frame));
      return NULL;
    }

    Dispatch dis(G(sym_call));
    return dis.send(state, call_frame, args);
  }

  Object* rbx_meta_send_op_gt(STATE, CallFrame* call_frame, Object** stk) {
    Object* t1 = stk[0];
    Object* t2 = stk[1];
    if(both_fixnum_p(t1, t2)) {
      native_int j = as<Integer>(t1)->to_native();
      native_int k = as<Integer>(t2)->to_native();
      return (j > k) ? Qtrue : Qfalse;
    }

    return rbx_simple_send(state, call_frame, G(sym_gt), 1, stk);
  }

  Object* rbx_meta_send_op_minus(STATE, CallFrame* call_frame, Object** stk) {
    Object* left =  stk[0];
    Object* right = stk[1];

    if(both_fixnum_p(left, right)) {
      return reinterpret_cast<Fixnum*>(left)->sub(state,
          reinterpret_cast<Fixnum*>(right));

    }

    return rbx_simple_send(state, call_frame, G(sym_minus), 1, stk);
  }

  Object* rbx_meta_send_op_nequal(STATE, CallFrame* call_frame, Object** stk) {
    Object* t1 = stk[0];
    Object* t2 = stk[1];
    /* If both are not references, compare them directly. */
    if(!t1->reference_p() && !t2->reference_p()) {
      return (t1 == t2) ? Qfalse : Qtrue;
    }

    return rbx_simple_send(state, call_frame, G(sym_nequal), 1, stk);
  }

  Object* rbx_meta_send_op_tequal(STATE, CallFrame* call_frame, Object** stk) {
    Object* t1 = stk[0];
    Object* t2 = stk[1];
    /* If both are fixnums, or both are symbols, compare the ops directly. */
    if((t1->fixnum_p() && t2->fixnum_p()) || (t1->symbol_p() && t2->symbol_p())) {
      return (t1 == t2) ? Qfalse : Qtrue;
    }

    return rbx_simple_send(state, call_frame, G(sym_tequal), 1, stk);
  }

  Object* rbx_passed_arg(STATE, Arguments& args, int index) {
    return (index < (int)args.total()) ? Qtrue : Qfalse;
  }

  // TODO remove this and use passed_arg
  Object* rbx_passed_blockarg(STATE, Arguments& args, int index) {
    return (index == (int)args.total()) ? Qtrue : Qfalse;
  }

  Object* rbx_push_const(STATE, CallFrame* call_frame, Symbol* sym) {
    bool found;
    Object* res = Helpers::const_get(state, call_frame, sym, &found);

    if(!found) {
      res = Helpers::const_missing(state, sym, call_frame);
    } else if(Autoload* autoload = try_as<Autoload>(res)) {
      res = autoload->resolve(state, call_frame);
    }

    return res;
  }

  Object* rbx_push_const_fast(STATE, CallFrame* call_frame, Symbol* sym,
                              int association_index) {
    bool found;
    Object* res = 0;

    Object* val = call_frame->cm->literals()->at(state, association_index);
    StaticScope* sc = call_frame->static_scope();

    // See if the cache is present, if so, validate it and use the value
    GlobalCacheEntry* cache;
    if((cache = try_as<GlobalCacheEntry>(val)) != NULL) {
      if(cache->valid_p(state, sc)) {
        res = cache->value();
      } else {
        res = Helpers::const_get(state, call_frame, sym, &found);
        if(found) cache->update(state, res, sc);
      }
    } else {
      res = Helpers::const_get(state, call_frame, sym, &found);
      if(found) {
        cache = GlobalCacheEntry::create(state, res, sc);
        call_frame->cm->literals()->put(state, association_index, cache);
      } else {
        res = Helpers::const_missing(state, sym, call_frame);
      }
    }

    if(!res) return NULL;

    if(Autoload* autoload = try_as<Autoload>(res)) {
      res = autoload->resolve(state, call_frame);
      if(cache && res) {
        // Past a GC point, reload values.
        val = call_frame->cm->literals()->at(state, association_index);
        sc = call_frame->static_scope();
        cache = try_as<GlobalCacheEntry>(val);

        if(cache) {
          cache->update(state, res, sc);
        }
      }
    }

    return res;
  }

  Object* rbx_set_local_depth(STATE, CallFrame* call_frame, Object* top,
                              int depth, int index) {
    if(depth == 0) {
      call_frame->scope->set_local(index, top);
    } else {
      VariableScope* scope = call_frame->scope->parent();

      for(int j = 1; j < depth; j++) {
        scope = scope->parent();
      }

      scope->set_local(state, index, top);
    }

    return top;
  }

  Object* rbx_set_local_from(STATE, CallFrame* call_frame, Object* top,
                             int depth, int index) {
    VariableScope* scope = call_frame->scope->parent();

    for(int j = 1; j < depth; j++) {
      scope = scope->parent();
    }

    scope->set_local(state, index, top);

    return top;
  }

  Object* rbx_push_local_depth(STATE, CallFrame* call_frame,
                              int depth, int index) {
    if(depth == 0) {
      return call_frame->scope->get_local(index);
    } else {
      VariableScope* scope = call_frame->scope->parent();

      for(int j = 1; j < depth; j++) {
        scope = scope->parent();
      }

      return scope->get_local(index);
    }
  }

  Object* rbx_push_local_from(STATE, CallFrame* call_frame,
                              int depth, int index) {
    VariableScope* scope = call_frame->scope->parent();

    for(int j = 1; j < depth; j++) {
      scope = scope->parent();
    }

    return scope->get_local(index);
  }

  Object* rbx_prologue_check(STATE, CallFrame* call_frame) {
    if(!state->check_interrupts(call_frame, &state)) return NULL;

    if(!state->interrupts.check) return Qtrue;

    state->interrupts.checked();

    if(state->interrupts.perform_gc) {
      state->interrupts.perform_gc = false;
      state->collect_maybe(call_frame);
    }

<<<<<<< HEAD
    state->set_call_frame(call_frame);
    state->shared.checkpoint(state);
=======
    state->global_lock().checkpoint(state, call_frame);
>>>>>>> aee1b9b5

    return Qtrue;
  }

  Object* rbx_check_interrupts(STATE, CallFrame* call_frame) {
    state->global_lock().checkpoint(state, call_frame);

    if(unlikely(state->interrupts.check)) {
      state->interrupts.checked();

      if(state->interrupts.perform_gc) {
        state->interrupts.perform_gc = true;
        state->collect_maybe(call_frame);
      }
<<<<<<< HEAD

=======
>>>>>>> aee1b9b5
    }

    if(!state->check_async(call_frame)) return NULL;

    state->set_call_frame(call_frame);
    state->shared.checkpoint(state);
    return Qtrue;
  }

  bool rbx_return_to_here(STATE, CallFrame* call_frame) {
    ThreadState* th = state->thread_state();
    if(th->raise_reason() != cReturn) return false;
    if(th->destination_scope() == call_frame->scope->on_heap()) return true;
    return false;
  }

  bool rbx_break_to_here(STATE, CallFrame* call_frame) {
    ThreadState* th = state->thread_state();
    if(th->raise_reason() != cBreak) return false;
    if(th->destination_scope() == call_frame->scope->on_heap()) return true;
    return false;
  }

  Object* rbx_clear_raise_value(STATE) {
    Object* val = state->thread_state()->raise_value();
    state->thread_state()->clear_return();
    return val;
  }

  bool rbx_raising_exception(STATE) {
    return state->thread_state()->raise_reason() == cException;
  }

  Object* rbx_current_exception(STATE) {
    return state->thread_state()->current_exception();
  }

  Object* rbx_clear_exception(STATE) {
    state->thread_state()->clear_raise();
    return Qnil;
  }

  Object* rbx_push_exception_state(STATE) {
    return state->thread_state()->state_as_object(state);
  }

  Object* rbx_restore_exception_state(STATE, CallFrame* call_frame, Object* top) {
    if(top->nil_p()) {
      state->thread_state()->clear();
    } else {
      state->thread_state()->set_state(state, top);
    }

    return Qnil;
  }

  Object* rbx_push_system_object(STATE, int which) {
    switch(which) {
    case 0:
      return G(object);
    case 1:
      return G(rubinius);
    default:
      return Qnil;
    }
  }

  Object* rbx_push_ivar(STATE, Object* self, Symbol* name) {
    return self->get_ivar(state, name);
  }

  Object* rbx_set_ivar(STATE, CallFrame* call_frame, Object* self, Symbol* name, Object* val) {
    if(self->reference_p() && self->is_frozen_p()) {
      Exception::frozen_error(state, call_frame);
      return NULL;
    }

    return self->set_ivar(state, name, val);
  }

  Object* rbx_push_my_field(STATE, Object* self, int which) {
    return self->get_field(state, which);
  }

  Object* rbx_set_my_field(STATE, Object* self, int which, Object* val) {
    self->set_field(state, which, val);
    return val;
  }

  Object* rbx_set_const(STATE, CallFrame* call_frame, Symbol* name, Object* val) {
    call_frame->static_scope()->module()->set_const(state, name, val);
    return val;
  }

  Object* rbx_set_const_at(STATE, Symbol* name, Object* mod, Object* val) {
    // TODO if the as<> fails, the process will abort().
    as<Module>(mod)->set_const(state, name, val);
    return val;
  }

  Object* rbx_set_literal(STATE, CallFrame* call_frame, int which, Object* val) {
    call_frame->cm->literals()->put(state, which, val);
    return Qnil;
  }

  Object* rbx_shift_array(STATE, CallFrame* call_frame, Object** loc) {
    Array* array = as<Array>(*loc);
    size_t size = (size_t)array->size();

    if(size == 0) return Qnil;

    size_t j = size - 1;
    Object* shifted_value = array->get(state, 0);
    Array* smaller_array = Array::create(state, j);

    for(size_t i = 0; i < j; i++) {
      smaller_array->set(state, i, array->get(state, i+1));
    }

    *loc = smaller_array;
    return shifted_value;
  }

  Object* rbx_string_append(STATE, Object* left, Object* right) {
    // TODO Don't use as<>, since it will throw a C++ exception
    // into JITd code.
    return as<String>(left)->append(state, as<String>(right));
  }

  Object* rbx_string_build(STATE, CallFrame* call_frame, int count, Object** parts) {
    size_t size = 0;

    // Figure out the total size
    for(int i = 0; i < count; i++) {
      Object* obj = parts[i];
      String* str = try_as<String>(obj);

      if(str) {
        size += str->size();
      } else {
        // This isn't how MRI does this. If sub isn't a String, it converts the
        // the original object via any_to_s, not the bad value returned from #to_s.
        // This quite a bit harder to implement in rubinius atm, so i'm opting for
        // this way instead.

        str = obj->to_s(state, false);
        size += str->size();

        parts[i] = str;
      }
    }

    String* str = String::create(state, 0, size);
    uint8_t* pos = str->byte_address();

    for(int i = 0; i < count; i++) {
      // We can force here because we've typed check them above.
      String* sub = force_as<String>(parts[i]);
      memcpy(pos, sub->byte_address(), sub->size());
      pos += sub->size();
    }

    return str;
  }

  Object* rbx_raise_return(STATE, CallFrame* call_frame, Object* top) {
    if(!(call_frame->flags & CallFrame::cIsLambda) &&
       !call_frame->scope_still_valid(call_frame->top_scope(state))) {
      Exception* exc = Exception::make_exception(state, G(jump_error), "unexpected return");
      exc->locations(state, Location::from_call_stack(state, call_frame));
      state->thread_state()->raise_exception(exc);
    } else {
      state->thread_state()->raise_return(top, call_frame->top_scope(state));
    }

    return Qnil;
  }

  Object* rbx_ensure_return(STATE, CallFrame* call_frame, Object* top) {
    state->thread_state()->raise_return(top, call_frame->promote_scope(state));
    return Qnil;
  }

  Object* rbx_raise_break(STATE, CallFrame* call_frame, Object* top) {
    state->thread_state()->raise_break(top, call_frame->scope->parent());
    return Qnil;
  }

  bool rbx_check_class(STATE, Object* obj, int id) {
    return obj->lookup_begin(state)->class_id() == id;
  }

  Object* rbx_get_ivar(STATE, Object* self, Symbol* name) {
    return self->get_ivar(state, name);
  }

  void rbx_set_table_ivar(STATE, Object* self, Symbol* name, Object* val) {
    self->set_table_ivar(state, name, val);
  }

  Object* rbx_continue_uncommon(STATE, CallFrame* call_frame,
                                int32_t entry_ip, native_int sp,
                                CallFrame* method_call_frame,
                                int32_t unwind_count,
                                int32_t* unwinds)
  {
    LLVMState::get(state)->add_uncommons_taken();

    VMMethod* vmm = call_frame->cm->backend_method();

    /*
    InlineCache* cache = 0;

    if(vmm->opcodes[call_frame->ip()] == InstructionSequence::insn_send_stack) {
      cache = reinterpret_cast<InlineCache*>(vmm->opcodes[call_frame->ip() + 1]);
    } else if(vmm->opcodes[call_frame->ip()] == InstructionSequence::insn_send_method) {
      cache = reinterpret_cast<InlineCache*>(vmm->opcodes[call_frame->ip() + 1]);
    } else if(vmm->opcodes[call_frame->ip()] == InstructionSequence::insn_send_stack_with_block) {
      cache = reinterpret_cast<InlineCache*>(vmm->opcodes[call_frame->ip() + 1]);
    }

    if(cache && cache->name->symbol_p()) {
      std::cout << "Uncommon trap for send: " << cache->name->c_str(state) << "\n";
    } else {
      std::cout << "Unknown uncommon try reason.\n";
    }
    */

    if(call_frame->is_inline_frame()) {
      // Fix up this inlined block.
      if(vmm->parent()) {
        CallFrame* creator = call_frame->previous->previous;
        assert(creator);

        VariableScope* parent = creator->promote_scope(state);
        call_frame->scope->set_parent(parent);

        // Only support one depth!
        assert(!creator->cm->backend_method()->parent());
      }
    }

    return VMMethod::uncommon_interpreter(state, vmm, call_frame,
                                          entry_ip, sp,
                                          method_call_frame,
                                          unwind_count, unwinds);
  }

<<<<<<< HEAD
  Object* rbx_restart_interp(STATE, CallFrame* call_frame, Executable* exec, Module* mod, Arguments& args) {
    return VMMethod::execute(state, call_frame, exec, mod, args);
=======
  Object* rbx_continue_debugging(STATE, CallFrame* call_frame,
                                 int32_t entry_ip, native_int sp,
                                 CallFrame* method_call_frame,
                                 int32_t unwind_count,
                                 int32_t* input_unwinds,
                                 Object* top_of_stack)
  {
    VMMethod* vmm = call_frame->cm->backend_method();

    if(call_frame->is_inline_frame()) {
      // Fix up this inlined block.
      if(vmm->parent()) {
        CallFrame* creator = call_frame->previous->previous;
        assert(creator);

        VariableScope* parent = creator->promote_scope(state);
        call_frame->scope->set_parent(parent);

        // Only support one depth!
        assert(!creator->cm->backend_method()->parent());
      }
    }

    call_frame->ip_ = entry_ip;

    VMMethod::InterpreterState is;
    UnwindInfo unwinds[kMaxUnwindInfos];

    for(int i = 0, j = 0; j < unwind_count; i += 3, j++) {
      UnwindInfo& uw = unwinds[j];
      uw.target_ip = input_unwinds[i];
      uw.stack_depth = input_unwinds[i + 1];
      uw.type = (UnwindType)input_unwinds[i + 2];
    }

    // Push the top of the stack into the call_frame->stk so the interpreter
    // sees it. This is done here rather than by the JIT to simplify the
    // JIT's callsite.
    if(top_of_stack) {
      call_frame->stk[++sp] = top_of_stack;
    }

    return VMMethod::debugger_interpreter_continue(state, vmm, call_frame,
                                          sp, is, unwind_count, unwinds);
  }

  Object* rbx_restart_interp(STATE, CallFrame* call_frame, Dispatch& msg, Arguments& args) {
    return VMMethod::execute(state, call_frame, msg, args);
>>>>>>> aee1b9b5
  }

  Object* rbx_flush_scope(STATE, StackVariables* vars) {
    vars->flush_to_heap(state);
    return Qnil;
  }

  // FFI helpers
  native_int rbx_ffi_to_int(STATE, Object* obj, bool* valid) {
    if(Integer* i = try_as<Integer>(obj)) {
      *valid = true;
      return i->to_native();
    }

    Exception* exc =
      Exception::make_type_error(state, Fixnum::type, obj, "invalid type for FFI");
    state->thread_state()->raise_exception(exc);

    *valid = false;
    return 0;
  }

  float rbx_ffi_to_float(STATE, Object* obj, bool* valid) {
    if(Float* i = try_as<Float>(obj)) {
      *valid = true;
      return i->val;
    }

    Exception* exc =
      Exception::make_type_error(state, Float::type, obj, "invalid type for FFI");
    state->thread_state()->raise_exception(exc);

    *valid = false;
    return 0.0;
  }

  double rbx_ffi_to_double(STATE, Object* obj, bool* valid) {
    if(Float* i = try_as<Float>(obj)) {
      *valid = true;
      return i->val;
    }

    Exception* exc =
      Exception::make_type_error(state, Float::type, obj, "invalid type for FFI");
    state->thread_state()->raise_exception(exc);

    *valid = false;
    return 0.0;
  }

  uint64_t rbx_ffi_to_int64(STATE, Object* obj, bool* valid) {
    if(Integer* i = try_as<Integer>(obj)) {
      *valid = true;
      return i->to_long_long();
    }

    Exception* exc =
      Exception::make_type_error(state, Fixnum::type, obj, "invalid type for FFI");
    state->thread_state()->raise_exception(exc);

    *valid = false;
    return 0ULL;
  }

  void* rbx_ffi_to_ptr(STATE, Object* obj, bool* valid) {
    if(Pointer* ptr = try_as<Pointer>(obj)) {
      *valid = true;
      return ptr->pointer;
    } else if(obj->nil_p()) {
      *valid = true;
      return 0;
    }

    Exception* exc =
      Exception::make_type_error(state, Fixnum::type, obj, "invalid type for FFI");
    state->thread_state()->raise_exception(exc);

    *valid = false;
    return 0;
  }

  char* rbx_ffi_to_string(STATE, Object* obj, bool* valid) {
    if(String* str = try_as<String>(obj)) {
      *valid = true;
      return const_cast<char*>(str->c_str());
    }

    Exception* exc =
      Exception::make_type_error(state, Fixnum::type, obj, "invalid type for FFI");
    state->thread_state()->raise_exception(exc);

    *valid = false;
    return 0;
  }

  Object* rbx_ffi_from_int32(STATE, int32_t ll) {
    return Integer::from(state, ll);
  }

  Object* rbx_ffi_from_int64(STATE, int64_t ll) {
    return Integer::from(state, ll);
  }

  Object* rbx_ffi_from_float(STATE, float val) {
    return Float::create(state, val);
  }

  Object* rbx_ffi_from_double(STATE, double val) {
    return Float::create(state, val);
  }

  Object* rbx_ffi_from_ptr(STATE, void* ptr) {
    if(!ptr) return Qnil;
    return Pointer::create(state, ptr);
  }

  Object* rbx_ffi_from_string(STATE, char* ptr) {
    if(!ptr) return Qnil;
    String* str = String::create(state, ptr);
    str->taint(state);
    return str;
  }

  Object* rbx_ffi_from_string_with_pointer(STATE, char* ptr) {
    Object* s;
    Object* p;

    if(ptr) {
      s = String::create(state, ptr);
      s->taint(state);
      p = Pointer::create(state, ptr);
    } else {
      s = p = Qnil;
    }

    Array* ary = Array::create(state, 2);
    ary->set(state, 0, s);
    ary->set(state, 1, p);

    return ary;
  }

  Float* rbx_float_allocate(STATE) {
    return Float::create(state, 0.0);
  }

  Class* rbx_class_of(STATE, Object* obj) {
    return obj->class_object(state);
  }

  Object* rbx_make_proc(STATE, CallFrame* call_frame) {
    Object* obj = call_frame->scope->block();
    if(RTEST(obj)) {
      Object* prc = Proc::from_env(state, obj);
      if(prc == Primitives::failure()) {
        Exception::internal_error(state, call_frame, "invalid block type");
        return 0;
      }

      return prc;
    } else {
      return Qnil;
    }
  }
}

#endif<|MERGE_RESOLUTION|>--- conflicted
+++ resolved
@@ -714,19 +714,13 @@
       state->collect_maybe(call_frame);
     }
 
-<<<<<<< HEAD
     state->set_call_frame(call_frame);
     state->shared.checkpoint(state);
-=======
-    state->global_lock().checkpoint(state, call_frame);
->>>>>>> aee1b9b5
 
     return Qtrue;
   }
 
   Object* rbx_check_interrupts(STATE, CallFrame* call_frame) {
-    state->global_lock().checkpoint(state, call_frame);
-
     if(unlikely(state->interrupts.check)) {
       state->interrupts.checked();
 
@@ -734,10 +728,6 @@
         state->interrupts.perform_gc = true;
         state->collect_maybe(call_frame);
       }
-<<<<<<< HEAD
-
-=======
->>>>>>> aee1b9b5
     }
 
     if(!state->check_async(call_frame)) return NULL;
@@ -986,10 +976,10 @@
                                           unwind_count, unwinds);
   }
 
-<<<<<<< HEAD
   Object* rbx_restart_interp(STATE, CallFrame* call_frame, Executable* exec, Module* mod, Arguments& args) {
     return VMMethod::execute(state, call_frame, exec, mod, args);
-=======
+  }
+
   Object* rbx_continue_debugging(STATE, CallFrame* call_frame,
                                  int32_t entry_ip, native_int sp,
                                  CallFrame* method_call_frame,
@@ -1036,11 +1026,6 @@
                                           sp, is, unwind_count, unwinds);
   }
 
-  Object* rbx_restart_interp(STATE, CallFrame* call_frame, Dispatch& msg, Arguments& args) {
-    return VMMethod::execute(state, call_frame, msg, args);
->>>>>>> aee1b9b5
-  }
-
   Object* rbx_flush_scope(STATE, StackVariables* vars) {
     vars->flush_to_heap(state);
     return Qnil;
