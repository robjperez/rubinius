#include "instructions_util.hpp"

#include "builtin/symbol.hpp"
#include "builtin/tuple.hpp"
#include "builtin/global_cache_entry.hpp"
#include "inline_cache.hpp"
#include "builtin/cache.hpp"

#include "llvm/access_memory.hpp"
#include "llvm/jit_operations.hpp"
#include "llvm/inline.hpp"
#include "llvm/jit_context.hpp"

#include <llvm/DerivedTypes.h>

#include <list>

#ifdef IS_X8664
#define ADD_WITH_OVERFLOW "llvm.sadd.with.overflow.i63"
#define SUB_WITH_OVERFLOW "llvm.ssub.with.overflow.i63"
#else
#define ADD_WITH_OVERFLOW "llvm.sadd.with.overflow.i31"
#define SUB_WITH_OVERFLOW "llvm.ssub.with.overflow.i31"
#endif

namespace rubinius {
  extern "C" Object* invoke_object_class(STATE, CallFrame* call_frame, Object** args, int arg_count);


  typedef std::list<llvm::BasicBlock*> EHandlers;

  class JITFunction : public Signature {
    llvm::Function* func_;

  public:
    JITFunction(LLVMState* ls)
      : Signature(ls, ls->VoidTy)
      , func_(0)
    {}

    void resolve(const char* name, const Type* rt) {
      ret_type_ = rt;
      func_ = function(name);
    }

    Value* call(Value** start, int size, const char* inst_name, IRBuilder<>& b) {
      return b.CreateCall(func_, start, start+size, inst_name);
    }
  };

  class JITFunctions {
  public:
    JITFunction return_to_here;
    JITFunction clear_raise_value;

    JITFunctions(LLVMState* ls)
      : return_to_here(ls)
      , clear_raise_value(ls)
    {
      return_to_here
        << "VM"
        << "CallFrame";

      return_to_here.resolve("rbx_return_to_here", ls->Int1Ty);

      clear_raise_value
        << "VM";

      clear_raise_value.resolve("rbx_clear_raise_value", ls->object());
    }
  };

  class JITVisit : public VisitInstructions<JITVisit>, public JITOperations {
    JITFunctions f;
    BlockMap& block_map_;

    bool allow_private_;
    opcode call_flags_;

    // Cached Function*s
    llvm::Function* rbx_simple_send_;
    llvm::Function* rbx_simple_send_private_;

    // bail out destinations
    llvm::BasicBlock* bail_out_;
    llvm::BasicBlock* bail_out_fast_;

    Value* method_entry_;
    Value* args_;

    Value* ip_pos_;

    Value* vars_;
    bool use_full_scope_;

    Value* global_serial_pos;

    // The single Arguments object on the stack, plus positions into it
    // that we store the call info
    Value* out_args_;
    Value* out_args_name_;
    Value* out_args_recv_;
    Value* out_args_block_;
    Value* out_args_total_;
    Value* out_args_arguments_;
    Value* out_args_container_;

    int called_args_;
    int sends_done_;
    bool has_side_effects_;

    int current_ip_;
    int current_block_;
    int block_arg_shift_;
    bool skip_yield_stack_;

    JITBasicBlock* current_jbb_;

    Value* vmm_debugging_;

  public:

    static const int cHintLazyBlockArgs = 1;

    class Unsupported {};

    void init_out_args() {
      out_args_ = info().out_args();

      out_args_name_ = ptr_gep(out_args_, 0, "out_args_name");
      out_args_recv_ = ptr_gep(out_args_, 1, "out_args_recv");
      out_args_block_= ptr_gep(out_args_, 2, "out_args_block");
      out_args_total_= ptr_gep(out_args_, 3, "out_args_total");
      out_args_arguments_ = ptr_gep(out_args_, 4, "out_args_arguments");
      out_args_container_ = ptr_gep(out_args_, offset::args_container,
                                    "out_args_container");
    }

    JITVisit(LLVMState* ls, JITMethodInfo& info, BlockMap& bm,
             llvm::BasicBlock* start)
      : JITOperations(ls, info, start)
      , f(ls)
      , block_map_(bm)
      , allow_private_(false)
      , call_flags_(0)
      , rbx_simple_send_(0)
      , rbx_simple_send_private_(0)
      , method_entry_(info.profiling_entry())
      , args_(info.args())
      , vars_(info.variables())
      , use_full_scope_(false)
      , called_args_(-1)
      , sends_done_(0)
      , has_side_effects_(false)
      , current_ip_(0)
      , current_block_(-1)
      , block_arg_shift_(0)
      , skip_yield_stack_(false)
      , current_jbb_(0)
    {}

    bool for_inlined_method() {
      return info().for_inlined_method();
    }

    void initialize() {
      BasicBlock* start = b().GetInsertBlock();

      bail_out_ = new_block("bail_out");

      Value* call_args[] = {
        vm_,
        call_frame_
      };

      set_block(bail_out_);

      Value* isit = f.return_to_here.call(call_args, 2, "rth", b());

      BasicBlock* ret_raise_val = new_block("ret_raise_val");
      bail_out_fast_ = new_block("ret_null");

      start->moveAfter(bail_out_fast_);

      b().CreateCondBr(isit, ret_raise_val, bail_out_fast_);

      set_block(bail_out_fast_);
      if(use_full_scope_) {
        flush_scope_to_heap(vars_);
      }

      info().add_return_value(Constant::getNullValue(ObjType), current_block());
      b().CreateBr(info().return_pad());

      set_block(ret_raise_val);
      Value* crv = f.clear_raise_value.call(&vm_, 1, "crv", b());
      if(use_full_scope_) flush_scope_to_heap(vars_);

      info().add_return_value(crv, current_block());
      b().CreateBr(info().return_pad());

      set_block(start);

      ip_pos_ = b().CreateConstGEP2_32(call_frame_, 0, offset::CallFrame::ip, "ip_pos");

      global_serial_pos = b().CreateIntToPtr(
          ConstantInt::get(ls_->IntPtrTy, (intptr_t)ls_->shared().global_serial_address()),
          llvm::PointerType::getUnqual(ls_->IntPtrTy), "cast_to_intptr");

      init_out_args();

      vmm_debugging_ = constant(&info().vmm->debugging, llvm::PointerType::getUnqual(ls_->Int32Ty));
    }

    void set_has_side_effects() {
      has_side_effects_ = true;
    }

    bool has_side_effects() {
      return has_side_effects_;
    }

    void use_full_scope() {
      use_full_scope_ = true;
    }

    void set_called_args(int args) {
      called_args_ = args;
    }

    int sends_done() {
      return sends_done_;
    }

    Value* scope() {
      return b().CreateLoad(
          b().CreateConstGEP2_32(call_frame_, 0, offset::CallFrame::scope, "scope_pos"),
          "scope");
    }

    Value* top_scope() {
      return b().CreateLoad(
          b().CreateConstGEP2_32(call_frame_, 0, offset::CallFrame::top_scope, "top_scope_pos"),
          "top_scope");
    }

    BlockMap& block_map() {
      return block_map_;
    }

    bool has_exception_handler() {
      return current_jbb_->exception_handler != 0;
    }

    BasicBlock* exception_handler() {
      return current_jbb_->exception_handler->entry();
    }

    void check_for_return(Value* val) {
      BasicBlock* cont = new_block();

      Value* null = Constant::getNullValue(ObjType);

      BasicBlock* orig = current_block();

      Value* cmp = b().CreateICmpEQ(val, null, "null_check");
      BasicBlock* is_break = new_block("is_break");

      b().CreateCondBr(cmp, is_break, cont);

      /////
      set_block(is_break);

      Signature brk(ls_, ls_->Int1Ty);
      brk << VMTy;
      brk << CallFrameTy;

      Value* call_args[] = {
        vm_,
        call_frame_
      };

      Value* isit = brk.call("rbx_break_to_here", call_args, 2, "bth", b());

      BasicBlock* push_break_val = new_block("push_break_val");
      BasicBlock* next = 0;

      // If there are handlers...
      if(has_exception_handler()) {
        next = exception_handler();
      } else {
        next = bail_out_;
      }

      b().CreateCondBr(isit, push_break_val, next);

      ////
      set_block(push_break_val);

      Signature clear(ls_, ObjType);
      clear << VMTy;
      Value* crv = clear.call("rbx_clear_raise_value", &vm_, 1, "crv", b());

      b().CreateBr(cont);

      /////
      set_block(cont);

      PHINode* phi = b().CreatePHI(ObjType, "possible_break");
      phi->addIncoming(val, orig);
      phi->addIncoming(crv, push_break_val);

      stack_push(phi);
    }

    void propagate_exception() {
      // If there are handlers...
      if(has_exception_handler()) {
        b().CreateBr(exception_handler());
      } else {
        b().CreateBr(bail_out_fast_);
      }
    }

    BasicBlock* check_for_exception_then(Value* val, BasicBlock* cont,
                                         bool pass_top=true)
    {
      Value* null = Constant::getNullValue(ObjType);

      BasicBlock* check_active = new_block("check_active");

      Value* is_exception = b().CreateICmpEQ(val, null, "null_check");

      // If there are handlers...
      if(has_exception_handler()) {
        b().CreateCondBr(is_exception, exception_handler(), check_active);
      } else {
        b().CreateCondBr(is_exception, bail_out_fast_, check_active);
      }

      set_block(check_active);

      if(!state()->config().jit_check_debugging) {
        b().CreateBr(cont);
        return check_active;
      }

      Value* is_debugging = b().CreateLoad(vmm_debugging_, "loaded_debugging_flag");

      BasicBlock* restart_in_interp = new_block("restart");

      // Check the active flag
      b().CreateCondBr(
          b().CreateICmpEQ(is_debugging, cint(1), "check_active"),
          restart_in_interp,
          cont);

      set_block(restart_in_interp);

      Value* sp = last_sp_as_int();

      flush();

      Signature sig(ls_, "Object");

      sig << "VM";
      sig << "CallFrame";
      sig << ls_->Int32Ty;
      sig << ls_->IntPtrTy;
      sig << "CallFrame";
      sig << ls_->Int32Ty;
      sig << llvm::PointerType::getUnqual(ls_->Int32Ty);

      int unwinds = emit_unwinds();

      Value* root_callframe = info().top_parent_call_frame();

      Value* call_args[] = {
        vm_,
        call_frame_,
        cint(next_ip_),
        sp,
        root_callframe,
        cint(unwinds),
        info().unwind_info(),
        (pass_top ? val : Constant::getNullValue(val->getType()))
      };

      Value* call = sig.call("rbx_continue_debugging", call_args, 8, "", b());

      info().add_return_value(call, current_block());
      b().CreateBr(info().return_pad());

      cont->moveAfter(restart_in_interp);

      return check_active;
    }

    void check_for_exception(Value* val, bool pass_top=true) {
      BasicBlock* cont = new_block();
      check_for_exception_then(val, cont, pass_top);
      set_block(cont);
    }

    void at_ip(int ip) {
      // Bad startup edge case
      if(ip == 0) {
        current_jbb_ = &(block_map_[0]);
        return;
      }

      BlockMap::iterator i = block_map_.find(ip);
      if(i != block_map_.end()) {
        JITBasicBlock& jbb = i->second;

        current_jbb_ = &jbb;

        if(BasicBlock* next = jbb.block) {
          if(!b().GetInsertBlock()->getTerminator()) {
            b().CreateBr(next);
          }

          next->moveAfter(b().GetInsertBlock());

          set_block(next);
        }
        if(jbb.sp != -10) set_sp(jbb.sp);
      }

      remember_sp();

      current_ip_ = ip;
    }

    void flush_ip() {
      b().CreateStore(ConstantInt::get(ls_->Int32Ty, current_ip_), ip_pos_);
    }

    void flush() {
      flush_ip();
      flush_stack();
    }

    /* push a global constant onto the stack */
    /* 0:cpath_top, 1:rubinius */
    void push_system_object(int which) {
      // we're calling something that returns an Object
      Signature sig(ls_, ObjType);
      // given a system state and a 32bit int
      sig << VMTy;
      sig << ls_->Int32Ty;

      // the actual values of which are the calling arguments
      Value* call_args[] = {
        vm_,
        ConstantInt::get(ls_->Int32Ty, which)
      };

      // call the function we just described using the builder
      Value* val = sig.call("rbx_push_system_object", call_args, 2, "so", b());
      stack_push(val);
    }

    // visitors.

    void visit(opcode op, opcode arg1, opcode arg2) {
      throw Unsupported();
    }

    void visit_pop() {
      stack_remove(1);
    }

    void visit_pop_many(opcode count) {
      stack_remove(count);
    }

    void visit_push_nil() {
      stack_push(constant(Qnil));
    }

    void visit_push_true() {
      stack_push(constant(Qtrue));
    }

    void visit_push_undef() {
      Object** addr = ls_->shared().globals.undefined.object_address();
      Value* l_addr = constant(addr, ObjArrayTy);

      stack_push(b().CreateLoad(l_addr, "undefined"));
    }

    void visit_push_false() {
      stack_push(constant(Qfalse));
    }

    void visit_push_int(opcode arg) {
      stack_push(constant(Fixnum::from(arg)));
    }

    void visit_meta_push_0() {
      stack_push(constant(Fixnum::from(0)));
    }

    void visit_meta_push_1() {
      stack_push(constant(Fixnum::from(1)));
    }

    void visit_meta_push_2() {
      stack_push(constant(Fixnum::from(2)));
    }

    void visit_meta_push_neg_1() {
      stack_push(constant(Fixnum::from(-1)));
    }

    void visit_ret() {
      if(ls_->include_profiling() && method_entry_) {
        Value* test = b().CreateLoad(ls_->profiling(), "profiling");
        BasicBlock* end_profiling = new_block("end_profiling");
        BasicBlock* cont = new_block("continue");

        b().CreateCondBr(test, end_profiling, cont);

        set_block(end_profiling);

        Signature sig(ls_, ls_->VoidTy);
        sig << llvm::PointerType::getUnqual(ls_->Int8Ty);

        Value* call_args[] = {
          method_entry_
        };

        sig.call("rbx_end_profiling", call_args, 1, "", b());

        b().CreateBr(cont);

        set_block(cont);
      }

      if(use_full_scope_) flush_scope_to_heap(vars_);

      info().add_return_value(stack_top(), current_block());
      b().CreateBr(info().return_pad());
    }

    void visit_swap_stack() {
      Value* top = stack_pop();
      Value* bottom = stack_pop();

      stack_push(top);
      stack_push(bottom);
    }

    void visit_dup_top() {
      stack_push(stack_top());
    }

    void visit_dup_many(opcode count) {
      Value* pos = stack_objects(count);
      for(opcode i = 0; i < count; i++) {
        stack_push(b().CreateLoad(
              b().CreateConstGEP1_32(pos, i)));
      }
    }

    void visit_rotate(opcode count) {
      int diff = count / 2;

      for(int i = 0; i < diff; i++) {
        int offset = count - i - 1;
        Value* pos = stack_back_position(offset);
        Value* pos2 = stack_back_position(i);

        Value* val = b().CreateLoad(pos, "rotate");
        Value* val2 = b().CreateLoad(pos2, "rotate");

        b().CreateStore(val2, pos);
        b().CreateStore(val, pos2);
      }
    }

    void visit_move_down(opcode positions) {
      Value* val = stack_top();

      for(opcode i = 0; i < positions; i++) {
        int target = i;
        int current = target + 1;

        Value* tmp = stack_back(current);
        Value* pos = stack_back_position(target);

        b().CreateStore(tmp, pos);
      }

      b().CreateStore(val, stack_back_position(positions));
    }

    void visit_check_frozen() {
      Signature sig(ls_, "Object");

      sig << "VM";
      sig << "CallFrame";
      sig << "Object";

      Value* call_args[] = { vm_, call_frame_, stack_top() };

      Value* res = sig.call("rbx_check_frozen", call_args, 3, "", b());

      check_for_exception(res, false);
    }

    void check_fixnums(Value* left, Value* right, BasicBlock* if_true,
                       BasicBlock* if_false) {
      Value* mask = ConstantInt::get(ls_->IntPtrTy, TAG_FIXNUM_MASK);
      Value* tag  = ConstantInt::get(ls_->IntPtrTy, TAG_FIXNUM);

      Value* lint = cast_int(left);
      Value* rint = cast_int(right);
      Value* both =   b().CreateAnd(lint, rint, "both");
      Value* masked = b().CreateAnd(both, mask, "masked");

      Value* cmp = b().CreateICmpEQ(masked, tag, "are_fixnums");

      b().CreateCondBr(cmp, if_true, if_false);
    }

    void check_both_not_references(Value* left, Value* right, BasicBlock* if_true,
                            BasicBlock* if_false) {
      Value* mask = ConstantInt::get(ls_->IntPtrTy, TAG_REF_MASK);
      Value* zero = ConstantInt::get(ls_->IntPtrTy, TAG_REF);

      Value* lint = cast_int(left);
      lint = b().CreateAnd(lint, mask, "mask");
      Value* lcmp = b().CreateICmpNE(lint, zero, "check_mask");

      BasicBlock* right_check = new_block("ref_check");
      right_check->moveAfter(current_block());
      b().CreateCondBr(lcmp, right_check, if_false);

      set_block(right_check);

      Value* rint = cast_int(right);
      rint = b().CreateAnd(rint, mask, "mask");
      Value* rcmp = b().CreateICmpNE(rint, zero, "check_mask");

      b().CreateCondBr(rcmp, if_true, if_false);
    }

    void add_send_args(Signature& sig) {
      sig << VMTy;
      sig << CallFrameTy;
      sig << ObjType;
      sig << ls_->IntPtrTy;
      sig << ObjArrayTy;
    }

    void setup_out_args(int args) {
      b().CreateStore(stack_back(args), out_args_recv_);
      b().CreateStore(constant(Qnil), out_args_block_);
      b().CreateStore(ConstantInt::get(ls_->Int32Ty, args),
                    out_args_total_);
      b().CreateStore(Constant::getNullValue(ptr_type("Tuple")),
                      out_args_container_);
      if(args > 0) {
        b().CreateStore(stack_objects(args), out_args_arguments_);
      }
    }

    void setup_out_args_with_block(int args) {
      b().CreateStore(stack_back(args + 1), out_args_recv_);
      b().CreateStore(stack_top(), out_args_block_);
      b().CreateStore(ConstantInt::get(ls_->Int32Ty, args),
                    out_args_total_);
      b().CreateStore(Constant::getNullValue(ptr_type("Tuple")),
                      out_args_container_);
      if(args > 0) {
        b().CreateStore(stack_objects(args + 1), out_args_arguments_);
      }
    }

    Value* invoke_inline_cache(InlineCache* cache) {
      Value* cache_const = b().CreateIntToPtr(
          ConstantInt::get(ls_->IntPtrTy, reinterpret_cast<uintptr_t>(cache)),
          ptr_type("InlineCache"), "cast_to_ptr");

      Value* execute_pos_idx[] = {
        ConstantInt::get(ls_->Int32Ty, 0),
        ConstantInt::get(ls_->Int32Ty, offset::ic_execute),
      };

      Value* execute_pos = b().CreateGEP(cache_const,
          execute_pos_idx, execute_pos_idx+2, "execute_pos");

      Value* execute = b().CreateLoad(execute_pos, "execute");

      Value* call_args[] = {
        vm_,
        cache_const,
        call_frame_,
        out_args_
      };

      flush_ip();
      return b().CreateCall(execute, call_args, call_args+4, "ic_send");
    }

    Value* inline_cache_send(int args, InlineCache* cache) {
      sends_done_++;

      setup_out_args(args);
      return invoke_inline_cache(cache);
    }

    Value* block_send(InlineCache* cache, int args, bool priv=false) {
      sends_done_++;
      Value* cache_const = b().CreateIntToPtr(
          ConstantInt::get(ls_->IntPtrTy, reinterpret_cast<uintptr_t>(cache)),
          ptr_type("InlineCache"), "cast_to_ptr");

      Value* execute_pos_idx[] = {
        ConstantInt::get(ls_->Int32Ty, 0),
        ConstantInt::get(ls_->Int32Ty, offset::ic_execute),
      };

      Value* execute_pos = b().CreateGEP(cache_const,
          execute_pos_idx, execute_pos_idx+2, "execute_pos");

      Value* execute = b().CreateLoad(execute_pos, "execute");

      setup_out_args_with_block(args);

      Value* call_args[] = {
        vm_,
        cache_const,
        call_frame_,
        out_args_
      };

      flush_ip();
      return b().CreateCall(execute, call_args, call_args+4, "ic_send");
    }

    Value* splat_send(Symbol* name, int args, bool priv=false) {
      sends_done_++;
      Signature sig(ls_, ObjType);

      sig << VMTy;
      sig << CallFrameTy;
      sig << ObjType;
      sig << ls_->IntPtrTy;
      sig << ObjArrayTy;

      const char* func_name;
      if(priv) {
        func_name = "rbx_splat_send_private";
      } else {
        func_name = "rbx_splat_send";
      }

      Value* call_args[] = {
        vm_,
        call_frame_,
        constant(name),
        ConstantInt::get(ls_->IntPtrTy, args),
        stack_objects(args + 3),   // 3 == recv + block + splat
      };

      flush_ip();
      return sig.call(func_name, call_args, 5, "splat_send", b());
    }

    Value* super_send(Symbol* name, int args, bool splat=false) {
      Signature sig(ls_, ObjType);
      sig << VMTy;
      sig << CallFrameTy;
      sig << ObjType;
      sig << ls_->IntPtrTy;
      sig << ObjArrayTy;

      const char* func_name;
      int extra = 1;
      if(splat) {
        func_name = "rbx_super_splat_send";
        extra++;
      } else {
        func_name = "rbx_super_send";
      }

      Value* call_args[] = {
        vm_,
        call_frame_,
        constant(name),
        ConstantInt::get(ls_->IntPtrTy, args),
        stack_objects(args + extra),
      };

      flush_ip();
      return sig.call(func_name, call_args, 5, "super_send", b());
    }

    void visit_meta_to_s(opcode name) {
      InlineCache* cache = reinterpret_cast<InlineCache*>(name);
      set_has_side_effects();

      Value* recv = stack_top();

      Signature sig(ls_, "Object");
      sig << "VM";
      sig << "CallFrame";
      sig << "InlineCache";
      sig << "Object";

      Value* cache_const = b().CreateIntToPtr(
          ConstantInt::get(ls_->IntPtrTy, reinterpret_cast<uintptr_t>(cache)),
          ptr_type("InlineCache"), "cast_to_ptr");

      Value* args[] = {
        vm_,
        call_frame_,
        cache_const,
        recv
      };

      Value* ret = sig.call("rbx_meta_to_s", args, 4, "", b());
      stack_remove(1);
      stack_push(ret);
    }

    void visit_meta_send_op_equal(opcode name) {
      InlineCache* cache = reinterpret_cast<InlineCache*>(name);
      set_has_side_effects();

      Value* recv = stack_back(1);
      Value* arg =  stack_top();

      BasicBlock* fast = new_block("fast");
      BasicBlock* dispatch = new_block("dispatch");
      BasicBlock* cont = new_block();

      check_both_not_references(recv, arg, fast, dispatch);

      set_block(dispatch);

      Value* called_value = inline_cache_send(1, cache);
      BasicBlock* send_block =
        check_for_exception_then(called_value, cont);

      set_block(fast);

      Value* cmp = b().CreateICmpEQ(recv, arg, "imm_cmp");
      Value* imm_value = b().CreateSelect(cmp,
          constant(Qtrue), constant(Qfalse), "select_bool");

      b().CreateBr(cont);

      set_block(cont);

      PHINode* phi = b().CreatePHI(ObjType, "equal_value");
      phi->addIncoming(called_value, send_block);
      phi->addIncoming(imm_value, fast);

      stack_remove(2);
      stack_push(phi);
    }

    void visit_meta_send_op_tequal(opcode name) {
      InlineCache* cache = reinterpret_cast<InlineCache*>(name);
      set_has_side_effects();

      Value* recv = stack_back(1);
      Value* arg =  stack_top();

      BasicBlock* fast = new_block("fast");
      BasicBlock* dispatch = new_block("dispatch");
      BasicBlock* cont = new_block();

      check_fixnums(recv, arg, fast, dispatch);

      set_block(dispatch);

      Value* called_value = inline_cache_send(1, cache);
      BasicBlock* send_block =
        check_for_exception_then(called_value, cont);

      set_block(fast);

      Value* cmp = b().CreateICmpEQ(recv, arg, "imm_cmp");
      Value* imm_value = b().CreateSelect(cmp,
          constant(Qtrue), constant(Qfalse), "select_bool");

      b().CreateBr(cont);

      set_block(cont);

      PHINode* phi = b().CreatePHI(ObjType, "equal_value");
      phi->addIncoming(called_value, send_block);
      phi->addIncoming(imm_value, fast);

      stack_remove(2);
      stack_push(phi);
    }

    void visit_meta_send_op_lt(opcode name) {
      InlineCache* cache = reinterpret_cast<InlineCache*>(name);
      set_has_side_effects();

      Value* recv = stack_back(1);
      Value* arg =  stack_top();

      BasicBlock* fast = new_block("fast");
      BasicBlock* dispatch = new_block("dispatch");
      BasicBlock* cont = new_block("cont");

      check_fixnums(recv, arg, fast, dispatch);

      set_block(dispatch);

      Value* called_value = inline_cache_send(1, cache);
      BasicBlock* send_bb = check_for_exception_then(called_value, cont);

      set_block(fast);

      Value* cmp = b().CreateICmpSLT(recv, arg, "imm_cmp");
      Value* imm_value = b().CreateSelect(cmp,
          constant(Qtrue), constant(Qfalse), "select_bool");

      b().CreateBr(cont);

      set_block(cont);

      PHINode* phi = b().CreatePHI(ObjType, "addition");
      phi->addIncoming(called_value, send_bb);
      phi->addIncoming(imm_value, fast);

      stack_remove(2);
      stack_push(phi);
    }

    void visit_meta_send_op_gt(opcode name) {
      InlineCache* cache = reinterpret_cast<InlineCache*>(name);
      set_has_side_effects();

      Value* recv = stack_back(1);
      Value* arg =  stack_top();

      BasicBlock* fast = new_block("fast");
      BasicBlock* dispatch = new_block("dispatch");
      BasicBlock* cont = new_block("cont");

      check_fixnums(recv, arg, fast, dispatch);

      set_block(dispatch);

      Value* called_value = inline_cache_send(1, cache);
      BasicBlock* send_bb = check_for_exception_then(called_value, cont);

      set_block(fast);

      Value* cmp = b().CreateICmpSGT(recv, arg, "imm_cmp");
      Value* imm_value = b().CreateSelect(cmp,
          constant(Qtrue), constant(Qfalse), "select_bool");

      b().CreateBr(cont);

      set_block(cont);

      PHINode* phi = b().CreatePHI(ObjType, "compare");
      phi->addIncoming(called_value, send_bb);
      phi->addIncoming(imm_value, fast);

      stack_remove(2);
      stack_push(phi);
    }

    void visit_meta_send_op_plus(opcode name) {
      InlineCache* cache = reinterpret_cast<InlineCache*>(name);
      set_has_side_effects();
      Value* recv = stack_back(1);
      Value* arg =  stack_top();

      BasicBlock* fast = new_block("fast");
      BasicBlock* dispatch = new_block("dispatch");
      BasicBlock* tagnow = new_block("tagnow");
      BasicBlock* cont = new_block("cont");

      check_fixnums(recv, arg, fast, dispatch);

      set_block(dispatch);

      Value* called_value = inline_cache_send(1, cache);
      BasicBlock* send_bb = check_for_exception_then(called_value, cont);

      set_block(fast);

      std::vector<const Type*> types;
      types.push_back(FixnumTy);
      types.push_back(FixnumTy);

      std::vector<const Type*> struct_types;
      struct_types.push_back(FixnumTy);
      struct_types.push_back(ls_->Int1Ty);

      StructType* st = StructType::get(ls_->ctx(), struct_types);

      FunctionType* ft = FunctionType::get(st, types, false);
      Function* func = cast<Function>(
          module_->getOrInsertFunction(ADD_WITH_OVERFLOW, ft));

      Value* recv_int = tag_strip(recv);
      Value* arg_int = tag_strip(arg);
      Value* call_args[] = { recv_int, arg_int };
      Value* res = b().CreateCall(func, call_args, call_args+2, "add.overflow");

      Value* sum = b().CreateExtractValue(res, 0, "sum");
      Value* dof = b().CreateExtractValue(res, 1, "did_overflow");

      b().CreateCondBr(dof, dispatch, tagnow);

      set_block(tagnow);

      Value* imm_value = fixnum_tag(sum);

      b().CreateBr(cont);

      set_block(cont);

      PHINode* phi = b().CreatePHI(ObjType, "addition");
      phi->addIncoming(called_value, send_bb);
      phi->addIncoming(imm_value, tagnow);

      stack_remove(2);
      stack_push(phi);
    }

    void visit_meta_send_op_minus(opcode name) {
      InlineCache* cache = reinterpret_cast<InlineCache*>(name);
      set_has_side_effects();

      Value* recv = stack_back(1);
      Value* arg =  stack_top();

      BasicBlock* fast = new_block("fast");
      BasicBlock* dispatch = new_block("dispatch");
      BasicBlock* cont = new_block("cont");

      check_fixnums(recv, arg, fast, dispatch);

      set_block(dispatch);

      Value* called_value = inline_cache_send(1, cache);
      BasicBlock* send_bb = check_for_exception_then(called_value, cont);

      set_block(fast);

      std::vector<const Type*> types;
      types.push_back(FixnumTy);
      types.push_back(FixnumTy);

      std::vector<const Type*> struct_types;
      struct_types.push_back(FixnumTy);
      struct_types.push_back(ls_->Int1Ty);

      StructType* st = StructType::get(ls_->ctx(), struct_types);

      FunctionType* ft = FunctionType::get(st, types, false);
      Function* func = cast<Function>(
          module_->getOrInsertFunction(SUB_WITH_OVERFLOW, ft));

      Value* recv_int = tag_strip(recv);
      Value* arg_int = tag_strip(arg);
      Value* call_args[] = { recv_int, arg_int };
      Value* res = b().CreateCall(func, call_args, call_args+2, "sub.overflow");

      Value* sum = b().CreateExtractValue(res, 0, "sub");
      Value* dof = b().CreateExtractValue(res, 1, "did_overflow");

      BasicBlock* tagnow = new_block("tagnow");

      b().CreateCondBr(dof, dispatch, tagnow);

      set_block(tagnow);
      Value* imm_value = fixnum_tag(sum);

      b().CreateBr(cont);

      set_block(cont);

      PHINode* phi = b().CreatePHI(ObjType, "subtraction");
      phi->addIncoming(called_value, send_bb);
      phi->addIncoming(imm_value, tagnow);

      stack_remove(2);
      stack_push(phi);
    }

    Object* literal(opcode which) {
      return info().method()->literals()->at(which);
    }

    Value* get_literal(opcode which) {
      Value* gep = b().CreateConstGEP2_32(call_frame_, 0, offset::CallFrame::cm, "cm_pos");
      Value* cm =  b().CreateLoad(gep, "cm");

      gep = b().CreateConstGEP2_32(cm, 0, offset::cm_literals, "literals_pos");
      Value* lits = b().CreateLoad(gep, "literals");

      Value* idx2[] = {
        ConstantInt::get(ls_->Int32Ty, 0),
        ConstantInt::get(ls_->Int32Ty, offset::tuple_field),
        ConstantInt::get(ls_->Int32Ty, which)
      };

      gep = b().CreateGEP(lits, idx2, idx2+3, "literal_pos");
      return b().CreateLoad(gep, "literal");
    }

    void visit_push_literal(opcode which) {
      Object* lit = literal(which);
      if(Symbol* sym = try_as<Symbol>(lit)) {
        stack_push(constant(sym));
      } else if(kind_of<Fixnum>(lit)) {
        stack_push(constant(lit));
      } else {
        stack_push(get_literal(which));
      }
    }

    void visit_string_dup() {
      std::vector<const Type*> types;

      types.push_back(VMTy);
      types.push_back(CallFrameTy);
      types.push_back(ObjType);

      FunctionType* ft = FunctionType::get(ObjType, types, false);
      Function* func = cast<Function>(
          module_->getOrInsertFunction("rbx_string_dup", ft));

      Value* call_args[] = {
        vm_,
        call_frame_,
        stack_pop()
      };

      Value* dup = b().CreateCall(func, call_args, call_args+3, "string_dup");
      check_for_exception(dup);
      stack_push(dup);
    }

    void push_scope_local(Value* scope, opcode which) {
      Value* pos = b().CreateConstGEP2_32(scope, 0, offset::varscope_locals,
                                     "locals_pos");

      Value* table = b().CreateLoad(pos, "locals");

      Value* val_pos = b().CreateConstGEP1_32(table, which, "local_pos");

      stack_push(b().CreateLoad(val_pos, "local"));
    }

    Value* local_location(Value* vars, opcode which) {
      Value* idx2[] = {
        ConstantInt::get(ls_->Int32Ty, 0),
        ConstantInt::get(ls_->Int32Ty, offset::vars_tuple),
        ConstantInt::get(ls_->Int32Ty, which)
      };

      return b().CreateGEP(vars, idx2, idx2+3, "local_pos");
    }

    void visit_push_stack_local(opcode which) {
      Value* pos = stack_slot_position(vmmethod()->stack_size - which - 1);
      stack_push(b().CreateLoad(pos, "stack_local"));
    }

    void visit_set_stack_local(opcode which) {
      Value* pos = stack_slot_position(vmmethod()->stack_size - which - 1);
      b().CreateStore(stack_top(), pos);
    }

    void visit_push_local(opcode which) {
      Value* idx2[] = {
        ConstantInt::get(ls_->Int32Ty, 0),
        ConstantInt::get(ls_->Int32Ty, offset::vars_tuple),
        ConstantInt::get(ls_->Int32Ty, which)
      };

      Value* pos = b().CreateGEP(vars_, idx2, idx2+3, "local_pos");

      stack_push(b().CreateLoad(pos, "local"));
    }

    void set_scope_local(Value* scope, opcode which) {
      Value* pos = b().CreateConstGEP2_32(scope, 0, offset::varscope_locals,
                                     "locals_pos");

      Value* table = b().CreateLoad(pos, "locals");

      Value* val_pos = b().CreateConstGEP1_32(table, which, "local_pos");

      Value* val = stack_top();

      b().CreateStore(val, val_pos);

      write_barrier(scope, val);
    }

    void visit_set_local(opcode which) {
      Value* idx2[] = {
        ConstantInt::get(ls_->Int32Ty, 0),
        ConstantInt::get(ls_->Int32Ty, offset::vars_tuple),
        ConstantInt::get(ls_->Int32Ty, which)
      };

      Value* pos = b().CreateGEP(vars_, idx2, idx2+3, "local_pos");

      Value* val;

      JITStackArgs* inline_args = incoming_args();
      if(inline_args && current_hint() == cHintLazyBlockArgs) {
        std::vector<const Type*> types;
        types.push_back(ls_->ptr_type("VM"));
        types.push_back(ls_->Int32Ty);

        FunctionType* ft = FunctionType::get(ls_->ptr_type("Object"), types, true);
        Function* func = cast<Function>(
            ls_->module()->getOrInsertFunction("rbx_create_array", ft));

        std::vector<Value*> outgoing_args;
        outgoing_args.push_back(vm());

        int ary_size;
        if(block_arg_shift_ >= (int)inline_args->size()) {
          ary_size = 0;
        } else {
          ary_size = (int)inline_args->size() - block_arg_shift_;
        }

        outgoing_args.push_back(ConstantInt::get(ls_->Int32Ty, ary_size));

        if(ary_size > 0) {
          for(size_t i = block_arg_shift_; i < inline_args->size(); i++) {
            outgoing_args.push_back(inline_args->at(i));
          }
        }

        val = b().CreateCall(func, outgoing_args.begin(), outgoing_args.end(), "ary");
      } else {
        val = stack_top();
      }

      b().CreateStore(val, pos);
    }

    Value* get_self(Value* vars = 0) {
      if(!vars) vars = vars_;

      assert(vars);

      return b().CreateLoad(
          b().CreateConstGEP2_32(vars, 0, offset::vars_self),
          "self");
    }

    Value* get_block() {
      return b().CreateLoad(
          b().CreateConstGEP2_32(vars_, 0, offset::vars_block, "block_pos"));
    }

    void visit_push_self() {
      stack_push(get_self());
    }

    void visit_allow_private() {
      allow_private_ = true;
    }

    void novisit_set_call_flags(opcode flag) {
      call_flags_ = flag;
    }

    int emit_unwinds() {
      int count = 0;

      JITBasicBlock* jbb = current_jbb_;

      if(!jbb->exception_handler) return 0;

      while(jbb->exception_handler) {
        count++;
        jbb = jbb->exception_handler;
      }

      jbb = current_jbb_->exception_handler;
      Value* unwinds = info().unwind_info();

      for(int slice = (count - 1) * 3; slice >= 0; slice -= 3) {
        /*
        std::cout << "unwind: " << jbb->start_ip
                  << " sp: " << jbb->sp
                  << " type: " << jbb->exception_type
                  << "\n";
        */

        b().CreateStore(
            cint(jbb->start_ip),
            b().CreateConstGEP1_32(unwinds, slice, "unwind_ip"));
        b().CreateStore(
            cint(jbb->sp),
            b().CreateConstGEP1_32(unwinds, slice + 1, "unwind_sp"));
        b().CreateStore(
            cint(jbb->exception_type),
            b().CreateConstGEP1_32(unwinds, slice + 2, "unwind_type"));

        jbb = jbb->exception_handler;
      }

      return count;
    }

    void emit_uncommon() {
      emit_delayed_create_block(true);

      Value* sp = last_sp_as_int();

      flush();

      Signature sig(ls_, "Object");

      sig << "VM";
      sig << "CallFrame";
      sig << ls_->Int32Ty;
      sig << ls_->IntPtrTy;
      sig << "CallFrame";
      sig << ls_->Int32Ty;
      sig << llvm::PointerType::getUnqual(ls_->Int32Ty);

      int unwinds = emit_unwinds();

      Value* root_callframe = info().top_parent_call_frame();

      Value* call_args[] = {
        vm_,
        call_frame_,
        cint(current_ip_),
        sp,
        root_callframe,
        cint(unwinds),
        info().unwind_info()
      };

      Value* call = sig.call("rbx_continue_uncommon", call_args, 7, "", b());

      info().add_return_value(call, current_block());
      b().CreateBr(info().return_pad());
    }

    void visit_invoke_primitive(opcode which, opcode args) {
      InvokePrimitive invoker = reinterpret_cast<InvokePrimitive>(which);

      BasicBlock* fin = 0;
      Value* inline_klass = 0;
      BasicBlock* inline_body = 0;

      if(invoker == invoke_object_class && args == 1) {
        if(state()->config().jit_inline_debug) {
          context().inline_log("inlining") << "custom object_class invoker\n";
        }
        Value* obj = stack_back(0);
        Value* is_ref = check_is_reference(obj);

        BasicBlock* cont = new_block("check_class");
        BasicBlock* failure = new_block("use_call");
        inline_body = new_block("found_class");
        fin = new_block("got_class");

        b().CreateCondBr(is_ref, cont, failure);

        set_block(cont);

        inline_klass = b().CreateBitCast(reference_class(obj), ObjType);

        Value* is_class = check_type_bits(inline_klass, rubinius::Class::type, "is_class");

        b().CreateCondBr(is_class, inline_body, failure);

        set_block(inline_body);

        b().CreateBr(fin);

        set_block(failure);
        failure->moveAfter(inline_body);
      }

      Signature sig(ls_, "Object");
      sig << "VM";
      sig << "CallFrame";
      sig << ObjArrayTy;
      sig << ls_->Int32Ty;

      Value* arg_ary = stack_objects(args);

      Value* call_args[] = { vm_, call_frame_, arg_ary, cint(args) };

      Value* ptr = b().CreateIntToPtr(
          ConstantInt::get(ls_->IntPtrTy, reinterpret_cast<uintptr_t>(invoker)),
          llvm::PointerType::getUnqual(sig.type()));

      Value* call = b().CreateCall(ptr, call_args, call_args + 4, "invoked_prim");
      stack_remove(args);

      check_for_exception(call);

      if(fin) {
        BasicBlock* cur = current_block();

        b().CreateBr(fin);

        set_block(fin);

        PHINode* phi = b().CreatePHI(ObjType, "object_class");
        phi->addIncoming(inline_klass, inline_body);
        phi->addIncoming(call, cur);

        stack_push(phi);
      } else {
        stack_push(call);
      }
    }

    void invoke_inline_cache(InlineCache* cache, opcode args) {
      set_has_side_effects();

      Value* ret = inline_cache_send(args, cache);
      stack_remove(args + 1);
      check_for_exception(ret);
      stack_push(ret);

      allow_private_ = false;
    }

    void visit_send_stack(opcode which, opcode args) {
      InlineCache* cache = reinterpret_cast<InlineCache*>(which);

      MethodCacheEntry* mce = cache->cache();
      atomic::memory_barrier();

      if(mce) {
        BasicBlock* failure = new_block("fallback");
        BasicBlock* cont = new_block("continue");

        Inliner inl(context(), *this, cache, args, failure);
        if(inl.consider()) {
          // Uncommon doesn't yet know how to synthesize UnwindInfos, so
          // don't do uncommon if there are handlers.
          if(!inl.fail_to_send() && !in_inlined_block()) {
            BasicBlock* cur = b().GetInsertBlock();

            set_block(failure);
            emit_uncommon();

            set_block(cur);
            stack_remove(args+1);
            if(inl.check_for_exception()) {
              check_for_exception(inl.result());
            }
            stack_push(inl.result());

            b().CreateBr(cont);

            set_block(cont);
          } else {
            // Emit both the inlined code and a send for it
            BasicBlock* inline_block = b().GetInsertBlock();

            b().CreateBr(cont);

            set_block(failure);
            Value* send_res = inline_cache_send(args, cache);
            b().CreateBr(cont);

            set_block(cont);
            PHINode* phi = b().CreatePHI(ObjType, "send_result");
            phi->addIncoming(inl.result(), inline_block);
            phi->addIncoming(send_res, failure);

            stack_remove(args + 1);
            check_for_exception(phi);

            stack_push(phi);
          }

          allow_private_ = false;
          return;
        }
      }

      set_has_side_effects();

      Value* ret = inline_cache_send(args, cache);
      stack_remove(args + 1);
      check_for_exception(ret);
      stack_push(ret);

      allow_private_ = false;
    }

    void visit_call_custom(opcode which, opcode args) {
      if(state()->config().jit_inline_debug) {
        ls_->log() << "generate: call_custom\n";
      }

      InlineCache* cache = reinterpret_cast<InlineCache*>(which);

      set_has_side_effects();

      Value* ret = inline_cache_send(args, cache);
      stack_remove(args + 1);
      check_for_exception(ret);
      stack_push(ret);

      allow_private_ = false;
    }

    void visit_send_method(opcode which) {
      visit_send_stack(which, 0);
    }

    bool in_inlined_block() {
      return for_inlined_method() && info().is_block;
    }

    void emit_delayed_create_block(bool always=false) {
      std::list<JITMethodInfo*> in_scope;
      JITMethodInfo* nfo = &info();

      while(nfo) {
        in_scope.push_front(nfo);
        nfo = nfo->parent_info();
      }

      for(std::list<JITMethodInfo*>::iterator i = in_scope.begin();
          i != in_scope.end();
          i++ ) {
        nfo = *i;

        JITInlineBlock* ib = nfo->inline_block();
        if(ib && ib->code() && (always || !ib->created_object_p())) {
          JITMethodInfo* creator = ib->creation_scope();
          assert(creator);

          Signature sig(ls_, ObjType);
          sig << VMTy;
          sig << CallFrameTy;
          sig << ls_->Int32Ty;

          Value* call_args[] = {
            vm_,
            creator->call_frame(),
            ConstantInt::get(ls_->Int32Ty, ib->which())
          };

          Value* blk = sig.call("rbx_create_block", call_args, 3,
              "delayed_create_block", b());

          b().CreateStore(
              blk,
              b().CreateConstGEP2_32(nfo->variables(), 0,
                offset::vars_block),
              false);

          if(!always) ib->set_created_object();
        }
      }
    }

    void emit_create_block(opcode which, bool push=false) {
      // if we're inside an inlined method that has a block
      // visible, that means that we've note yet emited the code to
      // actually create the block for this inlined block.
      //
      // But, because we're about to create a block here, it might
      // want to yield (ie, inlining Enumerable#find on an Array, but
      // not inlining the call to each inside find).
      //
      // So at this point, we have to create the block object
      // for this parent block.

      emit_delayed_create_block();

      std::vector<const Type*> types;
      types.push_back(VMTy);

      // we use stack_set_top here because we always have a placeholder
      // on the stack that we're going to just replace.

      if(in_inlined_block()) {
        types.push_back(ObjType);
        types.push_back(ls_->Int32Ty);
        types.push_back(ls_->Int32Ty);

        FunctionType* ft = FunctionType::get(ObjType, types, true);
        Function* func = cast<Function>(
          module_->getOrInsertFunction("rbx_create_block_multi", ft));

        std::vector<Value*> call_args;
        call_args.push_back(vm_);
        call_args.push_back(get_literal(which));
        call_args.push_back(ConstantInt::get(ls_->Int32Ty, which));

        std::vector<JITMethodInfo*> mis;

        JITMethodInfo* nfo = &info();
        while(nfo) {
          mis.push_back(nfo);
          nfo = nfo->creator_info();
        }

        call_args.push_back(ConstantInt::get(ls_->Int32Ty, mis.size()));

        for(std::vector<JITMethodInfo*>::reverse_iterator i = mis.rbegin();
            i != mis.rend();
            ++i) {
          call_args.push_back((*i)->call_frame());
        }

        if(push) {
          stack_push(b().CreateCall(func, call_args.begin(), call_args.end(), "create_block"));
        } else {
          stack_set_top(b().CreateCall(func, call_args.begin(), call_args.end(), "create_block"));
        }
        return;
      };

      types.push_back(CallFrameTy);
      types.push_back(ls_->Int32Ty);

      FunctionType* ft = FunctionType::get(ObjType, types, false);
      Function* func = cast<Function>(
          module_->getOrInsertFunction("rbx_create_block", ft));

      Value* call_args[] = {
        vm_,
        call_frame_,
        ConstantInt::get(ls_->Int32Ty, which)
      };

      if(push) {
        stack_push(b().CreateCall(func, call_args, call_args+3, "create_block"));
      } else {
        stack_set_top(b().CreateCall(func, call_args, call_args+3, "create_block"));
      }
    }

    void visit_create_block(opcode which) {
      // If we're creating a block to pass directly to
      // send_stack_with_block, delay doing so.
      if(next_op() == InstructionSequence::insn_send_stack_with_block) {
        // Push a placeholder and register which literal we would
        // use for the block. The later send handles whether to actually
        // emit the call to create the block (replacing the placeholder)
        stack_push(constant(Qnil));
        current_block_ = (int)which;
      } else {
        current_block_ = -1;
        emit_create_block(which, true);
      }
    }

    void visit_send_stack_with_block(opcode which, opcode args) {
      set_has_side_effects();

      bool has_literal_block = (current_block_ >= 0);
      bool block_on_stack = !has_literal_block;

      InlineCache* cache = reinterpret_cast<InlineCache*>(which);
      CompiledMethod* block_code = 0;

      MethodCacheEntry* mce = cache->cache();
      atomic::memory_barrier();

      if(mce &&
          ls_->config().jit_inline_blocks &&
          !context().inlined_block()) {
        if(has_literal_block) {
          block_code = try_as<CompiledMethod>(literal(current_block_));

          // Run the policy on the block code here, if we're not going to
          // inline it, don't inline this either.
          InlineOptions opts;
          opts.inlining_block();

          InlineDecision decision = inline_policy()->inline_p(
                                      block_code->backend_method(), opts);
          if(decision == cTooComplex) {
            if(state()->config().jit_inline_debug) {
              context().inline_log("NOT inlining")
                        << "block was too complex\n";
            }
            goto use_send;
          } else if(decision != cInline) {
            goto use_send;
          }
        } else {
          // If there is no literal block, we don't inline the method at all.
          // This is probably overkill, we should revise this and inline
          // the method anyway.
          goto use_send;
        }

        // Ok, we decision was cInline, so lets do this!
        BasicBlock* failure = new_block("fallback");
        BasicBlock* cont = new_block("continue");
        BasicBlock* cleanup = new_block("send_done");
        PHINode* send_result = b().CreatePHI(ObjType, "send_result");

        Inliner inl(context(), *this, cache, args, failure);

        VMMethod* code = 0;
        if(block_code) code = block_code->backend_method();
        JITInlineBlock block_info(ls_, send_result, cleanup, block_code, code, &info(),
                                  current_block_);

        inl.set_inline_block(&block_info);

        int stack_cleanup = args + 2;

        // So that the inliner can find recv and args properly.
        inl.set_block_on_stack();

        if(inl.consider()) {
          if(!inl.fail_to_send() && !in_inlined_block()) {
            send_result->addIncoming(inl.result(), b().GetInsertBlock());

            b().CreateBr(cleanup);

            set_block(failure);
            if(!block_on_stack) {
              emit_create_block(current_block_);
              block_on_stack = true;
            }
            emit_uncommon();

            set_block(cleanup);
            send_result->removeFromParent();
            cleanup->getInstList().push_back(send_result);

            // send_result->moveBefore(&cleanup->back());

            stack_remove(stack_cleanup);
            if(inl.check_for_exception()) {
              check_for_exception(send_result);
            }

            stack_push(send_result);

            b().CreateBr(cont);

            set_block(cont);
          } else {
            // Emit both the inlined code and a send for it
            send_result->addIncoming(inl.result(), b().GetInsertBlock());

            b().CreateBr(cleanup);

            set_block(failure);
            if(!block_on_stack) {
              emit_create_block(current_block_);
              block_on_stack = true;
            }

            Value* send_res = block_send(cache, args, allow_private_);
            b().CreateBr(cleanup);

            set_block(cleanup);
            send_result->removeFromParent();
            cleanup->getInstList().push_back(send_result);

            send_result->addIncoming(send_res, failure);

            stack_remove(stack_cleanup);
            check_for_exception(send_result);

            stack_push(send_result);
          }

          allow_private_ = false;

          // Clear the current block
          current_block_ = -1;
          return;
        }

        // Don't need it.
        send_result->eraseFromParent();
      }

use_send:

      // Detect a literal block being created and passed here.
      if(!block_on_stack) {
        emit_create_block(current_block_);
      }

      Value* ret = block_send(cache, args, allow_private_);
      stack_remove(args + 2);
      check_for_return(ret);
      allow_private_ = false;

      // Clear the current block
      current_block_ = -1;
    }

    void visit_send_stack_with_splat(opcode which, opcode args) {
      set_has_side_effects();

      if(current_block_ >= 0) {
        emit_create_block(current_block_);
      }

      InlineCache* cache = reinterpret_cast<InlineCache*>(which);
      Value* ret = splat_send(cache->name, args, allow_private_);
      stack_remove(args + 3);
      check_for_exception(ret);
      stack_push(ret);
      allow_private_ = false;

      // Clear the current block
      current_block_ = -1;
    }

    void visit_cast_array() {
      std::vector<const Type*> types;

      types.push_back(VMTy);
      types.push_back(CallFrameTy);
      types.push_back(ObjType);

      FunctionType* ft = FunctionType::get(ObjType, types, false);
      Function* func = cast<Function>(
          module_->getOrInsertFunction("rbx_cast_array", ft));

      Value* call_args[] = {
        vm_,
        call_frame_,
        stack_pop()
      };

      Value* val = b().CreateCall(func, call_args, call_args+3, "cast_array");
      check_for_exception(val);
      stack_push(val);
    }

    void visit_cast_multi_value() {
      std::vector<const Type*> types;

      types.push_back(VMTy);
      types.push_back(CallFrameTy);
      types.push_back(ObjType);

      FunctionType* ft = FunctionType::get(ObjType, types, false);
      Function* func = cast<Function>(
          module_->getOrInsertFunction("rbx_cast_multi_value", ft));

      Value* call_args[] = {
        vm_,
        call_frame_,
        stack_pop()
      };

      Value* val = b().CreateCall(func, call_args, call_args+3, "cast_multi_value");
      check_for_exception(val);
      stack_push(val);
    }

    void visit_push_block() {
      stack_push(get_block());
    }

    void visit_push_has_block() {
      // We're in an inlined method, we know if there is a block staticly.
      if(info().for_inlined_method()) {
        // Check for an inlined block being present, if so, this is a
        // constant!
        //
        JITInlineBlock* ib = info().inline_block();

        if(ib && ib->code()) {
          stack_push(constant(Qtrue));
        } else {
          stack_push(constant(Qfalse));
        }

        return;
      }

      Value* cmp = b().CreateICmpNE(get_block(), constant(Qnil), "is_nil");
      Value* imm_value = b().CreateSelect(cmp, constant(Qtrue),
          constant(Qfalse), "select_bool");
      stack_push(imm_value);
    }

    void visit_push_proc() {
      set_has_side_effects();

      Signature sig(ls_, ObjType);
      sig << "VM";
      sig << "CallFrame";

      Value* args[] = {
        vm_,
        call_frame_
      };

      Value* prc = sig.call("rbx_make_proc", args, 2, "proc", b());
      check_for_exception(prc);
      stack_push(prc);
    }

    void visit_send_super_stack_with_block(opcode which, opcode args) {
      set_has_side_effects();

      if(current_block_ >= 0) {
        emit_create_block(current_block_);
      }

      InlineCache* cache = reinterpret_cast<InlineCache*>(which);
      Value* ret = super_send(cache->name, args);
      stack_remove(args + 1);
      check_for_return(ret);

      current_block_ = -1;
    }

    void visit_send_super_stack_with_splat(opcode which, opcode args) {
      set_has_side_effects();

      if(current_block_ >= 0) {
        emit_create_block(current_block_);
      }

      InlineCache* cache = reinterpret_cast<InlineCache*>(which);
      Value* ret = super_send(cache->name, args, true);
      stack_remove(args + 2);
      check_for_exception(ret);
      stack_push(ret);

      current_block_ = -1;
    }

    void visit_zsuper(opcode which) {
      set_has_side_effects();

      if(current_block_ >= 0) {
        emit_create_block(current_block_);
      }

      InlineCache* cache = reinterpret_cast<InlineCache*>(which);

      Signature sig(ls_, ObjType);
      sig << VMTy;
      sig << CallFrameTy;
      sig << ObjType;
      sig << ObjType;

      Value* call_args[] = {
        vm_,
        call_frame_,
        constant(cache->name),
        stack_top()
      };

      flush_ip();
      Value* ret = sig.call("rbx_zsuper_send", call_args, 4, "super_send", b());
      stack_remove(1);

      check_for_exception(ret);
      stack_push(ret);

      current_block_ = -1;
    }

    void visit_add_scope() {
      std::vector<const Type*> types;

      types.push_back(VMTy);
      types.push_back(CallFrameTy);
      types.push_back(ObjType);

      FunctionType* ft = FunctionType::get(ObjType, types, false);
      Function* func = cast<Function>(
          module_->getOrInsertFunction("rbx_add_scope", ft));

      Value* call_args[] = {
        vm_,
        call_frame_,
        stack_pop()
      };

      b().CreateCall(func, call_args, call_args+3);
    }

    Object* current_literal(opcode which) {
      return info().method()->literals()->at(which);
    }

    void visit_push_const_fast(opcode name, opcode cache) {
      set_has_side_effects();

      BasicBlock* cont = 0;

      Value* cached_value = 0;
      BasicBlock* cached_block = 0;

      GlobalCacheEntry* entry = try_as<GlobalCacheEntry>(current_literal(cache));
      if(entry) {
        assert(entry->pin());

        Value* global_serial = b().CreateLoad(global_serial_pos, "global_serial");

        Value* current_serial_pos = b().CreateIntToPtr(
            ConstantInt::get(ls_->IntPtrTy, (intptr_t)entry->serial_location()),
            llvm::PointerType::getUnqual(ls_->IntPtrTy), "cast_to_intptr");

        Value* current_serial = b().CreateLoad(current_serial_pos, "serial");

        Value* cmp = b().CreateICmpEQ(global_serial, current_serial, "use_cache");

        BasicBlock* use_cache = new_block("use_cache");
        BasicBlock* use_call  = new_block("use_call");
        cont =      new_block("continue");

        b().CreateCondBr(cmp, use_cache, use_call);

        set_block(use_cache);

        Value* value_pos = b().CreateIntToPtr(
            ConstantInt::get(ls_->IntPtrTy, (intptr_t)entry->value_location()),
            llvm::PointerType::getUnqual(ObjType), "cast_to_objptr");

        cached_value = b().CreateLoad(value_pos, "cached_value");
        cached_block = b().GetInsertBlock();

        b().CreateBr(cont);

        set_block(use_call);
      }

      std::vector<const Type*> types;

      types.push_back(VMTy);
      types.push_back(CallFrameTy);
      types.push_back(ObjType);
      types.push_back(ls_->Int32Ty);

      FunctionType* ft = FunctionType::get(ObjType, types, false);
      Function* func = cast<Function>(
          module_->getOrInsertFunction("rbx_push_const_fast", ft));

      func->setOnlyReadsMemory(true);
      func->setDoesNotThrow(true);

      flush();

      Value* call_args[] = {
        vm_,
        call_frame_,
        constant(as<Symbol>(literal(name))),
        ConstantInt::get(ls_->Int32Ty, cache)
      };

      CallInst* ret = b().CreateCall(func, call_args, call_args+4,
                                       "push_const_fast");

      ret->setOnlyReadsMemory(true);
      ret->setDoesNotThrow(true);

      check_for_exception(ret);

      if(entry) {
        BasicBlock* ret_block = b().GetInsertBlock();
        b().CreateBr(cont);
        set_block(cont);

        PHINode* phi = b().CreatePHI(ObjType, "constant");
        phi->addIncoming(cached_value, cached_block);
        phi->addIncoming(ret, ret_block);

        stack_push(phi);
      } else {
        stack_push(ret);
      }
    }

    void visit_push_const(opcode name) {
      std::vector<const Type*> types;

      types.push_back(VMTy);
      types.push_back(CallFrameTy);
      types.push_back(ObjType);

      FunctionType* ft = FunctionType::get(ObjType, types, false);
      Function* func = cast<Function>(
          module_->getOrInsertFunction("rbx_push_const", ft));

      flush();

      Value* call_args[] = {
        vm_,
        call_frame_,
        constant(as<Symbol>(literal(name)))
      };

      Value* ret = b().CreateCall(func, call_args, call_args+3, "push_const_fast");
      check_for_exception(ret);
      stack_push(ret);
    }

    void visit_set_const(opcode name) {
      set_has_side_effects();

      std::vector<const Type*> types;

      types.push_back(VMTy);
      types.push_back(CallFrameTy);
      types.push_back(ObjType);
      types.push_back(ObjType);

      FunctionType* ft = FunctionType::get(ObjType, types, false);
      Function* func = cast<Function>(
          module_->getOrInsertFunction("rbx_set_const", ft));

      Value* call_args[] = {
        vm_,
        call_frame_,
        constant(as<Symbol>(literal(name))),
        stack_top()
      };

      b().CreateCall(func, call_args, call_args+4);
    }

    void visit_set_const_at(opcode name) {
      set_has_side_effects();

      std::vector<const Type*> types;

      types.push_back(VMTy);
      types.push_back(ObjType);
      types.push_back(ObjType);

      FunctionType* ft = FunctionType::get(ObjType, types, false);
      Function* func = cast<Function>(
          module_->getOrInsertFunction("rbx_set_const_at", ft));

      Value* val = stack_pop();
      Value* call_args[] = {
        vm_,
        constant(as<Symbol>(literal(name))),
        stack_top(),
        val
      };

      b().CreateCall(func, call_args, call_args+4);

      stack_push(val);
    }

    void visit_set_literal(opcode which) {
      set_has_side_effects();

      std::vector<const Type*> types;

      types.push_back(VMTy);
      types.push_back(CallFrameTy);
      types.push_back(ls_->Int32Ty);
      types.push_back(ObjType);

      FunctionType* ft = FunctionType::get(ObjType, types, false);
      Function* func = cast<Function>(
          module_->getOrInsertFunction("rbx_set_literal", ft));

      Value* call_args[] = {
        vm_,
        call_frame_,
        ConstantInt::get(ls_->Int32Ty, which),
        stack_top()
      };

      b().CreateCall(func, call_args, call_args+4);
    }

    void visit_push_variables() {
      set_has_side_effects();

      Signature sig(ls_, ObjType);
      sig << "VM";
      sig << "CallFrame";

      Value* args[] = {
        vm_,
        call_frame_
      };

      stack_push(sig.call("rbx_promote_variables", args, 2, "promo_vars", b()));
    }

    void visit_push_scope() {
<<<<<<< HEAD
      Value* cm = b().CreateLoad(
          b().CreateConstGEP2_32(call_frame_, 0, offset::CallFrame::cm, "cm_pos"),
          "cm");
=======
      if(info().is_block) {
        Value* scope = b().CreateLoad(
            b().CreateConstGEP2_32(call_frame_, 0, offset::cf_static_scope, "scope_pos"),
            "cm");
>>>>>>> 7bf2b50a

        stack_push(scope);
      } else {
        Value* cm = b().CreateLoad(
            b().CreateConstGEP2_32(call_frame_, 0, offset::cf_cm, "cm_pos"),
            "cm");

        Value* gep = b().CreateConstGEP2_32(cm, 0, offset::cm_static_scope, "scope_pos");
        stack_push(b().CreateLoad(gep, "scope"));
      }
    }

    void visit_cast_for_single_block_arg() {
      JITStackArgs* inline_args = incoming_args();
      if(inline_args) {
        switch(inline_args->size()) {
        case 0:
          stack_push(constant(Qnil));
          break;
        case 1:
          stack_push(inline_args->at(0));
          break;
        default: {
          std::vector<const Type*> types;
          types.push_back(ls_->ptr_type("VM"));
          types.push_back(ls_->Int32Ty);

          FunctionType* ft = FunctionType::get(ls_->ptr_type("Object"), types, true);
          Function* func = cast<Function>(
              ls_->module()->getOrInsertFunction("rbx_create_array", ft));

          std::vector<Value*> outgoing_args;
          outgoing_args.push_back(vm());
          outgoing_args.push_back(ConstantInt::get(ls_->Int32Ty, inline_args->size()));

          for(size_t i = 0; i < inline_args->size(); i++) {
            outgoing_args.push_back(inline_args->at(i));
          }

          Value* ary =
            b().CreateCall(func, outgoing_args.begin(), outgoing_args.end(), "ary");
          stack_push(ary);
         }
        }
      } else {
        std::vector<const Type*> types;

        types.push_back(VMTy);
        types.push_back(ptr_type("Arguments"));

        FunctionType* ft = FunctionType::get(ObjType, types, false);
        Function* func = cast<Function>(
            module_->getOrInsertFunction("rbx_cast_for_single_block_arg", ft));

        Value* call_args[] = {
          vm_,
          args_
        };

        stack_push(b().CreateCall(func, call_args, call_args+2, "cfsba"));
      }
    }

    void visit_cast_for_multi_block_arg() {
      JITStackArgs* inline_args = incoming_args();
      if(inline_args) {
        if(inline_args->size() == 1) {
          std::vector<const Type*> types;
          types.push_back(ls_->ptr_type("VM"));
          types.push_back(CallFrameTy);
          types.push_back(ls_->Int32Ty);

          FunctionType* ft = FunctionType::get(ls_->ptr_type("Object"), types, true);
          Function* func = cast<Function>(
              ls_->module()->getOrInsertFunction("rbx_cast_for_multi_block_arg_varargs", ft));

          std::vector<Value*> outgoing_args;
          outgoing_args.push_back(vm());
          outgoing_args.push_back(call_frame_);
          outgoing_args.push_back(ConstantInt::get(ls_->Int32Ty, inline_args->size()));

          for(size_t i = 0; i < inline_args->size(); i++) {
            outgoing_args.push_back(inline_args->at(i));
          }

          Value* ary =
            b().CreateCall(func, outgoing_args.begin(), outgoing_args.end(), "ary");
          check_for_exception(ary);
          stack_push(ary);
        } else {
          stack_push(constant(Qundef)); // holder
          set_hint(cHintLazyBlockArgs);
        }
      } else {
        Signature sig(ls_, ObjType);
        sig << VMTy;
        sig << CallFrameTy;
        sig << ptr_type("Arguments");

        Value* call_args[] = {
          vm_,
          call_frame_,
          args_
        };

        Value* val = sig.call("rbx_cast_for_multi_block_arg", call_args, 3,
            "cfmba", b());
        check_for_exception(val);
        stack_push(val);
      }
    }

    void visit_cast_for_splat_block_arg() {
      JITStackArgs* inline_args = incoming_args();
      if(inline_args) {
        std::vector<const Type*> types;
        types.push_back(ls_->ptr_type("VM"));
        types.push_back(ls_->Int32Ty);

        FunctionType* ft = FunctionType::get(ls_->ptr_type("Object"), types, true);
        Function* func = cast<Function>(
            ls_->module()->getOrInsertFunction("rbx_create_array", ft));

        // If the arguments came from an unboxed array, we have to put them
        // back in the array before splatting them.
        if(inline_args->from_unboxed_array()) {
          std::vector<Value*> outgoing_args;
          outgoing_args.push_back(vm());
          outgoing_args.push_back(ConstantInt::get(ls_->Int32Ty, inline_args->size()));

          for(size_t i = 0; i < inline_args->size(); i++) {
            outgoing_args.push_back(inline_args->at(i));
          }

          Value* ary =
            b().CreateCall(func, outgoing_args.begin(), outgoing_args.end(), "ary");

          Value* outargs2[] = {
            vm(),
            ConstantInt::get(ls_->Int32Ty, 1),
            ary
          };

          Value* wrapped = b().CreateCall(func, outargs2, outargs2 + 3, "splat_ary");
          stack_push(wrapped);
        } else {
          std::vector<Value*> outgoing_args;
          outgoing_args.push_back(vm());
          outgoing_args.push_back(ConstantInt::get(ls_->Int32Ty, inline_args->size()));

          for(size_t i = 0; i < inline_args->size(); i++) {
            outgoing_args.push_back(inline_args->at(i));
          }

          Value* ary =
            b().CreateCall(func, outgoing_args.begin(), outgoing_args.end(), "ary");
          stack_push(ary);
        }
      } else {
        Signature sig(ls_, ObjType);
        sig << VMTy;
        sig << ptr_type("Arguments");

        Value* call_args[] = {
          vm_,
          args_
        };

        Value* val = sig.call("rbx_cast_for_splat_block_arg", call_args, 2,
            "cfmba", b());
        stack_push(val);
      }
    }

    void visit_set_local_depth(opcode depth, opcode index) {
      set_has_side_effects();

      // We're inlinig a block...
      if(for_inlined_method()) {
        JITMethodInfo* nfo = upscope_info(depth);

        if(nfo) {
          Value* local_pos = local_location(nfo->variables(), index);
          b().CreateStore(stack_top(), local_pos);
        } else {
          JITMethodInfo* nfo = &info();

          while(nfo->creator_info()) {
            nfo = nfo->creator_info();
            depth--;
          }

          // Now we've got as far up as we can see, so we'll search like
          // normal up from here.

          assert(nfo->is_block && "confused, top must be a block");

          /*
          Value* idx[] = {
            ConstantInt::get(ls_->Int32Ty, 0),
            ConstantInt::get(ls_->Int32Ty, offset::vars_parent)
          };

          Value* varscope = b().CreateLoad(
              b().CreateGEP(vars_, idx, idx+2), "scope.parent");
          */

          Signature sig(ls_, ObjType);
          sig << VMTy;
          sig << "CallFrame";
          sig << ObjType;
          sig << ls_->Int32Ty;
          sig << ls_->Int32Ty;

          Value* call_args[] = {
            vm_,
            nfo->call_frame(),
            stack_top(),
            ConstantInt::get(ls_->Int32Ty, depth),
            ConstantInt::get(ls_->Int32Ty, index)
          };

          sig.call("rbx_set_local_from", call_args, 5, "vs_uplocal", b());
        }
        return;
      }

      if(depth == 0) {
        visit_set_local(index);
        return;
      }
      /*
      else if(depth == 1) {
        Value* idx[] = {
          ConstantInt::get(ls_->Int32Ty, 0),
          ConstantInt::get(ls_->Int32Ty, offset::vars_parent)
        };

        Value* gep = b().CreateGEP(vars_, idx, idx+2, "parent_pos");

        Value* parent = b().CreateLoad(gep, "scope.parent");
        set_scope_local(parent, index);
        return;
      }
      */

      // Handle depth > 1

      std::vector<const Type*> types;

      types.push_back(VMTy);
      types.push_back(CallFrameTy);
      types.push_back(ObjType);
      types.push_back(ls_->Int32Ty);
      types.push_back(ls_->Int32Ty);

      FunctionType* ft = FunctionType::get(ObjType, types, false);
      Function* func = cast<Function>(
          module_->getOrInsertFunction("rbx_set_local_depth", ft));

      Value* call_args[] = {
        vm_,
        call_frame_,
        stack_pop(),
        ConstantInt::get(ls_->Int32Ty, depth),
        ConstantInt::get(ls_->Int32Ty, index)
      };

      stack_push(b().CreateCall(func, call_args, call_args+5, "sld"));
    }

    JITMethodInfo* upscope_info(int which) {
      JITMethodInfo* nfo = &info();

      for(int i = 0; i < which; i++) {
        nfo = nfo->creator_info();
        if(!nfo) return 0;
      }

      return nfo;
    }

    void visit_push_local_depth(opcode depth, opcode index) {
      set_has_side_effects();

      // We're in an inlined block..
      if(for_inlined_method()) {
        JITMethodInfo* nfo = upscope_info(depth);

        // And we can see this scope depth directly because of inlining...
        if(nfo) {
          Value* local_pos = local_location(nfo->variables(), index);
          stack_push(b().CreateLoad(local_pos, "upscope_local"));
        } else {
          JITMethodInfo* nfo = &info();

          while(nfo->creator_info()) {
            nfo = nfo->creator_info();
            depth--;
          }

          // Now we've got as far up as we can see, so we'll search like
          // normal up from here.

          assert(nfo->is_block && "confused, top must be a block");

          /*
          Value* idx[] = {
            ConstantInt::get(ls_->Int32Ty, 0),
            ConstantInt::get(ls_->Int32Ty, offset::vars_parent)
          };

          Value* varscope = b().CreateLoad(
              b().CreateGEP(vars_, idx, idx+2), "scope.parent");
              */

          Signature sig(ls_, ObjType);
          sig << VMTy;
          sig << "CallFrame";
          sig << ls_->Int32Ty;
          sig << ls_->Int32Ty;

          Value* call_args[] = {
            vm_,
            nfo->call_frame(),
            ConstantInt::get(ls_->Int32Ty, depth),
            ConstantInt::get(ls_->Int32Ty, index)
          };

          stack_push(
              sig.call("rbx_push_local_from", call_args, 4, "vs_uplocal", b()));
        }

        return;
      }

      if(depth == 0) {
        visit_push_local(index);
        return;
      }
      /*
      else if(depth == 1) {
        Value* idx[] = {
          ConstantInt::get(ls_->Int32Ty, 0),
          ConstantInt::get(ls_->Int32Ty, offset::vars_parent)
        };

        Value* gep = b().CreateGEP(vars_, idx, idx+2, "parent_pos");

        Value* parent = b().CreateLoad(gep, "scope.parent");
        push_scope_local(parent, index);
        return;
      }
      */

      // Handle depth > 1
      std::vector<const Type*> types;

      types.push_back(VMTy);
      types.push_back(CallFrameTy);
      types.push_back(ls_->Int32Ty);
      types.push_back(ls_->Int32Ty);

      FunctionType* ft = FunctionType::get(ObjType, types, false);
      Function* func = cast<Function>(
          module_->getOrInsertFunction("rbx_push_local_depth", ft));

      Value* call_args[] = {
        vm_,
        call_frame_,
        ConstantInt::get(ls_->Int32Ty, depth),
        ConstantInt::get(ls_->Int32Ty, index)
      };

      stack_push(b().CreateCall(func, call_args, call_args+4, "pld"));
    }

    void visit_goto(opcode ip) {
      BasicBlock* bb = block_map_[ip].block;
      assert(bb);
      b().CreateBr(bb);
      set_block(new_block("continue"));
    }

    void visit_goto_if_true(opcode ip) {
      Value* cond = stack_pop();
      Value* i = b().CreatePtrToInt(
          cond, ls_->IntPtrTy, "as_int");

      Value* anded = b().CreateAnd(i,
          ConstantInt::get(ls_->IntPtrTy, FALSE_MASK), "and");

      Value* cmp = b().CreateICmpNE(anded,
          ConstantInt::get(ls_->IntPtrTy, cFalse), "is_true");

      BasicBlock* cont = new_block("continue");
      BasicBlock* bb = block_map_[ip].block;
      assert(bb);
      b().CreateCondBr(cmp, bb, cont);

      set_block(cont);
    }

    void visit_goto_if_false(opcode ip) {
      Value* cond = stack_pop();
      Value* i = b().CreatePtrToInt(
          cond, ls_->IntPtrTy, "as_int");

      Value* anded = b().CreateAnd(i,
          ConstantInt::get(ls_->IntPtrTy, FALSE_MASK), "and");

      Value* cmp = b().CreateICmpEQ(anded,
          ConstantInt::get(ls_->IntPtrTy, cFalse), "is_true");

      BasicBlock* cont = new_block("continue");
      BasicBlock* bb = block_map_[ip].block;
      assert(bb);
      b().CreateCondBr(cmp, bb, cont);

      set_block(cont);
    }

    void visit_yield_stack(opcode count) {
      if(skip_yield_stack_) {
        skip_yield_stack_ = false;
        return;
      }

      set_has_side_effects();

      JITInlineBlock* ib = info().inline_block();

      // Hey! Look at that! We know the block we'd be yielding to
      // staticly! woo! ok, lets just emit the code for it here!
      if(ib && ib->code()) {
        context().set_inlined_block(true);

        JITMethodInfo* creator = ib->creation_scope();
        assert(creator);

        // Count the block against the policy size total
        inline_policy()->increase_size(ib->code());

        // We inline unconditionally here, since we make the decision
        // wrt the block when we are considering inlining the send that
        // has the block on it.
        Inliner inl(context(), *this, count);

        // Propagate the creator's inlined block into the inlined block.
        // This is so that if the inlined block yields, it can see the outer
        // inlined block and emit code for it.
        inl.set_inline_block(creator->inline_block());

        // Make it's inlining info available to itself
        inl.set_block_info(ib);

        inl.set_creator(creator);

        inl.inline_block(ib, get_self(creator->variables()));

        stack_remove(count);
        if(inl.check_for_exception()) {
          check_for_exception(inl.result());
        }
        stack_push(inl.result());
        return;
      }

      Value* vars = vars_;

      if(JITMethodInfo* home = info().home_info()) {
        vars = home->variables();
      }

      Signature sig(ls_, ObjType);

      sig << VMTy;
      sig << CallFrameTy;
      sig << "Object";
      sig << ls_->Int32Ty;
      sig << ObjArrayTy;

      Value* block_obj = b().CreateLoad(
          b().CreateConstGEP2_32(vars, 0, offset::vars_block),
          "block");

      Value* call_args[] = {
        vm_,
        call_frame_,
        block_obj,
        ConstantInt::get(ls_->Int32Ty, count),
        stack_objects(count)
      };

      flush_ip();
      Value* val = sig.call("rbx_yield_stack", call_args, 5, "ys", b());
      stack_remove(count);

      check_for_exception(val);
      stack_push(val);
    }

    void visit_yield_splat(opcode count) {
      set_has_side_effects();

      Signature sig(ls_, ObjType);

      sig << VMTy;
      sig << CallFrameTy;
      sig << "Object";
      sig << ls_->Int32Ty;
      sig << ObjArrayTy;

      Value* block_obj = b().CreateLoad(
          b().CreateConstGEP2_32(vars_, 0, offset::vars_block),
          "block");

      Value* call_args[] = {
        vm_,
        call_frame_,
        block_obj,
        ConstantInt::get(ls_->Int32Ty, count),
        stack_objects(count + 1)
      };

      flush_ip();
      Value* val = sig.call("rbx_yield_splat", call_args, 5, "ys", b());
      stack_remove(count + 1);

      check_for_exception(val);
      stack_push(val);
    }

    void visit_check_interrupts() {
      std::vector<const Type*> types;

      types.push_back(VMTy);
      types.push_back(CallFrameTy);

      FunctionType* ft = FunctionType::get(ObjType, types, false);
      Function* func = cast<Function>(
          module_->getOrInsertFunction("rbx_check_interrupts", ft));

      func->setDoesNotCapture(0, true);
      func->setDoesNotCapture(1, true);
      func->setDoesNotCapture(2, true);

      flush();

      Value* call_args[] = {
        vm_,
        call_frame_
      };

      Value* ret = b().CreateCall(func, call_args, call_args+2, "ci");
      check_for_exception(ret, false);
    }

    void visit_check_serial(opcode index, opcode serial) {
      Signature sig(ls_, "Object");
      sig << "VM";
      sig << "CallFrame";
      sig << "InlineCache";
      sig << ls_->Int32Ty;
      sig << "Object";

      Value* cache_const = b().CreateIntToPtr(
          ConstantInt::get(ls_->IntPtrTy, index),
          ptr_type("InlineCache"), "cast_to_ptr");

      Value* call_args[] = {
        vm_,
        call_frame_,
        cache_const,
        ConstantInt::get(ls_->Int32Ty, serial),
        stack_pop()
      };

      sig.setDoesNotCapture("rbx_check_serial", 2);

      stack_push(sig.call("rbx_check_serial", call_args, 5, "cs", b()));
    }

    void visit_check_serial_private(opcode index, opcode serial) {
      Signature sig(ls_, "Object");
      sig << "VM";
      sig << "CallFrame";
      sig << "InlineCache";
      sig << ls_->Int32Ty;
      sig << "Object";

      Value* cache_const = b().CreateIntToPtr(
          ConstantInt::get(ls_->IntPtrTy, index),
          ptr_type("InlineCache"), "cast_to_ptr");

      Value* call_args[] = {
        vm_,
        call_frame_,
        cache_const,
        ConstantInt::get(ls_->Int32Ty, serial),
        stack_pop()
      };

      sig.setDoesNotCapture("rbx_check_serial_private", 2);

      stack_push(sig.call("rbx_check_serial_private", call_args, 5, "cs", b()));
    }

    void visit_push_my_offset(opcode i) {
      Value* idx[] = {
        ConstantInt::get(ls_->Int32Ty, 0),
        ConstantInt::get(ls_->Int32Ty, offset::vars_self)
      };

      Value* pos = b().CreateGEP(vars_, idx, idx+2, "self_pos");

      Value* self = b().CreateLoad(pos, "self");

      assert(i % sizeof(Object*) == 0);

      Value* cst = b().CreateBitCast(
          self,
          llvm::PointerType::getUnqual(ObjType), "obj_array");

      Value* idx2[] = {
        ConstantInt::get(ls_->Int32Ty, i / sizeof(Object*))
      };

      pos = b().CreateGEP(cst, idx2, idx2+1, "field_pos");

      stack_push(b().CreateLoad(pos, "field"));
    }

    void visit_setup_unwind(opcode where, opcode type) {
      BasicBlock* code;

      JITBasicBlock& jbb = block_map_[where];
      jbb.landing_pad = true;
      assert(jbb.block);

      if(type == cRescue) {
        // Add a prologue block that checks if we should handle this
        // exception.

        BasicBlock* orig = current_block();
        code = new_block("is_exception");
        set_block(code);

        std::vector<const Type*> types;
        types.push_back(VMTy);

        FunctionType* ft = FunctionType::get(ls_->Int1Ty, types, false);
        Function* func = cast<Function>(
            module_->getOrInsertFunction("rbx_raising_exception", ft));

        Value* call_args[] = { vm_ };
        Value* isit = b().CreateCall(func, call_args, call_args+1, "rae");

        // Chain to an existing handler.
        BasicBlock* next = 0;
        if(has_exception_handler()) {
          next = exception_handler();
        } else {
          next = bail_out_;
        }

        b().CreateCondBr(isit, jbb.block, next);

        set_block(orig);

        // Now, change jbb to point to code, so anyone branching there hits
        // the check first.
        jbb.prologue = code;
      } else {
        code = jbb.block;
      }
    }

    // Nothing, handled by pass_one
    void visit_pop_unwind() {}

    void visit_reraise() {
      if(has_exception_handler()) {
        b().CreateBr(exception_handler());
      } else {
        b().CreateBr(bail_out_);
      }

      set_block(new_block("continue"));
    }

    void visit_raise_return() {
      // Inlining a block!
      if(for_inlined_method()) {
        // We have to flush scopes before we return.
        JITMethodInfo* nfo = &info();
        while(nfo) {
          if(nfo->use_full_scope()) {
            flush_scope_to_heap(nfo->variables());
          }

          nfo = nfo->parent_info();
        }

        JITMethodInfo* creator = info().creator_info();
        assert(creator);

        creator->add_return_value(stack_pop(), b().GetInsertBlock());
        b().CreateBr(creator->return_pad());
        return;
      }

      Signature sig(ls_, ObjType);

      sig << VMTy;
      sig << CallFrameTy;
      sig << ObjType;

      Value* call_args[] = {
        vm_,
        call_frame_,
        stack_top()
      };

      sig.call("rbx_raise_return", call_args, 3, "raise_return", b());
      visit_reraise();
    }

    void visit_ensure_return() {
      Signature sig(ls_, ObjType);

      sig << VMTy;
      sig << CallFrameTy;
      sig << ObjType;

      Value* call_args[] = {
        vm_,
        call_frame_,
        stack_top()
      };

      sig.call("rbx_ensure_return", call_args, 3, "ensure_return", b());
      visit_reraise();
    }

    void visit_raise_break() {
      // inlining a block!
      if(info().block_info()) {
        // TODO this won't work if we can inline methods with exception
        // handling, because we'll skip an ensures.

        BasicBlock* blk = info().block_break_loc();
        assert(blk);

        PHINode* phi = info().block_break_result();
        phi->addIncoming(stack_pop(), b().GetInsertBlock());

        b().CreateBr(blk);
        set_block(new_block("continue"));
        return;
      }

      Signature sig(ls_, ObjType);

      sig << VMTy;
      sig << CallFrameTy;
      sig << ObjType;

      Value* call_args[] = {
        vm_,
        call_frame_,
        stack_top()
      };

      sig.call("rbx_raise_break", call_args, 3, "raise_break", b());
      visit_reraise();
    }

    void visit_push_current_exception() {
      std::vector<const Type*> types;

      types.push_back(VMTy);

      FunctionType* ft = FunctionType::get(ObjType, types, false);
      Function* func = cast<Function>(
          module_->getOrInsertFunction("rbx_current_exception", ft));

      Value* call_args[] = { vm_ };

      stack_push(b().CreateCall(func, call_args, call_args+1, "ce"));
    }

    void visit_clear_exception() {
      set_has_side_effects();

      std::vector<const Type*> types;

      types.push_back(VMTy);

      FunctionType* ft = FunctionType::get(ObjType, types, false);
      Function* func = cast<Function>(
          module_->getOrInsertFunction("rbx_clear_exception", ft));

      Value* call_args[] = { vm_ };

      b().CreateCall(func, call_args, call_args+1);
    }

    void visit_push_exception_state() {
      std::vector<const Type*> types;

      types.push_back(VMTy);

      FunctionType* ft = FunctionType::get(ObjType, types, false);
      Function* func = cast<Function>(
          module_->getOrInsertFunction("rbx_push_exception_state", ft));

      Value* call_args[] = { vm_ };

      stack_push(b().CreateCall(func, call_args, call_args+1));
    }

    void visit_restore_exception_state() {
      std::vector<const Type*> types;

      types.push_back(VMTy);
      types.push_back(CallFrameTy);
      types.push_back(ObjType);

      FunctionType* ft = FunctionType::get(ObjType, types, false);
      Function* func = cast<Function>(
          module_->getOrInsertFunction("rbx_restore_exception_state", ft));

      Value* call_args[] = { vm_, call_frame_, stack_pop() };

      b().CreateCall(func, call_args, call_args+3);
    }

    void visit_find_const(opcode which) {
      Signature sig(ls_, ObjType);

      sig << VMTy;
      sig << CallFrameTy;
      sig << ls_->Int32Ty;
      sig << ObjType;

      Value* call_args[] = {
        vm_,
        call_frame_,
        ConstantInt::get(ls_->Int32Ty, which),
        stack_pop()
      };

      flush();

      Value* val = sig.call("rbx_find_const", call_args, 4, "constant", b());
      stack_push(val);
    }

    void visit_instance_of() {
      Signature sig(ls_, ObjType);

      sig << VMTy;
      sig << ObjType;
      sig << ObjType;

      Value* top = stack_pop();
      Value* call_args[] = {
        vm_,
        top,
        stack_pop()
      };

      Value* val = sig.call("rbx_instance_of", call_args, 3, "constant", b());
      stack_push(val);
    }

    void visit_kind_of() {
      Signature sig(ls_, ObjType);

      sig << VMTy;
      sig << ObjType;
      sig << ObjType;

      Value* top = stack_pop();
      Value* call_args[] = {
        vm_,
        top,
        stack_pop()
      };

      Value* val = sig.call("rbx_kind_of", call_args, 3, "constant", b());
      stack_push(val);
    }

    void visit_is_nil() {
      Value* cmp = b().CreateICmpEQ(stack_pop(),
          constant(Qnil), "is_nil");
      Value* imm_value = b().CreateSelect(cmp, constant(Qtrue),
          constant(Qfalse), "select_bool");
      stack_push(imm_value);
    }

    void visit_make_array(opcode count) {
      // Detect if we're passing an array as the arguments to an inlined
      // block, so that we can avoid the array boxing.
      if(next_op() == InstructionSequence::insn_yield_stack &&
          next_op_operand(0) == 1)
      {
        JITInlineBlock* ib = info().inline_block();

        // Hey! Look at that! We know the block we'd be yielding to
        // staticly! woo! ok, lets just emit the code for it here!
        if(ib && ib->code()) {
          skip_yield_stack_ = true; // skip the yield_stack, we're doing the work here.

          context().set_inlined_block(true);

          JITMethodInfo* creator = ib->creation_scope();
          assert(creator);

          // Count the block against the policy size total
          inline_policy()->increase_size(ib->code());

          // We inline unconditionally here, since we make the decision
          // wrt the block when we are considering inlining the send that
          // has the block on it.
          Inliner inl(context(), *this, count);
          inl.set_inline_block(creator->inline_block());
          inl.set_from_unboxed_array();

          // Make it's inlining info available to itself
          inl.set_block_info(ib);

          inl.set_creator(creator);

          inl.inline_block(ib, get_self(creator->variables()));

          stack_remove(count);
          if(inl.check_for_exception()) {
            check_for_exception(inl.result());
          }
          stack_push(inl.result());
          return;
        }

      }

      Signature sig(ls_, ObjType);

      sig << VMTy;
      sig << ls_->Int32Ty;
      sig << ObjArrayTy;

      Value* call_args[] = {
        vm_,
        ConstantInt::get(ls_->Int32Ty, count),
        stack_objects(count)
      };

      Value* val = sig.call("rbx_make_array", call_args, 3, "constant", b());
      stack_remove(count);
      stack_push(val);
    }

    void visit_meta_send_call(opcode name, opcode count) {
      InlineCache* cache = reinterpret_cast<InlineCache*>(name);
      if(cache->classes_seen() == 0) {
        set_has_side_effects();

        Signature sig(ls_, ObjType);

        sig << VMTy;
        sig << CallFrameTy;
        sig << ls_->Int32Ty;
        sig << ObjArrayTy;

        Value* call_args[] = {
          vm_,
          call_frame_,
          ConstantInt::get(ls_->Int32Ty, count),
          stack_objects(count + 1)
        };

        flush_ip();
        Value* val = sig.call("rbx_meta_send_call", call_args, 4, "constant", b());
        stack_remove(count+1);
        check_for_exception(val);
        stack_push(val);
      } else {
        invoke_inline_cache(cache, count);
      }
    }

    void visit_passed_arg(opcode count) {
      if(called_args_ >= 0) {
        if((int)count < called_args_) {
          stack_push(constant(Qtrue));
        } else {
          stack_push(constant(Qfalse));
        }
      } else {
        Signature sig(ls_, ObjType);

        sig << VMTy;
        sig << "Arguments";
        sig << ls_->Int32Ty;

        Value* call_args[] = {
          vm_,
          args_,
          ConstantInt::get(ls_->Int32Ty, count)
        };

        Value* val = sig.call("rbx_passed_arg", call_args, 3, "pa", b());
        stack_push(val);
      }
    }

    void visit_passed_blockarg(opcode count) {
      Signature sig(ls_, ObjType);

      sig << VMTy;
      sig << "Arguments";
      sig << ls_->Int32Ty;

      Value* call_args[] = {
        vm_,
        args_,
        ConstantInt::get(ls_->Int32Ty, count)
      };

      Value* val = sig.call("rbx_passed_blockarg", call_args, 3, "pa", b());
      stack_push(val);
    }

    void visit_push_cpath_top() {
      push_system_object(0);
    }

    void visit_push_rubinius() {
      push_system_object(1);
    }

    void visit_push_ivar(opcode which) {
      Signature sig(ls_, ObjType);

      sig << VMTy;
      sig << ObjType;
      sig << ObjType;

      Value* self = get_self();

      Value* call_args[] = {
        vm_,
        self,
        constant(as<Symbol>(literal(which)))
      };

      Value* val = sig.call("rbx_push_ivar", call_args, 3, "ivar", b());
      // TODO: why would rbx_push_ivar raise an exception?
      // check_for_exception(val);
      stack_push(val);
    }

    void visit_set_ivar(opcode which) {
      set_has_side_effects();

      Signature sig(ls_, ObjType);

      sig << VMTy;
      sig << "CallFrame";
      sig << ObjType;
      sig << ObjType;
      sig << ObjType;

      Value* self = get_self();

      Value* call_args[] = {
        vm_,
        call_frame_,
        self,
        constant(as<Symbol>(literal(which))),
        stack_top()
      };

      Value* ret = sig.call("rbx_set_ivar", call_args, 5, "ivar", b());
      check_for_exception(ret, false);
    }

    void visit_push_my_field(opcode which) {
      Signature sig(ls_, ObjType);

      sig << VMTy;
      sig << ObjType;
      sig << ls_->Int32Ty;

      Value* self = get_self();

      Value* call_args[] = {
        vm_,
        self,
        ConstantInt::get(ls_->Int32Ty, which)
      };

      Value* val = sig.call("rbx_push_my_field", call_args, 3, "field", b());
      check_for_exception(val);
      stack_push(val);
    }

    void visit_store_my_field(opcode which) {
      set_has_side_effects();

      Signature sig(ls_, ObjType);

      sig << VMTy;
      sig << ObjType;
      sig << ls_->Int32Ty;
      sig << ObjType;

      Value* self = get_self();

      Value* call_args[] = {
        vm_,
        self,
        ConstantInt::get(ls_->Int32Ty, which),
        stack_top()
      };

      sig.call("rbx_set_my_field", call_args, 4, "field", b());
    }

    void visit_shift_array() {
      JITStackArgs* inline_args = incoming_args();
      if(inline_args && current_hint() == cHintLazyBlockArgs) {
        if(inline_args->size() <= (size_t)block_arg_shift_) {
          stack_push(constant(Qnil));
        } else {
          stack_push(inline_args->at(block_arg_shift_));
          block_arg_shift_++;
        }
        return;
      }

      Signature sig(ls_, ObjType);

      sig << VMTy;
      sig << CallFrameTy;
      sig << ObjArrayTy;

      Value* call_args[] = {
        vm_,
        call_frame_,
        stack_back_position(0)
      };

      Value* val = sig.call("rbx_shift_array", call_args, 3, "field", b());
      stack_push(val);
    }

    void visit_string_append() {
      set_has_side_effects();

      Signature sig(ls_, ObjType);

      sig << VMTy;
      sig << ObjType;
      sig << ObjType;

      Value* val = stack_pop();

      Value* call_args[] = {
        vm_,
        val,
        stack_pop()
      };

      Value* str = sig.call("rbx_string_append", call_args, 3, "string", b());
      stack_push(str);
    }

    void visit_string_build(opcode count) {
      set_has_side_effects();

      Signature sig(ls_, ObjType);

      sig << VMTy;
      sig << CallFrameTy;
      sig << ls_->Int32Ty;
      sig << ObjArrayTy;

      Value* call_args[] = {
        vm_,
        call_frame_,
        ConstantInt::get(ls_->Int32Ty, count),
        stack_objects(count)
      };

      Value* str = sig.call("rbx_string_build", call_args, 4, "string", b());
      stack_remove(count);

      check_for_exception(str);
      stack_push(str);
    }
  };
}<|MERGE_RESOLUTION|>--- conflicted
+++ resolved
@@ -2207,21 +2207,16 @@
     }
 
     void visit_push_scope() {
-<<<<<<< HEAD
-      Value* cm = b().CreateLoad(
-          b().CreateConstGEP2_32(call_frame_, 0, offset::CallFrame::cm, "cm_pos"),
-          "cm");
-=======
       if(info().is_block) {
         Value* scope = b().CreateLoad(
-            b().CreateConstGEP2_32(call_frame_, 0, offset::cf_static_scope, "scope_pos"),
+            b().CreateConstGEP2_32(call_frame_, 0,
+                                   offset::CallFrame::static_scope, "scope_pos"),
             "cm");
->>>>>>> 7bf2b50a
 
         stack_push(scope);
       } else {
         Value* cm = b().CreateLoad(
-            b().CreateConstGEP2_32(call_frame_, 0, offset::cf_cm, "cm_pos"),
+            b().CreateConstGEP2_32(call_frame_, 0, offset::CallFrame::cm, "cm_pos"),
             "cm");
 
         Value* gep = b().CreateConstGEP2_32(cm, 0, offset::cm_static_scope, "scope_pos");
