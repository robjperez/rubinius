--- conflicted
+++ resolved
@@ -66,13 +66,8 @@
     str << "\n"
     str << "  try {\n"
     str << "#ifdef RBX_PROFILER\n"
-<<<<<<< HEAD
-    str << "    if(unlikely(state->shared.profiling())) {\n"
-    str << "      profiler::MethodEntry method(state, exec, mod, args);\n"
-=======
     str << "    if(unlikely(state->tooling())) {\n"
-    str << "      tooling::MethodEntry method(state, msg, args);\n"
->>>>>>> 087ae791
+    str << "      tooling::MethodEntry method(state, exec, mod, args);\n"
     str << "      ret = #{call}(#{args.join(', ')});\n"
     str << "    } else {\n"
     str << "      ret = #{call}(#{args.join(', ')});\n"
@@ -501,13 +496,8 @@
         call = "        ret = recv->#{@cpp_name}(arg);\n"
       end
       str << "#ifdef RBX_PROFILER\n"
-<<<<<<< HEAD
-      str << "        if(unlikely(state->shared.profiling())) {\n"
-      str << "          profiler::MethodEntry method(state, exec, mod, args);\n"
-=======
       str << "        if(unlikely(state->tooling())) {\n"
-      str << "          tooling::MethodEntry method(state, msg, args);\n"
->>>>>>> 087ae791
+      str << "          tooling::MethodEntry method(state, exec, mod, args);\n"
       str << "  " << call
       str << "        } else {\n"
       str << "  " << call
