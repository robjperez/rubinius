#include "builtin/bytearray.hpp"
#include "builtin/fixnum.hpp"
#include "builtin/integer.hpp"
#include "builtin/nativemethod.hpp"
#include "builtin/object.hpp"
#include "builtin/string.hpp"

#include "capi/capi.hpp"
#include "capi/include/ruby.h"

#include <string.h>

using namespace rubinius;
using namespace rubinius::capi;

namespace rubinius {
  namespace capi {

    String* capi_get_string(NativeMethodEnvironment* env, VALUE string) {
      if(!env) env = NativeMethodEnvironment::get();

      Handle* handle = Handle::from(string);
      String* str = c_as<String>(handle->object());
      handle->flush(env);

      return str;
    }

    void capi_update_string(NativeMethodEnvironment* env, VALUE string) {
      if(!env) env = NativeMethodEnvironment::get();

      Handle* handle = Handle::from(string);
      handle->update(env);
    }

    /* We use the garbage collector's feature to "pin" an Object at a
     * particular memory location to allow C code to write directly into the
     * contets of a Ruby String (actually, a CharArray, which provides the
     * storage for String). Since any method on String that mutates self may
     * cause a new CharArray to be created, we always check whether the
     * String is pinned and update the RString structure unconditionally.
     */
    void ensure_pinned(NativeMethodEnvironment* env, String* string, RString* rstring) {
<<<<<<< HEAD
      CharArray* ca = string->data();
      size_t byte_size = ca->size();
=======
      ByteArray* ba = as<ByteArray>(string->data());
      size_t byte_size = ba->size();
>>>>>>> 087ae791

      if(!ca->pinned_p()) {
        ca = CharArray::create_pinned(env->state(), byte_size);
        memcpy(ca->raw_bytes(), string->byte_address(), byte_size);
        string->data(env->state(), ca);
      }

      char* ptr = reinterpret_cast<char*>(ca->raw_bytes());

      ptr[byte_size-1] = 0;
      rstring->dmwmb = rstring->ptr = ptr;
      rstring->len = string->size();
      rstring->aux.capa = byte_size;
      rstring->aux.shared = Qfalse;
    }

    /* We are in C-land returning to Ruby-land. The value of RString.len
     * may have changed. We raise an exception if the value of len exceeds
     * the capacity of the underlying CharArray or if the value of ptr has
     * changed.
     */
    void flush_cached_rstring(NativeMethodEnvironment* env, Handle* handle) {
      if(handle->is_rstring()) {
        String* string = c_as<String>(handle->object());
        RString* rstring = handle->get_rstring();

        if(rstring->ptr != rstring->dmwmb) {
          rb_raise(rb_eRuntimeError,
              "changing the value of RSTRING(obj)->ptr is not supported");
        }

        if(rstring->len > as<ByteArray>(string->data())->size()) {
          rb_raise(rb_eRuntimeError,
              "RSTRING(obj)->len must be <= capacity of the String");
        } else if(rstring->len != string->num_bytes()->to_native()) {
          // TODO: encoding support will need to define whether ->len
          // means bytes or characters.
          string->num_bytes(env->state(), Fixnum::from(rstring->len));
          string->characters(env->state(), Fixnum::from(rstring->len));
          string->hash_value(env->state(), reinterpret_cast<Fixnum*>(RBX_Qnil));
        }
      }
    }

    /* We were in Ruby-land and we are heading into C-land. In Ruby-land, we
     * may have updated the existing String bytes, appended more, shifted the
     * start of the String, or replaced the CharArray so we ensure that the
     * RString structure contents are update.
     */
    void update_cached_rstring(NativeMethodEnvironment* env, Handle* handle) {
      if(handle->is_rstring()) {
        String* string = c_as<String>(handle->object());
        RString* rstring = handle->get_rstring();

        ensure_pinned(env, string, rstring);
      }
    }

    RString* Handle::as_rstring(NativeMethodEnvironment* env, int cache_level) {
      String* string = c_as<String>(object());
      bool unset = type_ != cRString;

      if(unset) {
        type_ = cRString;

        string->unshare(env->state());

        RString* str = new RString;
        as_.rstring = str;

        if(cache_level == RSTRING_CACHE_UNSAFE) {
          flush_ = flush_cached_rstring;
          update_ = update_cached_rstring;
          env->check_tracked_handle(this, true);
        } else {
          env->check_tracked_handle(this, false);
        }
      }

      // The underlying String may have changed since we last got the
      // associated RString structure.
      ensure_pinned(env, string, as_.rstring);

      /* In Ruby, regardless of the contents in the ByteArray for a String,
       * the String's size is the authority on the length of the String.
       * However, for the C-API, we cannot assume this because C code may be
       * writing to the cache behind our backs, so we faithfully keep the full
       * contents of the ByteArray and the C cache in sync. If there has never
       * been a cache created for a string, however, we must set put a null
       * byte in the cache based on the String size.
       */
      if(unset) as_.rstring->ptr[string->size()] = 0;

      return as_.rstring;
    }
  }
}

extern "C" {
  struct RString* capi_rstring_struct(VALUE string, int cache_level) {
    NativeMethodEnvironment* env = NativeMethodEnvironment::get();

    Handle* handle = Handle::from(string);

    return handle->as_rstring(env, cache_level);
  }

  VALUE rb_String(VALUE object) {
    return rb_convert_type(object, 0, "String", "to_s");
  }

  void rb_str_modify(VALUE self) {
    NativeMethodEnvironment* env = NativeMethodEnvironment::get();

    String* string = capi_get_string(env, self);
    string->unshare(env->state());
  }

  VALUE rb_str_freeze(VALUE string) {
    return rb_obj_freeze(string);
  }

  VALUE rb_str_append(VALUE self, VALUE other) {
    NativeMethodEnvironment* env = NativeMethodEnvironment::get();

    String* string = capi_get_string(env, self);
    string->append(env->state(), capi_get_string(env, other));
    capi_update_string(env, self);

    return self;
  }

  VALUE rb_str_buf_new(long capacity) {
    NativeMethodEnvironment* env = NativeMethodEnvironment::get();

    String* str = String::create(env->state(), Fixnum::from(capacity));
    str->num_bytes(env->state(), Fixnum::from(0));

    return env->get_handle(str);
  }

  VALUE rb_str_buf_new2(const char* string) {
    return rb_str_new2(string);
  }

  VALUE rb_str_buf_append(VALUE self, VALUE other) {
    return rb_str_append(self, other);
  }

  VALUE rb_str_buf_cat(VALUE self, const char* other, size_t size) {
    NativeMethodEnvironment* env = NativeMethodEnvironment::get();

    String* string = capi_get_string(env, self);
    string->append(env->state(), other, size);
    capi_update_string(env, self);

    return self;
  }

  VALUE rb_str_buf_cat2(VALUE self, const char* other) {
    return rb_str_buf_cat(self, other, strlen(other));
  }

  VALUE rb_str_cat(VALUE self, const char* other, size_t length) {
    NativeMethodEnvironment* env = NativeMethodEnvironment::get();

    String* string = capi_get_string(env, self);
    string->append(env->state(), other, length);
    capi_update_string(env, self);

    return self;
  }

  VALUE rb_str_cat2(VALUE self, const char* other) {
    return rb_str_cat(self, other, strlen(other));
  }

  int rb_str_cmp(VALUE self, VALUE other) {
    return NUM2INT(rb_funcall(self, rb_intern("<=>"), 1, other));
  }

  VALUE rb_str_concat(VALUE self, VALUE other) {
    NativeMethodEnvironment* env = NativeMethodEnvironment::get();

    Object* object = env->get_object(other);

    /* Could be a character code. Only up to 256 supported. */
    if(Fixnum* character = try_as<Fixnum>(object)) {
      char byte = character->to_uint();

      return rb_str_cat(self, &byte, 1);
    }

    return rb_str_append(self, other);
  }

  VALUE rb_str_dup(VALUE self) {
    NativeMethodEnvironment* env = NativeMethodEnvironment::get();

    String* string = capi_get_string(env, self);
    return env->get_handle(string->string_dup(env->state()));
  }

  VALUE rb_str_intern(VALUE self) {
    return rb_funcall(self, rb_intern("to_sym"), 0);
  }

  VALUE rb_str_new(const char* string, long length) {
    if(length < 0) rb_raise(rb_eArgError, "invalid string size");
    NativeMethodEnvironment* env = NativeMethodEnvironment::get();

    return env->get_handle(String::create(env->state(), string, length));
  }

  VALUE rb_str_new2(const char* string) {
    if(string == NULL) {
      rb_raise(rb_eArgError, "NULL pointer given");
    }

    return rb_str_new(string, strlen(string));
  }

  VALUE rb_str_new3(VALUE string) {
    return rb_str_dup(string);
  }

  VALUE rb_str_new4(VALUE string) {
    if(rb_obj_frozen_p(string))
      return string;

    VALUE str = rb_obj_freeze(rb_str_dup(string));

    return str;
  }

  VALUE rb_str_plus(VALUE self, VALUE other) {
    return rb_str_append(rb_str_dup(self), other);
  }

  VALUE rb_str_resize(VALUE self, size_t len) {
    NativeMethodEnvironment* env = NativeMethodEnvironment::get();

    String* string = capi_get_string(env, self);

    size_t size = as<ByteArray>(string->data())->size();
    if(size != len) {
      if(size < len) {
        CharArray* ca = CharArray::create_pinned(env->state(), len+1);
        memcpy(ca->raw_bytes(), string->byte_address(), size);
        string->data(env->state(), ca);
      }

      string->byte_address()[len] = 0;
      string->num_bytes(env->state(), Fixnum::from(len));
      string->characters(env->state(), Fixnum::from(len));
      string->hash_value(env->state(), reinterpret_cast<Fixnum*>(RBX_Qnil));
    }
    capi_update_string(env, self);

    return self;
  }

  VALUE rb_str_split(VALUE self, const char* separator) {
    return rb_funcall(self, rb_intern("split"), 1, rb_str_new2(separator));
  }

  VALUE rb_str_substr(VALUE self, size_t starting_index, size_t length) {
    return rb_funcall(self, rb_intern("slice"), 2,
                      LONG2NUM(starting_index), LONG2NUM(length) );
  }

  VALUE rb_str_times(VALUE self, VALUE times) {
    return rb_funcall(self, rb_intern("*"), 1, times);
  }

  VALUE rb_str2inum(VALUE self, int base) {
    return rb_funcall(self, rb_intern("to_i"), 1, INT2NUM(base));
  }

  VALUE rb_str_to_str(VALUE object) {
    return rb_convert_type(object, 0, "String", "to_str");
  }

  VALUE rb_string_value(volatile VALUE* object_variable) {
    NativeMethodEnvironment* env = NativeMethodEnvironment::get();

    if(!kind_of<String>(env->get_object(*object_variable))) {
      *object_variable = rb_str_to_str(*object_variable);
    }

    return *object_variable;
  }

  char* rb_string_value_ptr(volatile VALUE* object_variable) {
    NativeMethodEnvironment* env = NativeMethodEnvironment::get();

    VALUE str = rb_string_value(object_variable);
    // Type check.
    (void)c_as<String>(env->get_object(str));

    return RSTRING_PTR(str);
  }

  char* rb_string_value_cstr(volatile VALUE* object_variable) {
    NativeMethodEnvironment* env = NativeMethodEnvironment::get();

    VALUE str = rb_string_value(object_variable);
    String* string = capi_get_string(env, str);

    if(string->size() != (native_int)strlen(string->c_str(env->state()))) {
      rb_raise(rb_eArgError, "string contains NULL byte");
    }

    return RSTRING_PTR(str);
  }

  VALUE rb_tainted_str_new2(const char* string) {
    if(string == NULL) {
      rb_raise(rb_eArgError, "NULL pointer given");
    }

    return rb_tainted_str_new(string, strlen(string));
  }

  VALUE rb_tainted_str_new(const char* string, long size) {
    NativeMethodEnvironment* env = NativeMethodEnvironment::get();

    String* str = String::create(env->state(), string, size);
    str->taint(env->state());

    return env->get_handle(str);
  }

  char* rb_str2cstr(VALUE string, long* len) {
    NativeMethodEnvironment* env = NativeMethodEnvironment::get();

    StringValue(string);
    String* str = capi_get_string(env, string);
    char *ptr = RSTRING_PTR(string);
    if(len) {
      *len = str->size();
    }
    return ptr;
  }

  char* rb_str_ptr(VALUE self) {
    NativeMethodEnvironment* env = NativeMethodEnvironment::get();

    Handle* handle = Handle::from(self);
    RString* rstring = handle->as_rstring(env, RSTRING_CACHE_SAFE);

    return rstring->ptr;
  }

  char* rb_str_copied_ptr(VALUE self) {
    NativeMethodEnvironment* env = NativeMethodEnvironment::get();

    String* str = c_as<String>(env->get_object(self));

    char* data = (char*)malloc(sizeof(char) * str->size() + 1);
    memcpy(data, str->c_str(env->state()), str->size());
    data[str->size()] = 0;

    return data;
  }
#define HAVE_RB_STR_COPIED_PTR 1

  void rb_str_flush(VALUE self) {
    // Using pinned CharArray, we don't need this anymore.
  }

  void rb_str_update(VALUE self) {
    // Using pinned CharArray, we don't need this anymore.
  }

  char* rb_str_ptr_readonly(VALUE self) {
    NativeMethodEnvironment* env = NativeMethodEnvironment::get();

    RString* rstr = Handle::from(self)->as_rstring(env, RSTRING_CACHE_SAFE);

    return rstr->ptr;
  }

  size_t rb_str_len(VALUE self) {
    NativeMethodEnvironment* env = NativeMethodEnvironment::get();

    String* string = capi_get_string(env, self);
    return string->size();
  }

  void rb_str_set_len(VALUE self, size_t len) {
    NativeMethodEnvironment* env = NativeMethodEnvironment::get();

    String* string = capi_get_string(env, self);

    size_t byte_size = as<ByteArray>(string->data())->size();
    if(len > byte_size) len = byte_size - 1;

    string->byte_address()[len] = 0;
    string->num_bytes(env->state(), Fixnum::from(len));
    capi_update_string(env, self);
  }

  long rb_str_hash(VALUE self) {
    NativeMethodEnvironment* env = NativeMethodEnvironment::get();

    String* string = capi_get_string(env, self);

    return string->hash_string(env->state());
  }
}<|MERGE_RESOLUTION|>--- conflicted
+++ resolved
@@ -41,13 +41,8 @@
      * String is pinned and update the RString structure unconditionally.
      */
     void ensure_pinned(NativeMethodEnvironment* env, String* string, RString* rstring) {
-<<<<<<< HEAD
       CharArray* ca = string->data();
       size_t byte_size = ca->size();
-=======
-      ByteArray* ba = as<ByteArray>(string->data());
-      size_t byte_size = ba->size();
->>>>>>> 087ae791
 
       if(!ca->pinned_p()) {
         ca = CharArray::create_pinned(env->state(), byte_size);
@@ -79,7 +74,7 @@
               "changing the value of RSTRING(obj)->ptr is not supported");
         }
 
-        if(rstring->len > as<ByteArray>(string->data())->size()) {
+        if(rstring->len > as<CharArray>(string->data())->size()) {
           rb_raise(rb_eRuntimeError,
               "RSTRING(obj)->len must be <= capacity of the String");
         } else if(rstring->len != string->num_bytes()->to_native()) {
@@ -131,11 +126,11 @@
       // associated RString structure.
       ensure_pinned(env, string, as_.rstring);
 
-      /* In Ruby, regardless of the contents in the ByteArray for a String,
+      /* In Ruby, regardless of the contents in the CharArray for a String,
        * the String's size is the authority on the length of the String.
        * However, for the C-API, we cannot assume this because C code may be
        * writing to the cache behind our backs, so we faithfully keep the full
-       * contents of the ByteArray and the C cache in sync. If there has never
+       * contents of the CharArray and the C cache in sync. If there has never
        * been a cache created for a string, however, we must set put a null
        * byte in the cache based on the String size.
        */
@@ -292,7 +287,7 @@
 
     String* string = capi_get_string(env, self);
 
-    size_t size = as<ByteArray>(string->data())->size();
+    size_t size = as<CharArray>(string->data())->size();
     if(size != len) {
       if(size < len) {
         CharArray* ca = CharArray::create_pinned(env->state(), len+1);
@@ -443,7 +438,7 @@
 
     String* string = capi_get_string(env, self);
 
-    size_t byte_size = as<ByteArray>(string->data())->size();
+    size_t byte_size = as<CharArray>(string->data())->size();
     if(len > byte_size) len = byte_size - 1;
 
     string->byte_address()[len] = 0;
