--- conflicted
+++ resolved
@@ -143,7 +143,6 @@
       env->state()->shared.leave_capi(env->state());
 
       Object* ret = recv->send(env->state(), env->current_call_frame(),
-<<<<<<< HEAD
           reinterpret_cast<Symbol*>(method_name), args, RBX_Qnil);
 
       // We need to get the handle for the return value before getting
@@ -154,9 +153,6 @@
       // Re-entering extension code
       env->state()->shared.enter_capi(env->state());
 
-=======
-          reinterpret_cast<Symbol*>(method_name), args, blk);
->>>>>>> aee1b9b5
       env->update_cached_data();
 
       // An exception occurred
