#include "capi/capi.hpp"
#include "capi/include/ruby.h"
#include "builtin/thread.hpp"
#include "native_thread.hpp"

namespace rubinius {
  class UnblockFuncWaiter : public Waiter {
    rb_unblock_function_t* ubf_;
    void* ubf_data_;

  public:
    UnblockFuncWaiter(rb_unblock_function_t* ubf, void* ubf_data)
      : ubf_(ubf)
      , ubf_data_(ubf_data)
    {}

    void wakeup() {
      if (ubf_ != NULL) {
        (*ubf_)(ubf_data_);
      }
    }
  };
}

using namespace rubinius;

extern "C" {

  int rb_thread_critical = 0;

  void rb_thread_schedule() {
    rb_funcall2(rb_cThread, rb_intern("pass"), 0, NULL);
  }

  int rb_thread_select(int max, fd_set* read, fd_set* write, fd_set* except,
                       struct timeval *input_tv)
  {
    NativeMethodEnvironment* env = NativeMethodEnvironment::get();
    int ret = 0;

<<<<<<< HEAD
    env->state()->shared.leave_capi(env->state());
    {
      GCIndependent guard(env);
      ret = select(max, read, write, except, timeval);
=======
    struct timeval tv;
    struct timeval absolute_tv;
    struct timeval* tvp = NULL;

    if(input_tv) {
      // We make a new timeval rather than using input_tv because we modify it.
      tv = *input_tv;
      tvp = &tv;

      gettimeofday(&absolute_tv, NULL);

      timeradd(&absolute_tv, &tv, &absolute_tv);
>>>>>>> aee1b9b5
    }
    env->state()->shared.enter_capi(env->state());

    for(;;) {
      {
        GlobalLock::UnlockGuard guard(env);
        ret = select(max, read, write, except, tvp);
      }

      if(!env->state()->check_async(env->current_call_frame())) {
        // Ok, there was an exception raised by an async event. We need
        // to unwind through the caller back the entrance to the native
        // method.

        // Only handle true exceptions being raised, eat all other requests
        // for now.

        if(env->state()->thread_state()->raise_reason() == cException) {
          capi::capi_raise_backend(env->state()->thread_state()->current_exception());
        } else {
          env->state()->thread_state()->clear();
        }
      }

      if(ret < 0 && errno == EINTR) {
        if(input_tv) {
          struct timeval cur_tv;
          gettimeofday(&cur_tv, NULL);
          timersub(&absolute_tv, &cur_tv, &tv);
        }
      } else {
        break;
      }
    }

    return ret;
  }

  VALUE rb_thread_current(void) {
    NativeMethodEnvironment* env = NativeMethodEnvironment::get();
    Thread* thread = env->state()->thread.get();

    return env->get_handle(thread);
  }


  int rb_thread_alone() {
    return 0;
  }

  VALUE rb_thread_local_aref(VALUE thread, ID id) {
    return rb_funcall(thread, rb_intern("[]"), 1, ID2SYM(id));
  }

  VALUE rb_thread_local_aset(VALUE thread, ID id, VALUE value) {
    return rb_funcall(thread, rb_intern("[]="), 2, ID2SYM(id), value);
  }

  VALUE rb_thread_wakeup(VALUE thread) {
    return rb_funcall(thread, rb_intern("wakeup"), 0);
  }

  // THAR BE DRAGONS.
  //
  // When venturing through the valleys of the unmanaged, our hero must
  // remain vigilant and disiplined! If she should ever find a VALUE for
  // a reference in her travels: Look away! For these VALUEs are pure
  // death! Our hero must steel herself and continue on her quest, returning
  // as soon as possible to the castle of the managed.
  VALUE rb_thread_blocking_region(rb_blocking_function_t func, void* data,
                                  rb_unblock_function_t ubf, void* ubf_data) {
<<<<<<< HEAD
    VALUE ret = Qnil;
    // ubf is ignored entirely.
    NativeMethodEnvironment* env = NativeMethodEnvironment::get();

    env->state()->shared.leave_capi(env->state());
=======
    NativeMethodEnvironment* env = NativeMethodEnvironment::get();
    VM* state = env->state();
    UnblockFuncWaiter waiter(ubf, ubf_data);
    VALUE ret = Qnil;

    if (ubf == RUBY_UBF_IO || ubf == RUBY_UBF_PROCESS) {
      state->interrupt_with_signal();
    } else {
      state->install_waiter(waiter);
    }
>>>>>>> aee1b9b5
    {
      GCIndependent guard(env);
      ret = (*func)(data);
    }
<<<<<<< HEAD
    env->state()->shared.enter_capi(env->state());
=======
    state->clear_waiter();
>>>>>>> aee1b9b5

    return ret;
  }
}<|MERGE_RESOLUTION|>--- conflicted
+++ resolved
@@ -1,8 +1,8 @@
 #include "capi/capi.hpp"
 #include "capi/include/ruby.h"
 #include "builtin/thread.hpp"
-#include "native_thread.hpp"
 
+/*
 namespace rubinius {
   class UnblockFuncWaiter : public Waiter {
     rb_unblock_function_t* ubf_;
@@ -21,6 +21,7 @@
     }
   };
 }
+*/
 
 using namespace rubinius;
 
@@ -38,12 +39,6 @@
     NativeMethodEnvironment* env = NativeMethodEnvironment::get();
     int ret = 0;
 
-<<<<<<< HEAD
-    env->state()->shared.leave_capi(env->state());
-    {
-      GCIndependent guard(env);
-      ret = select(max, read, write, except, timeval);
-=======
     struct timeval tv;
     struct timeval absolute_tv;
     struct timeval* tvp = NULL;
@@ -56,15 +51,15 @@
       gettimeofday(&absolute_tv, NULL);
 
       timeradd(&absolute_tv, &tv, &absolute_tv);
->>>>>>> aee1b9b5
     }
-    env->state()->shared.enter_capi(env->state());
 
     for(;;) {
+      env->state()->shared.leave_capi(env->state());
       {
-        GlobalLock::UnlockGuard guard(env);
+        GCIndependent guard(env);
         ret = select(max, read, write, except, tvp);
       }
+      env->state()->shared.enter_capi(env->state());
 
       if(!env->state()->check_async(env->current_call_frame())) {
         // Ok, there was an exception raised by an async event. We need
@@ -128,33 +123,23 @@
   // as soon as possible to the castle of the managed.
   VALUE rb_thread_blocking_region(rb_blocking_function_t func, void* data,
                                   rb_unblock_function_t ubf, void* ubf_data) {
-<<<<<<< HEAD
-    VALUE ret = Qnil;
-    // ubf is ignored entirely.
-    NativeMethodEnvironment* env = NativeMethodEnvironment::get();
-
-    env->state()->shared.leave_capi(env->state());
-=======
     NativeMethodEnvironment* env = NativeMethodEnvironment::get();
     VM* state = env->state();
-    UnblockFuncWaiter waiter(ubf, ubf_data);
+    // UnblockFuncWaiter waiter(ubf, ubf_data);
     VALUE ret = Qnil;
 
     if (ubf == RUBY_UBF_IO || ubf == RUBY_UBF_PROCESS) {
       state->interrupt_with_signal();
     } else {
-      state->install_waiter(waiter);
+      //state->install_waiter(waiter);
     }
->>>>>>> aee1b9b5
+    env->state()->shared.leave_capi(env->state());
     {
       GCIndependent guard(env);
       ret = (*func)(data);
     }
-<<<<<<< HEAD
     env->state()->shared.enter_capi(env->state());
-=======
-    state->clear_waiter();
->>>>>>> aee1b9b5
+    // state->clear_waiter();
 
     return ret;
   }
