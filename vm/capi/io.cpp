--- conflicted
+++ resolved
@@ -166,13 +166,9 @@
       }
     }
 
-<<<<<<< HEAD
     env->state()->shared.enter_capi(env->state());
 
-    return 1;
-=======
     return Qtrue;
->>>>>>> c97cded9
   }
 
   int rb_io_wait_writable(int fd) {
@@ -215,13 +211,9 @@
       }
     }
 
-<<<<<<< HEAD
     env->state()->shared.enter_capi(env->state());
 
-    return 1;
-=======
     return Qtrue;
->>>>>>> c97cded9
   }
 
   /*
