--- conflicted
+++ resolved
@@ -229,13 +229,9 @@
     {
       GCIndependent guard(env);
 
-<<<<<<< HEAD
-      while(!ready) {
-        ready = select(fd+1, &fds, &fds, 0, 0);
-      }
-=======
-    while(!ready) {
-      ready = select(fd+1, &fds, 0, 0, 0);
+      while(!ready) {
+        ready = select(fd+1, &fds, 0, 0, 0);
+      }
     }
   }
 
@@ -252,11 +248,12 @@
     int ready = 0;
 
     NativeMethodEnvironment* env = NativeMethodEnvironment::get();
-    GlobalLock::UnlockGuard guard(env);
-
-    while(!ready) {
-      ready = select(fd+1, 0, &fds, 0, 0);
->>>>>>> ef2015e4
+    {
+      GCIndependent guard(env);
+
+      while(!ready) {
+        ready = select(fd+1, 0, &fds, 0, 0);
+      }
     }
 
     env->state()->shared.enter_capi(env->state());
