#include <cstdlib>
#include <iostream>
#include <sys/time.h>

#include "vm.hpp"
#include "objectmemory.hpp"
#include "gc/marksweep.hpp"
#include "gc/baker.hpp"
#include "gc/immix.hpp"
#include "gc/inflated_headers.hpp"
#include "gc/walker.hpp"
#include "on_stack.hpp"

#include "config_parser.hpp"

#include "builtin/class.hpp"
#include "builtin/fixnum.hpp"
#include "builtin/tuple.hpp"
#include "builtin/io.hpp"
#include "builtin/fiber.hpp"
#include "builtin/string.hpp"
#include "builtin/lookuptable.hpp"
#include "builtin/ffi_pointer.hpp"
#include "builtin/data.hpp"
#include "builtin/dir.hpp"
#include "builtin/array.hpp"
#include "builtin/thread.hpp"

#include "capi/handle.hpp"
#include "configuration.hpp"

#include "global_cache.hpp"

#include "instruments/profiler.hpp"

namespace rubinius {

  Object* object_watch = 0;

  /* ObjectMemory methods */
  ObjectMemory::ObjectMemory(STATE, Configuration& config)
    : young_(new BakerGC(this, config.gc_bytes))
    , mark_sweep_(new MarkSweepGC(this))
    , immix_(new ImmixGC(this))
    , inflated_headers_(new InflatedHeaders)
    , mark_(1)
    , code_manager_(&state->shared)
    , allow_gc_(true)
    , slab_size_(4096)
    , running_finalizers_(false)

    , collect_young_now(false)
    , collect_mature_now(false)
    , root_state_(state)

    , objects_allocated(0)
    , bytes_allocated(0)
    , young_collections(0)
    , full_collections(0)
    , young_collection_time(0)
    , full_collection_time(0)
  {
    // TODO Not sure where this code should be...
    if(char* num = getenv("RBX_WATCH")) {
      object_watch = (Object*)strtol(num, NULL, 10);
      std::cout << "Watching for " << object_watch << "\n";
    }

    collect_mature_now = false;
    last_object_id = 0;

    large_object_threshold = config.gc_large_object;
    young_->set_lifetime(config.gc_lifetime);

    if(config.gc_autotune) young_->set_autotune();

    for(size_t i = 0; i < LastObjectType; i++) {
      type_info[i] = NULL;
    }

    TypeInfo::init(this);
  }

  ObjectMemory::~ObjectMemory() {
    mark_sweep_->free_objects();

    // TODO free immix data

    for(size_t i = 0; i < LastObjectType; i++) {
      if(type_info[i]) delete type_info[i];
    }

    delete immix_;
    delete mark_sweep_;
    delete young_;

    // Must be last
    // delete inflated_headers_;

  }

  void ObjectMemory::assign_object_id(STATE, Object* obj) {
    SYNC(state);

    // Double check we've got no id still after the lock.
    if(obj->object_id() > 0) return;

    obj->set_object_id(state, state->om, ++last_object_id);
  }

  bool ObjectMemory::inflate_lock_count_overflow(STATE, ObjectHeader* obj, int count) {
    SYNC(state);

    // Inflation always happens with the ObjectMemory lock held, so we don't
    // need to worry about another thread concurrently inflating it.
    //
    // But we do need to check that it's not already inflated.
    if(obj->inflated_header_p()) return false;

    InflatedHeader* ih = inflated_headers_->allocate(obj);
    ih->initialize_mutex(state->thread_id(), count);
    obj->set_inflated_header(ih);

    return true;
  }

  LockStatus ObjectMemory::contend_for_lock(STATE, ObjectHeader* obj, bool* error, size_t us) {
    SYNC(state);

    // We want to lock obj, but someone else has it locked.
    //
    // If the lock is already inflated, no problem, just lock it!

    // Be sure obj is updated by the GC while we're waiting for it
    OnStack<1> os(state, obj);

step1:
    HeaderWord hdr = obj->header;

    // Only contend if the header is thin locked.
    if(hdr.f.meaning != eAuxWordLock) {
      std::cerr << "[LOCK " << state->thread_id()
                << " contend_for_lock error: not thin locked.]\n";
      UNSYNC;
      *error = true;
      return eLockError;
    }

    // Ok, the header is not inflated, but we can't inflate it and take
    // the lock because the locking thread needs to do that, so indicate
    // that the object is being contended for and then wait on the
    // contention condvar until the object is unlocked.

    HeaderWord orig = obj->header;
    HeaderWord new_val = orig;

    new_val.f.LockContended = 1;

    if(!atomic::compare_and_swap(&obj->header.flags64,
          orig.flags64,
          new_val.flags64)) {
      // Something changed since we started to down this path,
      // start over.
      goto step1;
    }

    // Ok, we've registered the lock contention, now spin and wait
    // for the us to be told to retry.

    if(cDebugThreading) {
      std::cerr << "[LOCK " << state->thread_id() << " waiting on contention]\n";
    }

    bool timed = false;
    bool timeout = false;

    struct timespec ts = {0,0};

    if(us > 0) {
      timed = true;
      struct timeval tv;
      gettimeofday(&tv, NULL);

      ts.tv_sec = tv.tv_sec + (us / 1000000);
      ts.tv_nsec = (us % 1000000) * 1000;
    }

    state->set_sleeping();

    while(!obj->inflated_header_p()) {
      GCIndependent gc_guard(state);

      if(timed) {
        timeout = (contention_var_.wait_until(mutex(), &ts) == thread::cTimedOut);
        if(timeout) break;
      } else {
        contention_var_.wait(mutex());
      }

      if(cDebugThreading) {
        std::cerr << "[LOCK " << state->thread_id() << " notified of contention breakage]\n";
      }

      // Someone is interrupting us trying to lock.
      if(state->check_local_interrupts) {
        state->check_local_interrupts = false;

        if(!state->interrupted_exception()->nil_p()) {
          if(cDebugThreading) {
            std::cerr << "[LOCK " << state->thread_id() << " detected interrupt]\n";
          }

          state->clear_sleeping();
          return eLockInterrupted;
        }
      }
    }

    state->clear_sleeping();

    if(cDebugThreading) {
      std::cerr << "[LOCK " << state->thread_id() << " contention broken]\n";
    }

    if(timeout) {
      if(cDebugThreading) {
        std::cerr << "[LOCK " << state->thread_id() << " contention timed out]\n";
      }

      return eLockTimeout;
    }

    // We lock the InflatedHeader here rather than returning
    // and letting ObjectHeader::lock because the GC might have run
    // and we've used OnStack<> specificly to deal with that.
    //
    // ObjectHeader::lock doesn't use OnStack<>, it just is sure to
    // not access this if there is chance that a call blocked and GC'd
    // (which is true in the case of this function).

    UNSYNC;

    InflatedHeader* ih = obj->inflated_header();

    if(timed) {
      return ih->lock_mutex_timed(state, &ts);
    } else {
      return ih->lock_mutex(state);
    }
  }

  void ObjectMemory::release_contention(STATE) {
    SYNC(state);
    contention_var_.broadcast();
  }

  bool ObjectMemory::inflate_and_lock(STATE, ObjectHeader* obj) {
    SYNC(state);

    InflatedHeader* ih = 0;
    int initial_count = 0;

    HeaderWord orig = obj->header;
    HeaderWord tmp = orig;

    switch(tmp.f.meaning) {
    case eAuxWordEmpty:
      // ERROR, we can not be here because it's empty. This is only to
      // be called when the header is already in use.
      return false;
    case eAuxWordInflated:
      // Already inflated. ERROR, let the caller sort it out.
      return false;
    case eAuxWordObjID:
      // We could be have made a header before trying again, so
      // keep using the original one.
      ih = inflated_headers_->allocate(obj);
      ih->set_object_id(tmp.f.aux_word);
      break;
    case eAuxWordLock:
      // We have to locking the object to inflate it, thats the law.
      if(tmp.f.aux_word >> cAuxLockTIDShift != state->thread_id()) {
        return false;
      }

      ih = inflated_headers_->allocate(obj);
      initial_count = orig.f.aux_word & cAuxLockRecCountMask;
    }

    ih->initialize_mutex(state->thread_id(), initial_count + 1);

    tmp.all_flags = ih;
    tmp.f.meaning = eAuxWordInflated;

    while(!atomic::compare_and_swap(&obj->header.flags64,
                                        orig.flags64,
                                        tmp.flags64)) {
      // The header can't have been inflated by another thread, the
      // inflation process holds the OM lock.
      //
      // So some other bits must have changed, so lets just spin and
      // keep trying to update it.

      // Sanity check that the meaning is still the same, if not, then
      // something is really wrong.
      orig = obj->header;
      if(orig.f.meaning != tmp.f.meaning) {
        if(cDebugThreading) {
          std::cerr << "[LOCK object header consistence error detected.]\n";
        }
        return false;
      }

      tmp.all_flags = ih;
      tmp.f.meaning = eAuxWordInflated;
    }

    return true;
  }

  bool ObjectMemory::inflate_for_contention(STATE, ObjectHeader* obj) {
    SYNC(state);

    for(;;) {
      HeaderWord orig = obj->header;
      HeaderWord new_val = orig;

      InflatedHeader* ih = 0;

      switch(orig.f.meaning) {
      case eAuxWordEmpty:
        ih = inflated_headers_->allocate(obj);
        break;
      case eAuxWordObjID:
        // We could be have made a header before trying again, so
        // keep using the original one.
        ih = inflated_headers_->allocate(obj);
        ih->set_object_id(orig.f.aux_word);
        break;
      case eAuxWordLock:
        // We have to locking the object to inflate it, thats the law.
        if(new_val.f.aux_word >> cAuxLockTIDShift != state->thread_id()) {
          if(cDebugThreading) {
            std::cerr << "[LOCK object locked by another thread while inflating for contention]\n";
          }
          return false;
        } else {
          if(cDebugThreading) {
            std::cerr << "[LOCK object locked while inflating for contention]\n";
          }
          return false;
        }
      case eAuxWordInflated:
        if(cDebugThreading) {
          std::cerr << "[LOCK asked to inflated already inflated lock]\n";
        }
        return false;
      }

      ih->flags().LockContended = 0;

      new_val.all_flags = ih;
      new_val.f.meaning = eAuxWordInflated;

      if(!atomic::compare_and_swap(&obj->header.flags64,
                                       orig.flags64,
                                       new_val.flags64)) {
        // Try it all over again.
        continue;
      }

      if(cDebugThreading) {
        std::cerr << "[LOCK " << state->thread_id() << " inflated lock for contention.]\n";
      }

      // Now inflated but not locked, which is what we want.
      return true;
    }
  }

  // WARNING: This returns an object who's body may not have been initialized.
  // It is the callers duty to initialize it.
  Object* ObjectMemory::new_object_fast(STATE, Class* cls, size_t bytes, object_type type) {
    SYNC(state);

    if(Object* obj = young_->raw_allocate(bytes, &collect_young_now)) {
      objects_allocated++;
      bytes_allocated += bytes;

      if(collect_young_now) root_state_->interrupts.set_perform_gc();
      obj->init_header(cls, YoungObjectZone, type);
      return obj;
    } else {
      UNSYNC;
      return new_object_typed(state, cls, bytes, type);
    }
  }

  bool ObjectMemory::refill_slab(STATE, gc::Slab& slab) {
    SYNC(state);

    void* addr = young_->allocate_for_slab(slab_size_);

    objects_allocated += slab.allocations();

    if(addr) {
      slab.refill(addr, slab_size_);
      return true;
    } else {
      slab.refill(0, 0);
      return false;
    }
  }

  void ObjectMemory::set_young_lifetime(size_t age) {
    SYNC_TL;

    young_->set_lifetime(age);
  }

  void ObjectMemory::debug_marksweep(bool val) {
    SYNC_TL;

    if(val) {
      mark_sweep_->free_entries = false;
    } else {
      mark_sweep_->free_entries = true;
    }
  }

  bool ObjectMemory::valid_object_p(Object* obj) {
    if(obj->young_object_p()) {
      return young_->validate_object(obj) == cValid;
    } else if(obj->mature_object_p()) {
      return true;
    } else {
      return false;
    }
  }

  /* Garbage collection */

  Object* ObjectMemory::promote_object(Object* obj) {
#ifdef RBX_GC_STATS
    stats::GCStats::get()->objects_promoted++;
#endif

    objects_allocated++;
    size_t sz = obj->size_in_bytes(root_state_);
    bytes_allocated += sz;

    Object* copy = immix_->move_object(obj, sz);

    if(watched_p(obj)) {
      std::cout << "detected object " << obj << " during promotion.\n";
    }

    return copy;
  }

  void ObjectMemory::collect(STATE, CallFrame* call_frame) {
    // Don't go any further unless we're allowed to GC.
    if(!can_gc()) return;

    SYNC(state);

    // If we were checkpointed, then someone else ran the GC, just return.
    if(state->shared.should_stop()) {
      UNSYNC;
      state->shared.checkpoint(state);
      return;
    }

    if(cDebugThreading) {
      std::cerr << "\n[ " << state << " WORLD beginning GC.]\n";
    }

    // Stops all other threads, so we're only here by ourselves.
    //
    // First, ask them to stop.
    state->shared.ask_for_stopage();

    // Now unlock ObjectMemory so that they can spin to any checkpoints.
    UNSYNC;

    // Wait for them all to check in.
    state->shared.stop_the_world(state);

    // Now we're alone, but we lock again just to safe.
    RESYNC;

    GCData gc_data(state);

    collect_young(gc_data);
    collect_mature(gc_data);

    run_finalizers(state, call_frame);

    // Ok, we're good. Get everyone going again.
    state->shared.restart_world(state);
    UNSYNC;
  }

  void ObjectMemory::collect_maybe(STATE, CallFrame* call_frame) {
    // Don't go any further unless we're allowed to GC.
    if(!can_gc()) return;

    SYNC(state);

    // If we were checkpointed, then someone else ran the GC, just return.
    if(state->shared.should_stop()) {
      UNSYNC;
      state->shared.checkpoint(state);
      return;
    }

    if(cDebugThreading) {
      std::cerr << "\n[" << state << " WORLD beginning GC.]\n";
    }

    // Stops all other threads, so we're only here by ourselves.
    //
    // First, ask them to stop.
    state->shared.ask_for_stopage();

    // Now unlock ObjectMemory so that they can spin to any checkpoints.
    UNSYNC;

    // Wait for them all to check in.
    state->shared.stop_the_world(state);

    // Now we're alone, but we lock again just to safe.
    RESYNC;

    GCData gc_data(state);

    uint64_t start_time = 0;

    if(collect_young_now) {
      if(state->shared.config.gc_show) {
        start_time = get_current_time();
      }

      YoungCollectStats stats;

#ifdef RBX_PROFILER
      if(unlikely(state->shared.profiling())) {
        profiler::MethodEntry method(state, profiler::kYoungGC);
        collect_young(gc_data, &stats);
      } else {
        collect_young(gc_data, &stats);
      }
#else
      collect_young(gc_data, &stats);
#endif

      if(state->shared.config.gc_show) {
        uint64_t fin_time = get_current_time();
        int diff = (fin_time - start_time) / 1000000;

        fprintf(stderr, "[GC %0.1f%% %d/%d %d %2dms]\n",
                  stats.percentage_used,
                  stats.promoted_objects,
                  stats.excess_objects,
                  stats.lifetime,
                  diff);
      }
    }

    if(collect_mature_now) {
      int before_kb = 0;

      if(state->shared.config.gc_show) {
        start_time = get_current_time();
        before_kb = mature_bytes_allocated() / 1024;
      }

#ifdef RBX_PROFILER
      if(unlikely(state->shared.profiling())) {
        profiler::MethodEntry method(state, profiler::kMatureGC);
        collect_mature(gc_data);
      } else {
        collect_mature(gc_data);
      }
#else
      collect_mature(gc_data);
#endif

      if(state->shared.config.gc_show) {
        uint64_t fin_time = get_current_time();
        int diff = (fin_time - start_time) / 1000000;
        int kb = mature_bytes_allocated() / 1024;
        fprintf(stderr, "[Full GC %dkB => %dkB %2dms]\n",
            before_kb,
            kb,
            diff);
      }

    }

    // Count the finalizers toward running the mature gc. Not great,
    // but better than not seeing the time at all.
#ifdef RBX_PROFILER
    if(unlikely(state->shared.profiling())) {
      profiler::MethodEntry method(state, profiler::kMatureGC);
      run_finalizers(state, call_frame);
    } else {
      run_finalizers(state, call_frame);
    }
#else
    run_finalizers(state, call_frame);
#endif

    state->shared.restart_world(state);
    UNSYNC;
  }

  void ObjectMemory::collect_young(GCData& data, YoungCollectStats* stats) {
    collect_young_now = false;

    timer::Running<size_t, 1000000> timer(young_collection_time);

    // validate_handles(data.handles());
    // validate_handles(data.cached_handles());

    young_->reset_stats();

    young_->collect(data, stats);

    prune_handles(data.handles(), true);
    prune_handles(data.cached_handles(), true);
    young_collections++;

    data.global_cache()->prune_young();

    if(data.threads()) {
      for(std::list<ManagedThread*>::iterator i = data.threads()->begin();
          i != data.threads()->end();
          i++) {
<<<<<<< HEAD
        gc::Slab& slab = (*i)->local_slab();

        objects_allocated += slab.allocations();

        void* addr = young_->allocate_for_slab(slab_size_);
        if(addr) {
          slab.refill(addr, slab_size_);
        } else {
          // We failed to allocate a slab, refill it to size 0.
          // It will fallback to ObjectMemory allocations later on.
          slab.refill(0, 0);
        }
=======
        refill_slab((*i)->local_slab());
>>>>>>> aee1b9b5
      }
    }

  }

  void ObjectMemory::collect_mature(GCData& data) {
#ifdef RBX_GC_STATS
    stats::GCStats::get()->objects_seen.start();
    stats::GCStats::get()->collect_mature.start();
#endif

    // validate_handles(data.handles());
    // validate_handles(data.cached_handles());

    timer::Running<size_t, 1000000> timer(full_collection_time);

    collect_mature_now = false;

    code_manager_.clear_marks();

    immix_->reset_stats();

    immix_->collect(data);

    immix_->clean_weakrefs();

    code_manager_.sweep();

    data.global_cache()->prune_unmarked(mark());

    prune_handles(data.handles(), false);
    prune_handles(data.cached_handles(), false);


    // Have to do this after all things that check for mark bits is
    // done, as it free()s objects, invalidating mark bits.
    mark_sweep_->after_marked();

    inflated_headers_->deallocate_headers(mark());

    // We no longer need to unmark all, we use the rotating mark instead.
    // This means that the mark we just set on all reachable objects will
    // be ignored next time anyway.
    //
    // immix_->unmark_all(data);

    rotate_mark();
    full_collections++;

#ifdef RBX_GC_STATS
    stats::GCStats::get()->collect_mature.stop();
    stats::GCStats::get()->objects_seen.stop();
#endif
  }

  InflatedHeader* ObjectMemory::inflate_header(STATE, ObjectHeader* obj) {
    if(obj->inflated_header_p()) return obj->inflated_header();

    SYNC(state);

    InflatedHeader* header = inflated_headers_->allocate(obj);
    obj->set_inflated_header(header);
    return header;
  }

  void ObjectMemory::inflate_for_id(STATE, ObjectHeader* obj, uint32_t id) {
    SYNC(state);

    HeaderWord orig = obj->header;

    assert(orig.f.meaning != eAuxWordInflated);

    InflatedHeader* header = inflated_headers_->allocate(obj);
    header->set_object_id(id);
    obj->set_inflated_header(header);
  }

  void ObjectMemory::validate_handles(capi::Handles* handles) {
#ifndef NDEBUG
    capi::Handle* handle = handles->front();
    capi::Handle* current;

    while(handle) {
      current = handle;
      handle = static_cast<capi::Handle*>(handle->next());

      if(!handle->in_use_p()) continue;

      Object* obj = current->object();

      assert(obj->inflated_header_p());
      InflatedHeader* ih = obj->inflated_header();

      assert(ih->handle() == current);
      assert(ih->object() == obj);
    }
#endif
  }

  void ObjectMemory::prune_handles(capi::Handles* handles, bool check_forwards) {
    capi::Handle* handle = handles->front();
    capi::Handle* current;

    int total = 0;
    int count = 0;

    while(handle) {
      current = handle;
      handle = static_cast<capi::Handle*>(handle->next());

      Object* obj = current->object();
      total++;

      if(!current->in_use_p()) {
        count++;
        handles->remove(current);
        delete current;
        continue;
      }

      // Strong references will already have been updated.
      if(!current->weak_p()) {
        if(check_forwards) assert(!obj->forwarded_p());
        assert(obj->inflated_header()->object() == obj);
      } else if(check_forwards) {
        if(obj->young_object_p()) {

          // A weakref pointing to a valid young object
          //
          // TODO this only works because we run prune_handles right after
          // a collection. In this state, valid objects are only in current.
          if(young_->in_current_p(obj)) {
            continue;

          // A weakref pointing to a forwarded young object
          } else if(obj->forwarded_p()) {
            current->set_object(obj->forward());
            assert(current->object()->inflated_header_p());
            assert(current->object()->inflated_header()->object() == current->object());

          // A weakref pointing to a dead young object
          } else {
            count++;
            handles->remove(current);
            delete current;
          }
        }

      // A weakref pointing to a dead mature object
      } else if(!obj->marked_p(mark())) {
        count++;
        handles->remove(current);
        delete current;
      } else {
        assert(obj->inflated_header()->object() == obj);
      }
    }

    // std::cout << "Pruned " << count << " handles, " << total << "/" << handles->size() << " total.\n";
  }

  int ObjectMemory::mature_bytes_allocated() {
    return immix_->bytes_allocated() + mark_sweep_->allocated_bytes;
  }

  void ObjectMemory::add_type_info(TypeInfo* ti) {
    SYNC_TL;

    if(TypeInfo* current = type_info[ti->type]) {
      delete current;
    }
    type_info[ti->type] = ti;
  }

  Object* ObjectMemory::allocate_object(size_t bytes) {
    objects_allocated++;
    bytes_allocated += bytes;

    Object* obj;

    if(unlikely(bytes > large_object_threshold)) {
      obj = mark_sweep_->allocate(bytes, &collect_mature_now);
      if(unlikely(!obj)) return NULL;

      if(collect_mature_now) {
        root_state_->interrupts.set_perform_gc();
      }

#ifdef RBX_GC_STATS
    stats::GCStats::get()->large_objects++;
#endif

    } else {
      obj = young_->allocate(bytes, &collect_young_now);
      if(unlikely(obj == NULL)) {
        collect_young_now = true;
        root_state_->interrupts.set_perform_gc();

        obj = immix_->allocate(bytes);
        if(collect_mature_now) {
          root_state_->interrupts.set_perform_gc();
        }
      }
    }

#ifdef ENABLE_OBJECT_WATCH
    if(watched_p(obj)) {
      std::cout << "detected " << obj << " during allocation\n";
    }
#endif

    obj->clear_fields(bytes);
    return obj;
  }

  Object* ObjectMemory::allocate_object_mature(size_t bytes) {
    objects_allocated++;
    bytes_allocated += bytes;

    Object* obj;

    if(bytes > large_object_threshold) {
      obj = mark_sweep_->allocate(bytes, &collect_mature_now);
      if(unlikely(!obj)) return NULL;

      if(collect_mature_now) {
        root_state_->interrupts.set_perform_gc();
      }

#ifdef RBX_GC_STATS
    stats::GCStats::get()->large_objects++;
#endif

    } else {
      obj = immix_->allocate(bytes);
      if(collect_mature_now) {
        root_state_->interrupts.set_perform_gc();
      }
    }

#ifdef ENABLE_OBJECT_WATCH
    if(watched_p(obj)) {
      std::cout << "detected " << obj << " during mature allocation\n";
    }
#endif

    obj->clear_fields(bytes);
    return obj;
  }

  Object* ObjectMemory::new_object_typed(STATE, Class* cls, size_t bytes, object_type type) {
    SYNC(state);

    Object* obj;

#ifdef RBX_GC_STATS
    stats::GCStats::get()->young_object_types[type]++;
#endif

    obj = allocate_object(bytes);
    if(unlikely(!obj)) return NULL;

    obj->klass(this, cls);

    obj->set_obj_type(type);

    return obj;
  }

  Object* ObjectMemory::new_object_typed_mature(STATE, Class* cls, size_t bytes, object_type type) {
    SYNC(state);

    Object* obj;

#ifdef RBX_GC_STATS
    stats::GCStats::get()->mature_object_types[type]++;
#endif

    obj = allocate_object_mature(bytes);
    if(unlikely(!obj)) return NULL;

    obj->klass(this, cls);

    obj->set_obj_type(type);

    return obj;
  }

  /* ONLY use to create Class, the first object. */
  Object* ObjectMemory::allocate_object_raw(size_t bytes) {
    objects_allocated++;
    bytes_allocated += bytes;

    Object* obj = mark_sweep_->allocate(bytes, &collect_mature_now);
    obj->clear_fields(bytes);
    return obj;
  }

  Object* ObjectMemory::new_object_typed_enduring(STATE, Class* cls, size_t bytes, object_type type) {
    SYNC(state);

#ifdef RBX_GC_STATS
    stats::GCStats::get()->mature_object_types[type]++;
#endif

    objects_allocated++;
    bytes_allocated += bytes;

    Object* obj = mark_sweep_->allocate(bytes, &collect_mature_now);
    if(collect_mature_now) {
      root_state_->interrupts.set_perform_gc();
    }

#ifdef ENABLE_OBJECT_WATCH
    if(watched_p(obj)) {
      std::cout << "detected " << obj << " during enduring allocation\n";
    }
#endif

    obj->clear_fields(bytes);

#ifdef RBX_GC_STATS
    stats::GCStats::get()->large_objects++;
#endif

    obj->klass(this, cls);

    obj->set_obj_type(type);

    return obj;
  }

  TypeInfo* ObjectMemory::find_type_info(Object* obj) {
    return type_info[obj->type_id()];
  }

  ObjectPosition ObjectMemory::validate_object(Object* obj) {
    ObjectPosition pos;

    pos = young_->validate_object(obj);
    if(pos != cUnknown) return pos;

    pos = immix_->validate_object(obj);
    if(pos != cUnknown) return pos;

    return mark_sweep_->validate_object(obj);
  }

  bool ObjectMemory::valid_young_object_p(Object* obj) {
    return obj->young_object_p() && young_->in_current_p(obj);
  }

  void ObjectMemory::add_code_resource(CodeResource* cr) {
    SYNC_TL;

    code_manager_.add_resource(cr);
  }

  void* ObjectMemory::young_start() {
    return young_->start_address();
  }

  void* ObjectMemory::yound_end() {
    return young_->last_address();
  }

  void ObjectMemory::needs_finalization(Object* obj, FinalizerFunction func) {
    SYNC_TL;

    FinalizeObject fi;
    fi.object = obj;
    fi.status = FinalizeObject::eLive;
    fi.finalizer = func;

    // Makes a copy of fi.
    finalize_.push_back(fi);
  }

  void ObjectMemory::set_ruby_finalizer(Object* obj, Object* fin) {
    SYNC_TL;

    // See if there already one.
    for(std::list<FinalizeObject>::iterator i = finalize_.begin();
        i != finalize_.end(); i++)
    {
      if(i->object == obj) {
        if(fin->nil_p()) {
          finalize_.erase(i);
        } else {
          i->ruby_finalizer = fin;
        }
        return;
      }
    }

    // Ok, create it.

    FinalizeObject fi;
    fi.object = obj;
    fi.status = FinalizeObject::eLive;

    // Rubinius specific API. If the finalizer is the object, we're going to send
    // the object __finalize__. We mark that the user wants this by putting Qtrue
    // as the ruby_finalizer.
    if(obj == fin) {
      fi.ruby_finalizer = Qtrue;
    } else {
      fi.ruby_finalizer = fin;
    }

    // Makes a copy of fi.
    finalize_.push_back(fi);
  }

  void ObjectMemory::run_finalizers(STATE, CallFrame* call_frame) {
    if(running_finalizers_) return;
    running_finalizers_ = true;

    for(std::list<FinalizeObject*>::iterator i = to_finalize_.begin();
        i != to_finalize_.end(); ) {
      FinalizeObject* fi = *i;

      if(fi->finalizer) {
        (*fi->finalizer)(state, fi->object);
        // Unhook any handle used by fi->object so that we don't accidentally
        // try and mark it later (after we've finalized it)
        if(fi->object->inflated_header_p()) {
          InflatedHeader* ih = fi->object->inflated_header();

          if(capi::Handle* handle = ih->handle()) {
            handle->forget_object();
            ih->set_handle(0);
          }
        }

        // If the object was remembered, unremember it.
        if(fi->object->remembered_p()) {
          unremember_object(fi->object);
        }
      } else if(fi->ruby_finalizer) {
        // Rubinius specific code. If the finalizer is Qtrue, then
        // send the object the finalize message
        if(fi->ruby_finalizer == Qtrue) {
          fi->object->send(state, call_frame, state->symbol("__finalize__"), true);
        } else {
          Array* ary = Array::create(state, 1);
          ary->set(state, 0, fi->object->id(state));

          OnStack<1> os(state, ary);

          fi->ruby_finalizer->send(state, call_frame, state->symbol("call"), ary, Qnil, true);
        }
      } else {
        std::cerr << "Unsupported object to be finalized: "
                  << fi->object->to_s(state)->c_str() << "\n";
      }

      fi->status = FinalizeObject::eFinalized;

      i = to_finalize_.erase(i);
    }

    running_finalizers_ = false;
  }

  void ObjectMemory::run_all_finalizers(STATE) {
    if(running_finalizers_) return;
    running_finalizers_ = true;

    for(std::list<FinalizeObject>::iterator i = finalize_.begin();
        i != finalize_.end(); )
    {
      FinalizeObject& fi = *i;

      // Only finalize things that haven't been finalized.
      if(fi.status != FinalizeObject::eFinalized) {
        if(fi.finalizer) {
          (*fi.finalizer)(state, fi.object);
        } else if(fi.ruby_finalizer) {
          // Rubinius specific code. If the finalizer is Qtrue, then
          // send the object the finalize message
          if(fi.ruby_finalizer == Qtrue) {
            fi.object->send(state, 0, state->symbol("__finalize__"), true);
          } else {
            Array* ary = Array::create(state, 1);
            ary->set(state, 0, fi.object->id(state));

            OnStack<1> os(state, ary);

            fi.ruby_finalizer->send(state, 0, state->symbol("call"), ary, Qnil, true);
          }
        } else {
          std::cerr << "During shutdown, unsupported object to be finalized: "
                    << fi.object->to_s(state)->c_str() << "\n";
        }
      }

      fi.status = FinalizeObject::eFinalized;

      i = finalize_.erase(i);
    }

    running_finalizers_ = false;
  }

  size_t& ObjectMemory::loe_usage() {
    return mark_sweep_->allocated_bytes;
  }

  size_t& ObjectMemory::immix_usage() {
    return immix_->bytes_allocated();
  }

  size_t& ObjectMemory::code_usage() {
    return (size_t&)code_manager_.size();
  }

  void ObjectMemory::memstats() {
    int total = 0;

    int baker = root_state_->shared.config.gc_bytes * 2;
    total += baker;

    int immix = immix_->bytes_allocated();
    total += immix;

    int large = mark_sweep_->allocated_bytes;
    total += large;

    int code = code_manager_.size();
    total += code;

    int shared = root_state_->shared.size();
    total += shared;

    std::cout << "baker: " << baker << "\n";
    std::cout << "immix: " << immix << "\n";
    std::cout << "large: " << large << "\n"
              << "        objects: " << mark_sweep_->allocated_objects << "\n"
              << "        times: " << mark_sweep_->times_collected << "\n"
              << "        last_freed: " << mark_sweep_->last_freed << "\n";
    std::cout << " code: " << code << "\n";
    std::cout << "shared: " << shared << "\n";

    std::cout << "total: "
              << ((double)total / (1024 * 1024))
              << " M\n";

    std::cout << "CodeManager:\n";
    std::cout << "  total allocated: " << code_manager_.total_allocated() << "\n";
    std::cout << "      total freed: " << code_manager_.total_freed() << "\n";
  }

  class RefererFinder : public GarbageCollector {
    Object* target_;
    bool found_;

  public:
    RefererFinder(ObjectMemory* om, Object* obj)
      : GarbageCollector(om)
      , target_(obj)
      , found_(false)
    {}

    virtual Object* saw_object(Object* obj) {
      if(obj == target_) {
        found_ = true;
      }

      return obj;
    }

    void reset() {
      found_ = false;
    }

    bool found_p() {
      return found_;
    }
  };

  void ObjectMemory::find_referers(Object* target, ObjectArray& result) {
    ObjectMemory::GCInhibit inhibitor(root_state_->om);

    ObjectWalker walker(root_state_->om);
    GCData gc_data(root_state_);

    // Seed it with the root objects.
    walker.seed(gc_data);

    Object* obj = walker.next();

    RefererFinder rf(this, target);

    while(obj) {
      rf.reset();

      rf.scan_object(obj);

      if(rf.found_p()) {
        result.push_back(obj);
      }

      obj = walker.next();
    }
  }

  void ObjectMemory::snapshot() {
    // Assign all objects an object id...
    ObjectMemory::GCInhibit inhibitor(root_state_->om);

    // Walk the heap over and over until we don't create
    // any more objects...

    size_t last_seen = 0;

    while(last_object_id != last_seen) {
      last_seen = last_object_id;

      ObjectWalker walker(root_state_->om);
      GCData gc_data(root_state_);

      // Seed it with the root objects.
      walker.seed(gc_data);

      Object* obj = walker.next();

      while(obj) {
        obj->id(root_state_);
        obj = walker.next();
      }
    }

    // Now, save the current value of last_object_id, since thats
    // so we can compare later to find all new objects.
    last_snapshot_id = last_object_id;

    std::cout << "Snapshot taken: " << last_snapshot_id << "\n";
  }

  void ObjectMemory::print_new_since_snapshot() {
    // Assign all objects an object id...
    ObjectMemory::GCInhibit inhibitor(root_state_->om);

    ObjectWalker walker(root_state_->om);
    GCData gc_data(root_state_);

    // Seed it with the root objects.
    walker.seed(gc_data);

    Object* obj = walker.next();

    // All reference ids are shifted up
    native_int check_id = (native_int)last_snapshot_id << 1;

    int count = 0;
    int bytes = 0;

    while(obj) {
      if(!obj->has_id(root_state_) || obj->id(root_state_)->to_native() > check_id) {
        count++;
        bytes += obj->size_in_bytes(root_state_);

        if(kind_of<String>(obj)) {
          std::cout << "#<String:" << obj << ">\n";
        } else {
          std::cout << obj->to_s(root_state_, true)->c_str() << "\n";
        }
      }

      obj = walker.next();
    }

    std::cout << count << " objects since snapshot.\n";
    std::cout << bytes << " bytes since snapshot.\n";
  }

  void ObjectMemory::print_references(Object* obj) {
    ObjectArray ary;

    find_referers(obj, ary);

    int count = 0;

    std::cout << ary.size() << " total references:\n";
    for(ObjectArray::iterator i = ary.begin();
        i != ary.end();
        i++) {
      std::cout << "  " << (*i)->to_s(root_state_, true)->c_str() << "\n";

      if(++count == 100) break;
    }
  }
};

// Used in gdb
void x_memstat() {
  rubinius::VM::current()->om->memstats();
}

void print_references(void* obj) {
  rubinius::VM::current()->om->print_references((rubinius::Object*)obj);
}

void x_snapshot() {
  rubinius::VM::current()->om->snapshot();
}

void x_print_snapshot() {
  rubinius::VM::current()->om->print_new_since_snapshot();
}

#define DEFAULT_MALLOC_THRESHOLD 10000000

static long bytes_until_collection = DEFAULT_MALLOC_THRESHOLD;

void* XMALLOC(size_t bytes) {
  bytes_until_collection -= bytes;
  if(bytes_until_collection <= 0) {
    rubinius::VM::current()->run_gc_soon();
    bytes_until_collection = DEFAULT_MALLOC_THRESHOLD;
  }
  return malloc(bytes);
}

void XFREE(void* ptr) {
  free(ptr);
}

void* XREALLOC(void* ptr, size_t bytes) {
  bytes_until_collection -= bytes;
  if(bytes_until_collection <= 0) {
    rubinius::VM::current()->run_gc_soon();
    bytes_until_collection = DEFAULT_MALLOC_THRESHOLD;
  }

  return realloc(ptr, bytes);
}

void* XCALLOC(size_t items, size_t bytes_per) {
  size_t bytes = bytes_per * items;

  bytes_until_collection -= bytes;
  if(bytes_until_collection <= 0) {
    rubinius::VM::current()->run_gc_soon();
    bytes_until_collection = DEFAULT_MALLOC_THRESHOLD;
  }

  return calloc(items, bytes_per);
}
<|MERGE_RESOLUTION|>--- conflicted
+++ resolved
@@ -637,7 +637,6 @@
       for(std::list<ManagedThread*>::iterator i = data.threads()->begin();
           i != data.threads()->end();
           i++) {
-<<<<<<< HEAD
         gc::Slab& slab = (*i)->local_slab();
 
         objects_allocated += slab.allocations();
@@ -650,9 +649,6 @@
           // It will fallback to ObjectMemory allocations later on.
           slab.refill(0, 0);
         }
-=======
-        refill_slab((*i)->local_slab());
->>>>>>> aee1b9b5
       }
     }
 
