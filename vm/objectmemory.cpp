--- conflicted
+++ resolved
@@ -32,13 +32,11 @@
 
 #include "global_cache.hpp"
 
-<<<<<<< HEAD
 #include "instruments/tooling.hpp"
-=======
+
 // Used by XMALLOC at the bottom
 static long gc_malloc_threshold = 0;
 static long bytes_until_collection = 0;
->>>>>>> 0764ce32
 
 namespace rubinius {
 
@@ -671,8 +669,7 @@
     if(data.threads()) {
       for(std::list<ManagedThread*>::iterator i = data.threads()->begin();
           i != data.threads()->end();
-<<<<<<< HEAD
-          i++) {
+          ++i) {
         gc::Slab& slab = (*i)->local_slab();
 
         gc_stats.slab_allocated(slab.allocations(), slab.byte_used());
@@ -685,10 +682,6 @@
           // It will fallback to ObjectMemory allocations later on.
           slab.refill(0, 0);
         }
-=======
-          ++i) {
-        refill_slab((*i)->local_slab());
->>>>>>> 0764ce32
       }
     }
 
@@ -1516,13 +1509,8 @@
     std::cout << ary.size() << " total references:\n";
     for(ObjectArray::iterator i = ary.begin();
         i != ary.end();
-<<<<<<< HEAD
-        i++) {
+        ++i) {
       std::cout << "  " << (*i)->to_s(root_state_, true)->c_str(root_state_) << "\n";
-=======
-        ++i) {
-      std::cout << "  " << (*i)->to_s(state, true)->c_str(state) << "\n";
->>>>>>> 0764ce32
 
       if(++count == 100) break;
     }
@@ -1547,8 +1535,6 @@
 void x_print_snapshot() {
   rubinius::VM::current()->om->print_new_since_snapshot();
 }
-
-<<<<<<< HEAD
 
 // The following memory functions are defined in ruby.h for use by C-API
 // extensions, and also used by library code lifted from MRI (e.g. Oniguruma).
@@ -1561,22 +1547,12 @@
 // a significant amount of memory has been malloc-ed should keep non-VM memory
 // usage from growing uncontrollably.
 
-#define DEFAULT_MALLOC_THRESHOLD 10000000
-
-static long bytes_until_collection = DEFAULT_MALLOC_THRESHOLD;
 
 void* XMALLOC(size_t bytes) {
   bytes_until_collection -= bytes;
   if(bytes_until_collection <= 0) {
     rubinius::VM::current()->run_gc_soon();
-    bytes_until_collection = DEFAULT_MALLOC_THRESHOLD;
-=======
-void* XMALLOC(size_t bytes) {
-  bytes_until_collection -= bytes;
-  if(bytes_until_collection <= 0) {
-    rubinius::VM::current_state()->run_gc_soon();
     bytes_until_collection = gc_malloc_threshold;
->>>>>>> 0764ce32
   }
   return malloc(bytes);
 }
@@ -1588,13 +1564,8 @@
 void* XREALLOC(void* ptr, size_t bytes) {
   bytes_until_collection -= bytes;
   if(bytes_until_collection <= 0) {
-<<<<<<< HEAD
     rubinius::VM::current()->run_gc_soon();
-    bytes_until_collection = DEFAULT_MALLOC_THRESHOLD;
-=======
-    rubinius::VM::current_state()->run_gc_soon();
     bytes_until_collection = gc_malloc_threshold;
->>>>>>> 0764ce32
   }
 
   return realloc(ptr, bytes);
@@ -1605,14 +1576,9 @@
 
   bytes_until_collection -= bytes;
   if(bytes_until_collection <= 0) {
-<<<<<<< HEAD
     rubinius::VM::current()->run_gc_soon();
-    bytes_until_collection = DEFAULT_MALLOC_THRESHOLD;
-=======
-    rubinius::VM::current_state()->run_gc_soon();
     bytes_until_collection = gc_malloc_threshold;
->>>>>>> 0764ce32
   }
 
   return calloc(items, bytes_per);
-}
+}