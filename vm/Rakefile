$verbose = Rake.application.options.trace

def x(cmd)
  sh cmd, :verbose => $verbose
end

class CCompile
  def initialize
    @includes = []
    @flags = []
    @linker = "gcc"
    @deps = {}

    Dir.mkdir ".deps" unless File.directory?(".deps")
  end

  attr_accessor :includes, :flags, :deps

  def cpp!
    @linker = "g++"
  end

  def compile(input, output=nil)
    output = input.gsub(/\.[^\.]+$/, ".o") unless output

    includes = @includes.map { |i| "-I#{i}" }.join(" ")
    flags =    @flags.join(" ")
    od = File.dirname(output)
    Dir.mkdir od unless File.directory? od

    puts "CC #{input}"
    x "#{compiler(input)} #{includes} #{flags} -c -o #{output} #{input} 2>&1"
  end

  def cpp_includes
    @includes.map { |i| "-I#{i}" }.join(" ")
  end

  def compiler(file)
    if File.basename(file) == "c"
      "gcc"
    else
      "g++"
    end
  end

  def link(name, opts)
    x "#{@linker} #{opts[:flags].join(' ')} -o #{name} #{opts[:objects].join(' ')} #{opts[:libs].join(' ')}"
  end


  def add_source(pattern)
    list = FileList[pattern]
    objects = []

    list.each do |name|
      deps = File.join(".deps", name.hash.to_s)
      if File.exists?(deps) and File.mtime(deps) > File.mtime(name)
        headers = Marshal.load(File.read(deps)) rescue nil
      else
        headers = nil
      end

      unless headers
        puts "DEP #{name}"
        headers = extract_headers(name)
        File.open(deps, "w") { |f| f << Marshal.dump(headers) }
      end

      output = name.gsub(/\.[^.]+$/, ".o")
      objects << output

      file output => [name] + headers do
        compile(name, output)
      end
    end

    return objects
  end

  def extract_headers(path)
    includes = @includes.map { |i| "-I#{i}" }.join(" ")
    data = `g++ #{includes} -MM -MG -D__STDC_LIMIT_MACROS -c #{path}`.split(/(?:\s+|\\\n)/)
    data.shift
    data.reject! { |s| s.size == 0 }

    return data
  end
end

compiler = CCompile.new

LLVM_CONFIG = "./external_libs/llvm/Release/bin/llvm-config"

rule ".h"
rule ".hpp" => "external_libs/libffi/include/ffi.h"

def external
  $external ||= %w(
    external_libs/libtommath/libtommath.a
    external_libs/onig/.libs/libonig.a
    external_libs/libffi/.libs/libffi.a
    external_libs/libltdl/.libs/libltdl.a
    external_libs/libev/.libs/libev.a
    external_libs/llvm/Release/lib/libLLVMSystem.a
  )
end

cleaning = Rake.application.top_level_tasks.find { |t| t =~ /clean/ }

#  Linker and external libs
# --------------------------

##
# Mainly useful for the libdir
def link_opts
  $link_opts ||= `#{LLVM_CONFIG} --ldflags`.split /\s+/
end

def ex_libs
  unless defined? $ex_libs then
    $ex_libs = external + [ "-ldl" ]
    $ex_libs << "-lrt" if RUBY_PLATFORM =~ /linux/
    $ex_libs += `#{LLVM_CONFIG} --libs all`.split(/\s+/)
  end
  $ex_libs
end

ex_inc  = %w!
  external_libs/libtommath
  external_libs/onig
  external_libs/libffi/include
  external_libs/libltdl
  external_libs/libev
  external_libs/llvm/include
!

tests = FileList["test/test_*.hpp"]

def maybe_regen(list) # TODO: remove this in favor of rake rules
  cur = File.mtime("instructions.rb")
  list.each do |file|
    if !File.exists?(file) or cur > File.mtime(file)
      yield
      return
    end
  end
end

def field_extract
  puts "GEN field_extract"
  order = ["objects.hpp"]
  File.open("objects.hpp") do |f|
    f.each_line do |line|
      if /\#include "builtin_(.*)"/.match(line)
        order << "builtin_#{$1}"
      end
    end
  end
  x "ruby field_extract.rb builtin_object.hpp #{order.join(' ')}"
end

insn_gen = %w!gen/task_instructions_switch.c
              gen/iseq_instruction_names.cpp
              gen/iseq_instruction_names.hpp
              gen/iseq_instruction_dt_helper.cpp
              gen/task_instruction_dt.cpp
              test/test_instructions.hpp!

type_gen = %w!gen/simple_field.rb
              gen/typechecks.gen.cpp
              gen/primitives_declare.hpp
              gen/primitives_glue.gen.cpp!

compiler.cpp!

compiler.includes += ex_inc
compiler.includes << "test/cxxtest"
compiler.includes << "."

compiler.flags << "-Wall" << "-ggdb" << "-gdwarf-2"
<<<<<<< HEAD
compiler.flags += `#{LLVM_CONFIG} --cflags`.split(/\s+/)
=======
llvm_c = `llvm-config --cflags`.split(/\s+/)
llvm_c.delete_if { |e| e.index("-O") == 0 }
compiler.flags += llvm_c
>>>>>>> 6b1e6fd0

if ENV['FAST']
  compiler.flags << "-O2"
end

if cleaning
  objs = []
else
  external.each do |lib|
    file lib do
      path = lib.split("/")[0,2].join("/")
      x "cd #{path}; ./configure || true; make"
    end
  end

  maybe_regen insn_gen do
    puts "GEN instructions.rb"
    x "ruby instructions.rb"
  end

  maybe_regen type_gen do
    field_extract
  end

  objs =  compiler.add_source("*.cpp")
  objs += compiler.add_source("*.c")
end

file "type_info.o" => "gen/typechecks.gen.cpp"
file "gen/typechecks.gen.cpp" => FileList["builtin_*.hpp"] do
  Rake::Task[:field_extract].invoke
end

file "external_libs/libffi/include/ffi.h" do
  Dir.chdir "external_libs/libffi" do
    x "./configure"
  end
end


file "test/runner.cpp" => tests + objs + external do
  puts "GEN test/runner.cpp"
  x "test/cxxtest/cxxtestgen.pl --error-printer --have-eh --abort-on-fail -o test/runner.cpp #{tests}"
end

task :only => objs do
  only = FileList["*" + ENV['O'] + "*"].join(" ")
	x "test/cxxtest/cxxtestgen.pl --error-printer --have-eh --abort-on-fail -o test/_only.cpp #{only}"
  compiler.compile "_only.cpp"
  compiler.link "test/_only", :objects => objs + ["test/_only.o"], :libs => ex_libs, :flags => link_opts
  x "./test/_only"
end

file "test/runner.o" => "test/runner.cpp" do
  compiler.compile "test/runner.cpp"
end

file "test/runner" => "test/runner.o" do
  compiler.link "test/runner", :objects => objs + ["test/runner.o"], :libs => ex_libs, :flags => link_opts
end

file "drivers/cli.o" => "drivers/cli.cpp" do
  compiler.compile "drivers/cli.cpp"
end

file "vm" => external + objs + ["drivers/cli.o", "instructions.bc"] do
  puts "LD vm"
  compiler.link "vm", :objects => objs + ["drivers/cli.o"], :libs => ex_libs, :flags => link_opts
end

file "instructions.bc" do
  puts "LLVM instructions.bc"
  x "llvm-g++ -emit-llvm -I. -I external_libs/libffi/include -o instructions.bc -c llvm/instructions.cpp"
end

task :coverage do
  Dir.mkdir "test/coverage" unless File.directory? "test/coverage"
  puts "LD test/coverage/runner"
  x "g++ -fprofile-arcs -ftest-coverage -Wall -Itest/cxxtest -I. #{ex_libs.join(' ')} -ggdb -o test/coverage/runner test/runner.cpp *.cpp *.c #{compiler.cpp_includes}"
  puts "RUN test/coverage/runner"
  x "test/coverage/runner"
  if $verbose
    x "test/lcov/bin/lcov --directory . --capture --output-file test/coverage/app.info"
  else
    x "test/lcov/bin/lcov --directory . --capture --output-file test/coverage/app.info > /dev/null 2>&1"
  end

  puts "GEN test/coverage/index.html"
  if $verbose
    x "cd test/coverage; ../lcov/bin/genhtml app.info"
  else
    x "cd test/coverage; ../lcov/bin/genhtml app.info > /dev/null 2>&1"
  end

  x "rm -f *.gcno *.gcda"
end

task :field_extract do
  field_extract()
end


# Public tasks

desc "Build the VM"
task :build => "vm"

desc "Run all VM tests"
task :test => "test/runner" do
  x "./test/runner"
end

desc "Remove object files and build products"
task :clean do
  x "rm -rf *.gcda *.gcno *.gcov *.dSYM *.o ../*.o test/runner* coverage gen .deps"
end

desc "Clean up, including all external libs"
task :distclean => :clean do
  external.each do |lib|
    path = lib.split("/")[0,2].join("/")
    system "cd #{path}; make clean"
  end
end

task :default => :test
<|MERGE_RESOLUTION|>--- conflicted
+++ resolved
@@ -179,13 +179,9 @@
 compiler.includes << "."
 
 compiler.flags << "-Wall" << "-ggdb" << "-gdwarf-2"
-<<<<<<< HEAD
-compiler.flags += `#{LLVM_CONFIG} --cflags`.split(/\s+/)
-=======
-llvm_c = `llvm-config --cflags`.split(/\s+/)
+llvm_c = `#{LLVM_CONFIG} --cflags`.split(/\s+/)
 llvm_c.delete_if { |e| e.index("-O") == 0 }
 compiler.flags += llvm_c
->>>>>>> 6b1e6fd0
 
 if ENV['FAST']
   compiler.flags << "-O2"
