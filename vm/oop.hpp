--- conflicted
+++ resolved
@@ -183,12 +183,11 @@
 
     unsigned int Frozen          : 1;
     unsigned int Tainted         : 1;
-<<<<<<< HEAD
     unsigned int LockContended   : 1;
-=======
-    unsigned int unused          : 9;
+    unsigned int unused          : 7;
 #else
-    unsigned int unused          : 9;
+    unsigned int unused          : 7;
+    unsigned int LockContended   : 1;
     unsigned int Tainted         : 1;
     unsigned int Frozen          : 1;
 
@@ -203,9 +202,8 @@
     gc_zone      zone            : 2;
     object_type  obj_type        : 8;
     // inflated MUST be first, because rest is used as a pointer
-    unsigned int inflated        : 1;
+    unsigned int meaning         : 2;
 #endif
->>>>>>> 6bfee187
 
     uint32_t aux_word;
   };
