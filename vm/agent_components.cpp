--- conflicted
+++ resolved
@@ -86,7 +86,7 @@
     virtual ~Tree() {
       for(NamedItems::iterator i = hash_.begin();
           i != hash_.end();
-          ++i) {
+          i++) {
         delete i->second;
       }
     }
@@ -125,7 +125,7 @@
 
       for(NamedItems::iterator i = hash_.begin();
           i != hash_.end();
-          ++i) {
+          i++) {
         Item* item = i->second;
         output.e().write_binary(item->name());
       }
@@ -235,7 +235,7 @@
 
       for(config::Items::iterator i = shared_.config.items_begin();
           i != shared_.config.items_end();
-          ++i) {
+          i++) {
         config::ConfigItem* item = *i;
         output.e().write_binary(item->name());
       }
@@ -293,18 +293,11 @@
 
       output.ok("value");
 
-<<<<<<< HEAD
       output.e().write_tuple(threads->size());
-=======
-      for(CallFrameLocationList::iterator i = shared_.call_frame_locations().begin();
-          i != shared_.call_frame_locations().end();
-          ++i) {
-        CallFrame* loc = *(*i);
->>>>>>> 0764ce32
 
       for(std::list<ManagedThread*>::iterator i = threads->begin();
           i != threads->end();
-          i++) {
+          ++i) {
         if(VM* vm = (*i)->as_vm()) {
           std::ostringstream ss;
           vm->saved_call_frame()->print_backtrace(state_, ss);
@@ -338,7 +331,7 @@
 
       for(std::list<ManagedThread*>::iterator i = thrs->begin();
           i != thrs->end();
-          ++i) {
+          i++) {
         ManagedThread* thr = *i;
 
         if(VM* vm = thr->as_vm()) {
