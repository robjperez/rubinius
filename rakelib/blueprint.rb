--- conflicted
+++ resolved
@@ -35,17 +35,11 @@
     end
   end
 
-<<<<<<< HEAD
-  gcc.ldflags << "-lstdc++"
-  gcc.ldflags << "-L/usr/local/lib -L/opt/local/lib"
-
-=======
   gcc.ldflags << "-lstdc++" << "-lm"
   gcc.ldflags << "-L/usr/local/lib -L/opt/local/lib"
 
   make = "make"
 
->>>>>>> 087ae791
   # TODO: Fix with Platform object
   case RUBY_PLATFORM
   when /linux/i
@@ -56,20 +50,12 @@
   when /haiku/i
     gcc.ldflags << "-ldl" << "-lnetwork"
   when /bsd/i
-<<<<<<< HEAD
     gcc.ldflags << "-ldl" << "-lcrypt" << "-rdynamic"
-  when /mingw|win32/i
-    gcc.ldflags << "-lws2_32"
-  else
-    gcc.ldflags << "-ldl"
-=======
-    gcc.ldflags << "-lcrypt" << "-rdynamic"
     make = "gmake"
   when /mingw|win32/i
     gcc.ldflags << "-lws2_32"
   else
     gcc.ldflags << "-ldl" << "-lpthread"
->>>>>>> 087ae791
   end
 
   if RUBY_PLATFORM =~ /bsd/ and
@@ -186,11 +172,7 @@
       l.objects = [l.file("libpthread.a")]
       l.to_build do |x|
         x.command "./configure" unless File.exists?("Makefile")
-<<<<<<< HEAD
-        x.command "make"
-=======
         x.command make
->>>>>>> 087ae791
       end
     end
 
