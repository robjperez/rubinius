# configuration for Rubinius

RBX_DTRACE          = ENV['DTRACE']
RBX_RUBY_ENGINE     = 'rbx'
RBX_RUBY_VERSION    = '1.8.6'
RBX_RUBY_PATCHLEVEL = 322
RBX_RUBY_RELDATE    = '12/31/2009'
RBX_LIBVER          = '0.11'
<<<<<<< HEAD
RBX_VERSION         = "#{RBX_LIBVER}.0"
=======
RBX_VERSION         = "#{RBX_LIBVER}.0-dev"
>>>>>>> 91ea9fb0
RBX_HOST            = `./rakelib/config.guess`.chomp
RBX_BUILDREV        = `git rev-list --all | head -n1`.chomp
RBX_CC              = ENV['CC'] || 'gcc'

# There are two ways to build Rubinius: development and install.
# We assume that if ENV['RBX_PREFIX'] is set, we are building in
# install mode, otherwise development mode. For more details,
# see doc/build_system.txt.
install = ! Rake.application.top_level_tasks.grep(/install/).empty?
if install || ENV['RBX_PREFIX']
  RBX_PREFIX          = ENV['RBX_PREFIX'] || "/usr/local"
  RBX_BINPATH         = "#{RBX_PREFIX}/bin"
  RBX_LIBPATH         = "#{RBX_PREFIX}/lib"
  RBX_BASE_PATH       = "#{RBX_PREFIX}/lib/rubinius/#{RBX_LIBVER}"
  RBX_EXT_PATH        = "#{RBX_BASE_PATH}/#{RBX_HOST}"
  RBX_HDR_PATH        = "#{RBX_BASE_PATH}/#{RBX_HOST}"
else
  RBX_PREFIX          = Dir.pwd
  RBX_BASE_PATH       = RBX_PREFIX
  RBX_BINPATH         = "#{RBX_BASE_PATH}/bin"
  RBX_LIBPATH         = "#{RBX_BASE_PATH}/vm"
  RBX_EXT_PATH        = "#{RBX_BASE_PATH}/#{RBX_LIBVER}/#{RBX_HOST}"
  RBX_HDR_PATH        = "#{RBX_BASE_PATH}/vm/subtend"
end

# RubyGems is already using Rubinius::CODE_PATH so we will
# continue to support it, although BASE_PATH is probably
# a better description.
RBX_CODE_PATH       = RBX_BASE_PATH
RBX_RBA_PATH        = "#{RBX_BASE_PATH}/runtime"
RBX_BIN_PATH        = "#{RBX_BASE_PATH}/bin"
RBX_LIB_PATH        = "#{RBX_BASE_PATH}/lib"

case RBX_HOST
when /darwin9/
  RBX_DARWIN         = 1
  RBX_DISABLE_KQUEUE = 1
when /darwin/
  RBX_DARWIN         = 1
  RBX_DISABLE_KQUEUE = 1
when /freebsd/
  RBX_DARWIN         = 0
  RBX_DISABLE_KQUEUE = 1
else
  RBX_DARWIN         = 0
  RBX_DISABLE_KQUEUE = 0
end
<|MERGE_RESOLUTION|>--- conflicted
+++ resolved
@@ -6,11 +6,7 @@
 RBX_RUBY_PATCHLEVEL = 322
 RBX_RUBY_RELDATE    = '12/31/2009'
 RBX_LIBVER          = '0.11'
-<<<<<<< HEAD
-RBX_VERSION         = "#{RBX_LIBVER}.0"
-=======
 RBX_VERSION         = "#{RBX_LIBVER}.0-dev"
->>>>>>> 91ea9fb0
 RBX_HOST            = `./rakelib/config.guess`.chomp
 RBX_BUILDREV        = `git rev-list --all | head -n1`.chomp
 RBX_CC              = ENV['CC'] || 'gcc'
